// Licensed to the .NET Foundation under one or more agreements.
// The .NET Foundation licenses this file to you under the MIT license.

using System.Collections;
using System.Globalization;
using System.Text;
using System.Text.RegularExpressions;
using Microsoft.EntityFrameworkCore.SqlServer.Internal;
using Microsoft.EntityFrameworkCore.SqlServer.Metadata.Internal;
using Microsoft.EntityFrameworkCore.SqlServer.Update.Internal;

// ReSharper disable once CheckNamespace
namespace Microsoft.EntityFrameworkCore.Migrations;

/// <summary>
///     SQL Server-specific implementation of <see cref="MigrationsSqlGenerator" />.
/// </summary>
/// <remarks>
///     <para>
///         The service lifetime is <see cref="ServiceLifetime.Scoped" />. This means that each
///         <see cref="DbContext" /> instance will use its own instance of this service.
///         The implementation may depend on other services registered with any lifetime.
///         The implementation does not need to be thread-safe.
///     </para>
///     <para>
///         See <see href="https://aka.ms/efcore-docs-migrations">Database migrations</see>, and
///         <see href="https://aka.ms/efcore-docs-sqlserver">Accessing SQL Server and SQL Azure databases with EF Core</see>
///         for more information and examples.
///     </para>
/// </remarks>
public class SqlServerMigrationsSqlGenerator : MigrationsSqlGenerator
{
    private IReadOnlyList<MigrationOperation> _operations = null!;
    private int _variableCounter;

    private readonly ICommandBatchPreparer _commandBatchPreparer;

    private static readonly bool QuirkEnabled29619
        = AppContext.TryGetSwitch("Microsoft.EntityFrameworkCore.Issue29619", out var enabled) && enabled;

    /// <summary>
    ///     Creates a new <see cref="SqlServerMigrationsSqlGenerator" /> instance.
    /// </summary>
    /// <param name="dependencies">Parameter object containing dependencies for this service.</param>
    /// <param name="commandBatchPreparer">The command batch preparer.</param>
    public SqlServerMigrationsSqlGenerator(
        MigrationsSqlGeneratorDependencies dependencies,
        ICommandBatchPreparer commandBatchPreparer)
        : base(dependencies)
    {
        _commandBatchPreparer = commandBatchPreparer;
    }

    /// <summary>
    ///     Generates commands from a list of operations.
    /// </summary>
    /// <param name="operations">The operations.</param>
    /// <param name="model">The target model which may be <see langword="null" /> if the operations exist without a model.</param>
    /// <param name="options">The options to use when generating commands.</param>
    /// <returns>The list of commands to be executed or scripted.</returns>
    public override IReadOnlyList<MigrationCommand> Generate(
        IReadOnlyList<MigrationOperation> operations,
        IModel? model = null,
        MigrationsSqlGenerationOptions options = MigrationsSqlGenerationOptions.Default)
    {
        _operations = operations;
        try
        {
            return base.Generate(RewriteOperations(operations, model, options), model, options);
        }
        finally
        {
            _operations = null!;
        }
    }

    /// <summary>
    ///     Builds commands for the given <see cref="MigrationOperation" /> by making calls on the given
    ///     <see cref="MigrationCommandListBuilder" />.
    /// </summary>
    /// <remarks>
    ///     This method uses a double-dispatch mechanism to call the <see cref="O:MigrationsSqlGenerator.Generate" /> method
    ///     that is specific to a certain subtype of <see cref="MigrationOperation" />. Typically database providers
    ///     will override these specific methods rather than this method. However, providers can override
    ///     this methods to handle provider-specific operations.
    /// </remarks>
    /// <param name="operation">The operation.</param>
    /// <param name="model">The target model which may be <see langword="null" /> if the operations exist without a model.</param>
    /// <param name="builder">The command builder to use to build the commands.</param>
    protected override void Generate(MigrationOperation operation, IModel? model, MigrationCommandListBuilder builder)
    {
        switch (operation)
        {
            case SqlServerCreateDatabaseOperation createDatabaseOperation:
                Generate(createDatabaseOperation, model, builder);
                break;
            case SqlServerDropDatabaseOperation dropDatabaseOperation:
                Generate(dropDatabaseOperation, model, builder);
                break;
            default:
                base.Generate(operation, model, builder);
                break;
        }
    }

    /// <inheritdoc />
    protected override void Generate(AddCheckConstraintOperation operation, IModel? model, MigrationCommandListBuilder builder)
        => GenerateExecWhenIdempotent(builder, b => base.Generate(operation, model, b));

    /// <summary>
    ///     Builds commands for the given <see cref="AddColumnOperation" /> by making calls on the given
    ///     <see cref="MigrationCommandListBuilder" />.
    /// </summary>
    /// <param name="operation">The operation.</param>
    /// <param name="model">The target model which may be <see langword="null" /> if the operations exist without a model.</param>
    /// <param name="builder">The command builder to use to build the commands.</param>
    /// <param name="terminate">Indicates whether or not to terminate the command after generating SQL for the operation.</param>
    protected override void Generate(
        AddColumnOperation operation,
        IModel? model,
        MigrationCommandListBuilder builder,
        bool terminate)
    {
        if (!terminate
            && operation.Comment != null)
        {
            throw new ArgumentException(SqlServerStrings.CannotProduceUnterminatedSQLWithComments(nameof(AddColumnOperation)));
        }

        if (IsIdentity(operation))
        {
            // NB: This gets added to all added non-nullable columns by MigrationsModelDiffer. We need to suppress
            //     it, here because SQL Server can't have both IDENTITY and a DEFAULT constraint on the same column.
            operation.DefaultValue = null;
        }

        var needsExec = Options.HasFlag(MigrationsSqlGenerationOptions.Idempotent)
            && operation.ComputedColumnSql != null;
        if (needsExec)
        {
            var subBuilder = new MigrationCommandListBuilder(Dependencies);
            base.Generate(operation, model, subBuilder, terminate: false);
            subBuilder.EndCommand();

            var stringTypeMapping = Dependencies.TypeMappingSource.GetMapping(typeof(string));
            var command = subBuilder.GetCommandList().Single();

            builder
                .Append("EXEC(")
                .Append(stringTypeMapping.GenerateSqlLiteral(command.CommandText))
                .Append(")");
        }
        else
        {
            base.Generate(operation, model, builder, terminate: false);
        }

        if (terminate)
        {
            builder.AppendLine(Dependencies.SqlGenerationHelper.StatementTerminator);

            if (operation.Comment != null)
            {
                AddDescription(
                    builder, operation.Comment,
                    operation.Schema,
                    operation.Table,
                    operation.Name);
            }

            builder.EndCommand(suppressTransaction: IsMemoryOptimized(operation, model, operation.Schema, operation.Table));
        }
    }

    /// <summary>
    ///     Builds commands for the given <see cref="AddForeignKeyOperation" /> by making calls on the given
    ///     <see cref="MigrationCommandListBuilder" />.
    /// </summary>
    /// <param name="operation">The operation.</param>
    /// <param name="model">The target model which may be <see langword="null" /> if the operations exist without a model.</param>
    /// <param name="builder">The command builder to use to build the commands.</param>
    /// <param name="terminate">Indicates whether or not to terminate the command after generating SQL for the operation.</param>
    protected override void Generate(
        AddForeignKeyOperation operation,
        IModel? model,
        MigrationCommandListBuilder builder,
        bool terminate = true)
    {
        base.Generate(operation, model, builder, terminate: false);

        if (terminate)
        {
            builder
                .AppendLine(Dependencies.SqlGenerationHelper.StatementTerminator)
                .EndCommand(suppressTransaction: IsMemoryOptimized(operation, model, operation.Schema, operation.Table));
        }
    }

    /// <summary>
    ///     Builds commands for the given <see cref="AddPrimaryKeyOperation" /> by making calls on the given
    ///     <see cref="MigrationCommandListBuilder" />.
    /// </summary>
    /// <param name="operation">The operation.</param>
    /// <param name="model">The target model which may be <see langword="null" /> if the operations exist without a model.</param>
    /// <param name="builder">The command builder to use to build the commands.</param>
    /// <param name="terminate">Indicates whether or not to terminate the command after generating SQL for the operation.</param>
    protected override void Generate(
        AddPrimaryKeyOperation operation,
        IModel? model,
        MigrationCommandListBuilder builder,
        bool terminate = true)
    {
        base.Generate(operation, model, builder, terminate: false);

        if (terminate)
        {
            builder
                .AppendLine(Dependencies.SqlGenerationHelper.StatementTerminator)
                .EndCommand(suppressTransaction: IsMemoryOptimized(operation, model, operation.Schema, operation.Table));
        }
    }

    /// <summary>
    ///     Builds commands for the given <see cref="AlterColumnOperation" />
    ///     by making calls on the given <see cref="MigrationCommandListBuilder" />.
    /// </summary>
    /// <param name="operation">The operation.</param>
    /// <param name="model">The target model which may be <see langword="null" /> if the operations exist without a model.</param>
    /// <param name="builder">The command builder to use to build the commands.</param>
    protected override void Generate(
        AlterColumnOperation operation,
        IModel? model,
        MigrationCommandListBuilder builder)
    {
        if (operation[RelationalAnnotationNames.ColumnOrder] != operation.OldColumn[RelationalAnnotationNames.ColumnOrder])
        {
            Dependencies.MigrationsLogger.ColumnOrderIgnoredWarning(operation);
        }

        IEnumerable<ITableIndex>? indexesToRebuild = null;
        var column = model?.GetRelationalModel().FindTable(operation.Table, operation.Schema)
            ?.Columns.FirstOrDefault(c => c.Name == operation.Name);

        if (operation.ComputedColumnSql != operation.OldColumn.ComputedColumnSql
            || operation.IsStored != operation.OldColumn.IsStored)
        {
            var dropColumnOperation = new DropColumnOperation
            {
                Schema = operation.Schema,
                Table = operation.Table,
                Name = operation.Name
            };
            if (column != null)
            {
                dropColumnOperation.AddAnnotations(column.GetAnnotations());
            }

            var addColumnOperation = new AddColumnOperation
            {
                Schema = operation.Schema,
                Table = operation.Table,
                Name = operation.Name,
                ClrType = operation.ClrType,
                ColumnType = operation.ColumnType,
                IsUnicode = operation.IsUnicode,
                IsFixedLength = operation.IsFixedLength,
                MaxLength = operation.MaxLength,
                Precision = operation.Precision,
                Scale = operation.Scale,
                IsRowVersion = operation.IsRowVersion,
                IsNullable = operation.IsNullable,
                DefaultValue = operation.DefaultValue,
                DefaultValueSql = operation.DefaultValueSql,
                ComputedColumnSql = operation.ComputedColumnSql,
                IsStored = operation.IsStored,
                Comment = operation.Comment,
                Collation = operation.Collation
            };
            addColumnOperation.AddAnnotations(operation.GetAnnotations());

            // TODO: Use a column rebuild instead
            indexesToRebuild = GetIndexesToRebuild(column, operation).ToList();
            DropIndexes(indexesToRebuild, builder);
            Generate(dropColumnOperation, model, builder, terminate: false);
            builder.AppendLine(Dependencies.SqlGenerationHelper.StatementTerminator);
            Generate(addColumnOperation, model, builder);
            CreateIndexes(indexesToRebuild, builder);
            builder.EndCommand(suppressTransaction: IsMemoryOptimized(operation, model, operation.Schema, operation.Table));

            return;
        }

        var columnType = operation.ColumnType
            ?? GetColumnType(
                operation.Schema,
                operation.Table,
                operation.Name,
                operation,
                model);

        var narrowed = false;
        var oldColumnSupported = IsOldColumnSupported(model);
        if (oldColumnSupported)
        {
            if (IsIdentity(operation) != IsIdentity(operation.OldColumn))
            {
                throw new InvalidOperationException(SqlServerStrings.AlterIdentityColumn);
            }

            var oldType = operation.OldColumn.ColumnType
                ?? GetColumnType(
                    operation.Schema,
                    operation.Table,
                    operation.Name,
                    operation.OldColumn,
                    model);
            narrowed = columnType != oldType
                || operation.Collation != operation.OldColumn.Collation
                || !operation.IsNullable && operation.OldColumn.IsNullable;
        }

        if (narrowed)
        {
            indexesToRebuild = GetIndexesToRebuild(column, operation).ToList();
            DropIndexes(indexesToRebuild, builder);
        }

        var alterStatementNeeded = narrowed
            || !oldColumnSupported
            || operation.ClrType != operation.OldColumn.ClrType
            || columnType != operation.OldColumn.ColumnType
            || operation.IsUnicode != operation.OldColumn.IsUnicode
            || operation.IsFixedLength != operation.OldColumn.IsFixedLength
            || operation.MaxLength != operation.OldColumn.MaxLength
            || operation.Precision != operation.OldColumn.Precision
            || operation.Scale != operation.OldColumn.Scale
            || operation.IsRowVersion != operation.OldColumn.IsRowVersion
            || operation.IsNullable != operation.OldColumn.IsNullable
            || operation.Collation != operation.OldColumn.Collation
            || HasDifferences(operation.GetAnnotations(), operation.OldColumn.GetAnnotations());

        var (oldDefaultValue, oldDefaultValueSql) = (operation.OldColumn.DefaultValue, operation.OldColumn.DefaultValueSql);

        if (alterStatementNeeded
            || !Equals(operation.DefaultValue, oldDefaultValue)
            || operation.DefaultValueSql != oldDefaultValueSql)
        {
            DropDefaultConstraint(operation.Schema, operation.Table, operation.Name, builder);
            (oldDefaultValue, oldDefaultValueSql) = (null, null);
        }

        // The column is being made non-nullable. Generate an update statement before doing that, to convert any existing null values to
        // the default value (otherwise SQL Server fails).
        if (!operation.IsNullable
            && operation.OldColumn.IsNullable
            && (operation.DefaultValueSql is not null || operation.DefaultValue is not null))
        {
            string defaultValueSql;
            if (operation.DefaultValueSql is not null)
            {
                defaultValueSql = operation.DefaultValueSql;
            }
            else
            {
                Check.DebugAssert(operation.DefaultValue is not null, "operation.DefaultValue is not null");

                var typeMapping = (columnType != null
                        ? Dependencies.TypeMappingSource.FindMapping(operation.DefaultValue.GetType(), columnType)
                        : null)
                    ?? Dependencies.TypeMappingSource.GetMappingForValue(operation.DefaultValue);

                defaultValueSql = typeMapping.GenerateSqlLiteral(operation.DefaultValue);
            }

<<<<<<< HEAD
            var updateBuilder = new StringBuilder()
                .Append("UPDATE ")
                .Append(Dependencies.SqlGenerationHelper.DelimitIdentifier(operation.Table, operation.Schema))
                .Append(" SET ")
                .Append(Dependencies.SqlGenerationHelper.DelimitIdentifier(operation.Name))
                .Append(" = ")
                .Append(defaultValueSql)
                .Append(" WHERE ")
                .Append(Dependencies.SqlGenerationHelper.DelimitIdentifier(operation.Name))
                .Append(" IS NULL");

            if (Options.HasFlag(MigrationsSqlGenerationOptions.Idempotent))
            {
                builder
                    .Append("EXEC(N'")
                    .Append(updateBuilder.ToString().TrimEnd('\n', '\r', ';').Replace("'", "''"))
                    .Append("')");
            }
            else
            {
                builder.Append(updateBuilder.ToString());
=======
            if (QuirkEnabled29619)
            {
                builder
                    .Append("UPDATE ")
                    .Append(Dependencies.SqlGenerationHelper.DelimitIdentifier(operation.Table, operation.Schema))
                    .Append(" SET ")
                    .Append(Dependencies.SqlGenerationHelper.DelimitIdentifier(operation.Name))
                    .Append(" = ")
                    .Append(defaultValueSql)
                    .Append(" WHERE ")
                    .Append(Dependencies.SqlGenerationHelper.DelimitIdentifier(operation.Name))
                    .Append(" IS NULL");
            }
            else
            {
                var updateBuilder = new StringBuilder()
                    .Append("UPDATE ")
                    .Append(Dependencies.SqlGenerationHelper.DelimitIdentifier(operation.Table, operation.Schema))
                    .Append(" SET ")
                    .Append(Dependencies.SqlGenerationHelper.DelimitIdentifier(operation.Name))
                    .Append(" = ")
                    .Append(defaultValueSql)
                    .Append(" WHERE ")
                    .Append(Dependencies.SqlGenerationHelper.DelimitIdentifier(operation.Name))
                    .Append(" IS NULL");

                if (Options.HasFlag(MigrationsSqlGenerationOptions.Idempotent))
                {
                    builder
                        .Append("EXEC(N'")
                        .Append(updateBuilder.ToString().TrimEnd('\n', '\r', ';').Replace("'", "''"))
                        .Append("')");
                }
                else
                {
                    builder.Append(updateBuilder.ToString());
                }
>>>>>>> ffda3b5a
            }

            builder.AppendLine(Dependencies.SqlGenerationHelper.StatementTerminator);
        }

        if (alterStatementNeeded)
        {
            builder
                .Append("ALTER TABLE ")
                .Append(Dependencies.SqlGenerationHelper.DelimitIdentifier(operation.Table, operation.Schema))
                .Append(" ALTER COLUMN ");

            // NB: ComputedColumnSql, IsStored, DefaultValue, DefaultValueSql, Comment, ValueGenerationStrategy, and Identity are
            //     handled elsewhere. Don't copy them here.
            var definitionOperation = new AlterColumnOperation
            {
                Schema = operation.Schema,
                Table = operation.Table,
                Name = operation.Name,
                ClrType = operation.ClrType,
                ColumnType = operation.ColumnType,
                IsUnicode = operation.IsUnicode,
                IsFixedLength = operation.IsFixedLength,
                MaxLength = operation.MaxLength,
                Precision = operation.Precision,
                Scale = operation.Scale,
                IsRowVersion = operation.IsRowVersion,
                IsNullable = operation.IsNullable,
                Collation = operation.Collation,
                OldColumn = operation.OldColumn
            };
            definitionOperation.AddAnnotations(
                operation.GetAnnotations().Where(
                    a => a.Name != SqlServerAnnotationNames.ValueGenerationStrategy
                        && a.Name != SqlServerAnnotationNames.Identity));

            ColumnDefinition(
                operation.Schema,
                operation.Table,
                operation.Name,
                definitionOperation,
                model,
                builder);

            builder.AppendLine(Dependencies.SqlGenerationHelper.StatementTerminator);
        }

        if (!Equals(operation.DefaultValue, oldDefaultValue) || operation.DefaultValueSql != oldDefaultValueSql)
        {
            builder
                .Append("ALTER TABLE ")
                .Append(Dependencies.SqlGenerationHelper.DelimitIdentifier(operation.Table, operation.Schema))
                .Append(" ADD");
            DefaultValue(operation.DefaultValue, operation.DefaultValueSql, operation.ColumnType, builder);
            builder
                .Append(" FOR ")
                .Append(Dependencies.SqlGenerationHelper.DelimitIdentifier(operation.Name))
                .AppendLine(Dependencies.SqlGenerationHelper.StatementTerminator);
        }

        if (operation.OldColumn.Comment != operation.Comment)
        {
            var dropDescription = operation.OldColumn.Comment != null;
            if (dropDescription)
            {
                DropDescription(
                    builder,
                    operation.Schema,
                    operation.Table,
                    operation.Name);
            }

            if (operation.Comment != null)
            {
                AddDescription(
                    builder, operation.Comment,
                    operation.Schema,
                    operation.Table,
                    operation.Name,
                    omitVariableDeclarations: dropDescription);
            }
        }

        if (narrowed)
        {
            CreateIndexes(indexesToRebuild!, builder);
        }

        builder.EndCommand(suppressTransaction: IsMemoryOptimized(operation, model, operation.Schema, operation.Table));
    }

    /// <summary>
    ///     Builds commands for the given <see cref="RenameIndexOperation" />
    ///     by making calls on the given <see cref="MigrationCommandListBuilder" />.
    /// </summary>
    /// <param name="operation">The operation.</param>
    /// <param name="model">The target model which may be <see langword="null" /> if the operations exist without a model.</param>
    /// <param name="builder">The command builder to use to build the commands.</param>
    protected override void Generate(
        RenameIndexOperation operation,
        IModel? model,
        MigrationCommandListBuilder builder)
    {
        if (string.IsNullOrEmpty(operation.Table))
        {
            throw new InvalidOperationException(SqlServerStrings.IndexTableRequired);
        }

        Rename(
            Dependencies.SqlGenerationHelper.DelimitIdentifier(operation.Table, operation.Schema)
            + "."
            + Dependencies.SqlGenerationHelper.DelimitIdentifier(operation.Name),
            operation.NewName,
            "INDEX",
            builder);
        builder.EndCommand(suppressTransaction: IsMemoryOptimized(operation, model, operation.Schema, operation.Table));
    }

    /// <summary>
    ///     Builds commands for the given <see cref="RenameSequenceOperation" />
    ///     by making calls on the given <see cref="MigrationCommandListBuilder" />.
    /// </summary>
    /// <param name="operation">The operation.</param>
    /// <param name="model">The target model which may be <see langword="null" /> if the operations exist without a model.</param>
    /// <param name="builder">The command builder to use to build the commands.</param>
    protected override void Generate(RenameSequenceOperation operation, IModel? model, MigrationCommandListBuilder builder)
    {
        var name = operation.Name;
        if (operation.NewName != null
            && operation.NewName != name)
        {
            Rename(
                Dependencies.SqlGenerationHelper.DelimitIdentifier(operation.Name, operation.Schema),
                operation.NewName,
                builder);

            name = operation.NewName;
        }

        if (operation.NewSchema != operation.Schema
            && (operation.NewSchema != null
                || !HasLegacyRenameOperations(model)))
        {
            Transfer(operation.NewSchema, operation.Schema, name, builder);
        }

        builder.EndCommand();
    }

    /// <summary>
    ///     Builds commands for the given <see cref="RestartSequenceOperation" /> by making calls on the given
    ///     <see cref="MigrationCommandListBuilder" />, and then terminates the final command.
    /// </summary>
    /// <param name="operation">The operation.</param>
    /// <param name="model">The target model which may be <see langword="null" /> if the operations exist without a model.</param>
    /// <param name="builder">The command builder to use to build the commands.</param>
    protected override void Generate(
        RestartSequenceOperation operation,
        IModel? model,
        MigrationCommandListBuilder builder)
    {
        builder
            .Append("ALTER SEQUENCE ")
            .Append(Dependencies.SqlGenerationHelper.DelimitIdentifier(operation.Name, operation.Schema))
            .Append(" RESTART WITH ")
            .Append(IntegerConstant(operation.StartValue))
            .AppendLine(Dependencies.SqlGenerationHelper.StatementTerminator);

        EndStatement(builder);
    }

    /// <summary>
    ///     Builds commands for the given <see cref="CreateTableOperation" /> by making calls on the given
    ///     <see cref="MigrationCommandListBuilder" />.
    /// </summary>
    /// <param name="operation">The operation.</param>
    /// <param name="model">The target model which may be <see langword="null" /> if the operations exist without a model.</param>
    /// <param name="builder">The command builder to use to build the commands.</param>
    /// <param name="terminate">Indicates whether or not to terminate the command after generating SQL for the operation.</param>
    protected override void Generate(
        CreateTableOperation operation,
        IModel? model,
        MigrationCommandListBuilder builder,
        bool terminate = true)
    {
        var hasComments = operation.Comment != null || operation.Columns.Any(c => c.Comment != null);

        if (!terminate && hasComments)
        {
            throw new ArgumentException(SqlServerStrings.CannotProduceUnterminatedSQLWithComments(nameof(CreateTableOperation)));
        }

        var needsExec = false;

        var tableCreationOptions = new List<string>();

        if (operation[SqlServerAnnotationNames.IsTemporal] as bool? == true)
        {
            var historyTableSchema = operation[SqlServerAnnotationNames.TemporalHistoryTableSchema] as string
                ?? model?.GetDefaultSchema();

            needsExec = historyTableSchema == null;
            var subBuilder = needsExec
                ? new MigrationCommandListBuilder(Dependencies)
                : builder;

            subBuilder
                .Append("CREATE TABLE ")
                .Append(Dependencies.SqlGenerationHelper.DelimitIdentifier(operation.Name, operation.Schema))
                .AppendLine(" (");

            using (subBuilder.Indent())
            {
                CreateTableColumns(operation, model, subBuilder);
                CreateTableConstraints(operation, model, subBuilder);
                subBuilder.AppendLine(",");
                var startColumnName = operation[SqlServerAnnotationNames.TemporalPeriodStartColumnName] as string;
                var endColumnName = operation[SqlServerAnnotationNames.TemporalPeriodEndColumnName] as string;
                var start = Dependencies.SqlGenerationHelper.DelimitIdentifier(startColumnName!);
                var end = Dependencies.SqlGenerationHelper.DelimitIdentifier(endColumnName!);
                subBuilder.AppendLine($"PERIOD FOR SYSTEM_TIME({start}, {end})");
            }

            subBuilder.Append(")");

            if (needsExec)
            {
                subBuilder
                    .EndCommand();

                var execBody = subBuilder.GetCommandList().Single().CommandText.Replace("'", "''");

                builder
                    .AppendLine("DECLARE @historyTableSchema sysname = SCHEMA_NAME()")
                    .Append("EXEC(N'")
                    .Append(execBody);
            }

            var historyTableName = operation[SqlServerAnnotationNames.TemporalHistoryTableName] as string;
            string historyTable;
            if (needsExec)
            {
                historyTable = Dependencies.SqlGenerationHelper.DelimitIdentifier(historyTableName!);
                tableCreationOptions.Add($"SYSTEM_VERSIONING = ON (HISTORY_TABLE = [' + @historyTableSchema + N'].{historyTable})");
            }
            else
            {
                historyTable = Dependencies.SqlGenerationHelper.DelimitIdentifier(historyTableName!, historyTableSchema);
                tableCreationOptions.Add($"SYSTEM_VERSIONING = ON (HISTORY_TABLE = {historyTable})");
            }
        }
        else
        {
            base.Generate(operation, model, builder, terminate: false);
        }

        var memoryOptimized = IsMemoryOptimized(operation);
        if (memoryOptimized)
        {
            tableCreationOptions.Add("MEMORY_OPTIMIZED = ON");
        }

        if (tableCreationOptions.Count > 0)
        {
            builder.Append(" WITH (");
            if (tableCreationOptions.Count == 1)
            {
                builder
                    .Append(tableCreationOptions[0])
                    .Append(")");
            }
            else
            {
                builder.AppendLine();

                using (builder.Indent())
                {
                    for (var i = 0; i < tableCreationOptions.Count; i++)
                    {
                        builder.Append(tableCreationOptions[i]);

                        if (i < tableCreationOptions.Count - 1)
                        {
                            builder.Append(",");
                        }

                        builder.AppendLine();
                    }
                }

                builder.Append(")");
            }
        }

        if (needsExec)
        {
            builder.Append("')");
        }

        if (hasComments)
        {
            Check.DebugAssert(terminate, "terminate is false but there are comments");

            builder.AppendLine(Dependencies.SqlGenerationHelper.StatementTerminator);

            var firstDescription = true;
            if (operation.Comment != null)
            {
                AddDescription(builder, operation.Comment, operation.Schema, operation.Name);

                firstDescription = false;
            }

            foreach (var column in operation.Columns)
            {
                if (column.Comment == null)
                {
                    continue;
                }

                AddDescription(
                    builder, column.Comment,
                    operation.Schema,
                    operation.Name,
                    column.Name,
                    omitVariableDeclarations: !firstDescription);

                firstDescription = false;
            }

            builder.EndCommand(suppressTransaction: memoryOptimized);
        }
        else if (terminate)
        {
            builder
                .AppendLine(Dependencies.SqlGenerationHelper.StatementTerminator)
                .EndCommand(suppressTransaction: memoryOptimized);
        }
    }

    /// <summary>
    ///     Builds commands for the given <see cref="RenameTableOperation" />
    ///     by making calls on the given <see cref="MigrationCommandListBuilder" />.
    /// </summary>
    /// <param name="operation">The operation.</param>
    /// <param name="model">The target model which may be <see langword="null" /> if the operations exist without a model.</param>
    /// <param name="builder">The command builder to use to build the commands.</param>
    protected override void Generate(
        RenameTableOperation operation,
        IModel? model,
        MigrationCommandListBuilder builder)
    {
        var name = operation.Name;
        if (operation.NewName != null
            && operation.NewName != name)
        {
            Rename(
                Dependencies.SqlGenerationHelper.DelimitIdentifier(operation.Name, operation.Schema),
                operation.NewName,
                builder);

            name = operation.NewName;
        }

        if (operation.NewSchema != operation.Schema
            && (operation.NewSchema != null
                || !HasLegacyRenameOperations(model)))
        {
            Transfer(operation.NewSchema, operation.Schema, name, builder);
        }

        builder.EndCommand();
    }

    /// <summary>
    ///     Builds commands for the given <see cref="DropTableOperation" /> by making calls on the given
    ///     <see cref="MigrationCommandListBuilder" />.
    /// </summary>
    /// <param name="operation">The operation.</param>
    /// <param name="model">The target model which may be <see langword="null" /> if the operations exist without a model.</param>
    /// <param name="builder">The command builder to use to build the commands.</param>
    /// <param name="terminate">Indicates whether or not to terminate the command after generating SQL for the operation.</param>
    protected override void Generate(
        DropTableOperation operation,
        IModel? model,
        MigrationCommandListBuilder builder,
        bool terminate = true)
    {
        base.Generate(operation, model, builder, terminate: false);

        if (terminate)
        {
            builder
                .AppendLine(Dependencies.SqlGenerationHelper.StatementTerminator)
                .EndCommand(suppressTransaction: IsMemoryOptimized(operation, model, operation.Schema, operation.Name));
        }

        if (operation[SqlServerAnnotationNames.IsTemporal] as bool? == true)
        {
            var schema = operation.Schema ?? model?[RelationalAnnotationNames.DefaultSchema] as string;
            var historyTableSchema = operation[SqlServerAnnotationNames.TemporalHistoryTableSchema] as string ?? schema;
            if (operation[SqlServerAnnotationNames.TemporalHistoryTableName] is string historyTableName)
            {
                var dropHistoryTableOperation = new DropTableOperation { Name = historyTableName, Schema = historyTableSchema };

                Generate(dropHistoryTableOperation, model, builder, terminate);
            }
        }
    }

    /// <summary>
    ///     Builds commands for the given <see cref="CreateIndexOperation" /> by making calls on the given
    ///     <see cref="MigrationCommandListBuilder" />.
    /// </summary>
    /// <param name="operation">The operation.</param>
    /// <param name="model">The target model which may be <see langword="null" /> if the operations exist without a model.</param>
    /// <param name="builder">The command builder to use to build the commands.</param>
    /// <param name="terminate">Indicates whether or not to terminate the command after generating SQL for the operation.</param>
    protected override void Generate(
        CreateIndexOperation operation,
        IModel? model,
        MigrationCommandListBuilder builder,
        bool terminate = true)
    {
        var table = model?.GetRelationalModel().FindTable(operation.Table, operation.Schema);
        var hasNullableColumns = operation.Columns.Any(c => table?.FindColumn(c)?.IsNullable != false);

        var memoryOptimized = IsMemoryOptimized(operation, model, operation.Schema, operation.Table);
        if (memoryOptimized)
        {
            builder.Append("ALTER TABLE ")
                .Append(Dependencies.SqlGenerationHelper.DelimitIdentifier(operation.Table, operation.Schema))
                .Append(" ADD INDEX ")
                .Append(Dependencies.SqlGenerationHelper.DelimitIdentifier(operation.Name))
                .Append(" ");

            if (operation.IsUnique && !hasNullableColumns)
            {
                builder.Append("UNIQUE ");
            }

            IndexTraits(operation, model, builder);

            builder.Append("(");
            GenerateIndexColumnList(operation, model, builder);
            builder.Append(")");
        }
        else
        {
            var needsLegacyFilter = UseLegacyIndexFilters(operation, model);
            var needsExec = Options.HasFlag(MigrationsSqlGenerationOptions.Idempotent)
                && (operation.Filter != null
                    || needsLegacyFilter);
            var subBuilder = needsExec
                ? new MigrationCommandListBuilder(Dependencies)
                : builder;

            base.Generate(operation, model, subBuilder, terminate: false);

            if (needsExec)
            {
                subBuilder
                    .EndCommand();

                var stringTypeMapping = Dependencies.TypeMappingSource.GetMapping(typeof(string));
                var command = subBuilder.GetCommandList().Single();

                builder
                    .Append("EXEC(")
                    .Append(stringTypeMapping.GenerateSqlLiteral(command.CommandText))
                    .Append(")");
            }
        }

        if (terminate)
        {
            builder
                .AppendLine(Dependencies.SqlGenerationHelper.StatementTerminator)
                .EndCommand(suppressTransaction: memoryOptimized);
        }
    }

    /// <summary>
    ///     Builds commands for the given <see cref="DropPrimaryKeyOperation" /> by making calls on the given
    ///     <see cref="MigrationCommandListBuilder" />.
    /// </summary>
    /// <param name="operation">The operation.</param>
    /// <param name="model">The target model which may be <see langword="null" /> if the operations exist without a model.</param>
    /// <param name="builder">The command builder to use to build the commands.</param>
    /// <param name="terminate">Indicates whether or not to terminate the command after generating SQL for the operation.</param>
    protected override void Generate(
        DropPrimaryKeyOperation operation,
        IModel? model,
        MigrationCommandListBuilder builder,
        bool terminate = true)
    {
        base.Generate(operation, model, builder, terminate: false);
        if (terminate)
        {
            builder
                .AppendLine(Dependencies.SqlGenerationHelper.StatementTerminator)
                .EndCommand(suppressTransaction: IsMemoryOptimized(operation, model, operation.Schema, operation.Table));
        }
    }

    /// <summary>
    ///     Builds commands for the given <see cref="EnsureSchemaOperation" />
    ///     by making calls on the given <see cref="MigrationCommandListBuilder" />.
    /// </summary>
    /// <param name="operation">The operation.</param>
    /// <param name="model">The target model which may be <see langword="null" /> if the operations exist without a model.</param>
    /// <param name="builder">The command builder to use to build the commands.</param>
    protected override void Generate(EnsureSchemaOperation operation, IModel? model, MigrationCommandListBuilder builder)
    {
        if (string.Equals(operation.Name, "dbo", StringComparison.OrdinalIgnoreCase))
        {
            return;
        }

        var stringTypeMapping = Dependencies.TypeMappingSource.GetMapping(typeof(string));

        builder
            .Append("IF SCHEMA_ID(")
            .Append(stringTypeMapping.GenerateSqlLiteral(operation.Name))
            .Append(") IS NULL EXEC(")
            .Append(
                stringTypeMapping.GenerateSqlLiteral(
                    "CREATE SCHEMA "
                    + Dependencies.SqlGenerationHelper.DelimitIdentifier(operation.Name)
                    + Dependencies.SqlGenerationHelper.StatementTerminator))
            .Append(")")
            .AppendLine(Dependencies.SqlGenerationHelper.StatementTerminator)
            .EndCommand();
    }

    /// <summary>
    ///     Builds commands for the given <see cref="CreateSequenceOperation" /> by making calls on the given
    ///     <see cref="MigrationCommandListBuilder" />, and then terminates the final command.
    /// </summary>
    /// <param name="operation">The operation.</param>
    /// <param name="model">The target model which may be <see langword="null" /> if the operations exist without a model.</param>
    /// <param name="builder">The command builder to use to build the commands.</param>
    protected override void Generate(
        CreateSequenceOperation operation,
        IModel? model,
        MigrationCommandListBuilder builder)
    {
        builder
            .Append("CREATE SEQUENCE ")
            .Append(Dependencies.SqlGenerationHelper.DelimitIdentifier(operation.Name, operation.Schema));

        if (operation.ClrType != typeof(long))
        {
            var typeMapping = Dependencies.TypeMappingSource.GetMapping(operation.ClrType);

            builder
                .Append(" AS ")
                .Append(typeMapping.StoreTypeNameBase);
        }

        builder
            .Append(" START WITH ")
            .Append(IntegerConstant(operation.StartValue));

        SequenceOptions(operation, model, builder);

        builder.AppendLine(Dependencies.SqlGenerationHelper.StatementTerminator);

        EndStatement(builder);
    }

    /// <summary>
    ///     Builds commands for the given <see cref="SqlServerCreateDatabaseOperation" />
    ///     by making calls on the given <see cref="MigrationCommandListBuilder" />.
    /// </summary>
    /// <param name="operation">The operation.</param>
    /// <param name="model">The target model which may be <see langword="null" /> if the operations exist without a model.</param>
    /// <param name="builder">The command builder to use to build the commands.</param>
    protected virtual void Generate(
        SqlServerCreateDatabaseOperation operation,
        IModel? model,
        MigrationCommandListBuilder builder)
    {
        builder
            .Append("CREATE DATABASE ")
            .Append(Dependencies.SqlGenerationHelper.DelimitIdentifier(operation.Name));

        if (!string.IsNullOrEmpty(operation.FileName))
        {
            var stringTypeMapping = Dependencies.TypeMappingSource.GetMapping(typeof(string));

            var fileName = ExpandFileName(operation.FileName);
            var name = Path.GetFileNameWithoutExtension(fileName);

            var logFileName = Path.ChangeExtension(fileName, ".ldf");
            var logName = name + "_log";

            // Match default naming behavior of SQL Server
            logFileName = logFileName.Insert(logFileName.Length - ".ldf".Length, "_log");

            builder
                .AppendLine()
                .Append("ON (NAME = ")
                .Append(stringTypeMapping.GenerateSqlLiteral(name))
                .Append(", FILENAME = ")
                .Append(stringTypeMapping.GenerateSqlLiteral(fileName))
                .Append(")")
                .AppendLine()
                .Append("LOG ON (NAME = ")
                .Append(stringTypeMapping.GenerateSqlLiteral(logName))
                .Append(", FILENAME = ")
                .Append(stringTypeMapping.GenerateSqlLiteral(logFileName))
                .Append(")");
        }

        if (!string.IsNullOrEmpty(operation.Collation))
        {
            builder
                .AppendLine()
                .Append("COLLATE ")
                .Append(operation.Collation);
        }

        builder
            .AppendLine(Dependencies.SqlGenerationHelper.StatementTerminator)
            .EndCommand(suppressTransaction: true)
            .AppendLine("IF SERVERPROPERTY('EngineEdition') <> 5")
            .AppendLine("BEGIN");

        using (builder.Indent())
        {
            builder
                .Append("ALTER DATABASE ")
                .Append(Dependencies.SqlGenerationHelper.DelimitIdentifier(operation.Name))
                .Append(" SET READ_COMMITTED_SNAPSHOT ON")
                .AppendLine(Dependencies.SqlGenerationHelper.StatementTerminator);
        }

        builder
            .Append("END")
            .AppendLine(Dependencies.SqlGenerationHelper.StatementTerminator)
            .EndCommand(suppressTransaction: true);
    }

    private static string ExpandFileName(string fileName)
    {
        if (fileName.StartsWith("|DataDirectory|", StringComparison.OrdinalIgnoreCase))
        {
            var dataDirectory = AppDomain.CurrentDomain.GetData("DataDirectory") as string;
            if (string.IsNullOrEmpty(dataDirectory))
            {
                dataDirectory = AppDomain.CurrentDomain.BaseDirectory;
            }

            fileName = Path.Combine(dataDirectory, fileName["|DataDirectory|".Length..]);
        }

        return Path.GetFullPath(fileName);
    }

    /// <summary>
    ///     Builds commands for the given <see cref="SqlServerDropDatabaseOperation" />
    ///     by making calls on the given <see cref="MigrationCommandListBuilder" />.
    /// </summary>
    /// <param name="operation">The operation.</param>
    /// <param name="model">The target model which may be <see langword="null" /> if the operations exist without a model.</param>
    /// <param name="builder">The command builder to use to build the commands.</param>
    protected virtual void Generate(
        SqlServerDropDatabaseOperation operation,
        IModel? model,
        MigrationCommandListBuilder builder)
    {
        builder
            .AppendLine("IF SERVERPROPERTY('EngineEdition') <> 5")
            .AppendLine("BEGIN");

        using (builder.Indent())
        {
            builder
                .Append("ALTER DATABASE ")
                .Append(Dependencies.SqlGenerationHelper.DelimitIdentifier(operation.Name))
                .Append(" SET SINGLE_USER WITH ROLLBACK IMMEDIATE")
                .AppendLine(Dependencies.SqlGenerationHelper.StatementTerminator);
        }

        builder
            .Append("END")
            .AppendLine(Dependencies.SqlGenerationHelper.StatementTerminator)
            .EndCommand(suppressTransaction: true)
            .Append("DROP DATABASE ")
            .Append(Dependencies.SqlGenerationHelper.DelimitIdentifier(operation.Name))
            .AppendLine(Dependencies.SqlGenerationHelper.StatementTerminator)
            .EndCommand(suppressTransaction: true);
    }

    /// <summary>
    ///     Builds commands for the given <see cref="AlterDatabaseOperation" />
    ///     by making calls on the given <see cref="MigrationCommandListBuilder" />.
    /// </summary>
    /// <param name="operation">The operation.</param>
    /// <param name="model">The target model which may be <see langword="null" /> if the operations exist without a model.</param>
    /// <param name="builder">The command builder to use to build the commands.</param>
    protected override void Generate(
        AlterDatabaseOperation operation,
        IModel? model,
        MigrationCommandListBuilder builder)
    {
        if (operation[SqlServerAnnotationNames.EditionOptions] is string editionOptions)
        {
            builder
                .AppendLine("BEGIN")
                .AppendLine("DECLARE @db_name nvarchar(max) = DB_NAME();")
                .AppendLine("EXEC(N'ALTER DATABASE [' + @db_name + '] MODIFY ( ")
                .Append(editionOptions.Replace("'", "''"))
                .AppendLine(" );');")
                .AppendLine("END")
                .AppendLine();
        }

        if (operation.Collation != operation.OldDatabase.Collation)
        {
            builder
                .AppendLine("BEGIN")
                .AppendLine("DECLARE @db_name nvarchar(max) = DB_NAME();");

            if (operation.Collation == null)
            {
                builder.AppendLine("DECLARE @defaultCollation nvarchar(max) = CAST(SERVERPROPERTY('Collation') AS nvarchar(max));");
            }

            builder
                .Append("EXEC(N'ALTER DATABASE [' + @db_name + '] COLLATE ")
                .Append(operation.Collation ?? "' + @defaultCollation + N'")
                .AppendLine(";');")
                .AppendLine("END")
                .AppendLine();
        }

        if (!IsMemoryOptimized(operation))
        {
            builder.EndCommand(suppressTransaction: true);
            return;
        }

        builder.AppendLine("IF SERVERPROPERTY('IsXTPSupported') = 1 AND SERVERPROPERTY('EngineEdition') <> 5");
        using (builder.Indent())
        {
            builder
                .AppendLine("BEGIN")
                .AppendLine("IF NOT EXISTS (");
            using (builder.Indent())
            {
                builder
                    .Append("SELECT 1 FROM [sys].[filegroups] [FG] ")
                    .Append("JOIN [sys].[database_files] [F] ON [FG].[data_space_id] = [F].[data_space_id] ")
                    .AppendLine("WHERE [FG].[type] = N'FX' AND [F].[type] = 2)");
            }

            using (builder.Indent())
            {
                builder
                    .AppendLine("BEGIN")
                    .AppendLine("ALTER DATABASE CURRENT SET AUTO_CLOSE OFF;")
                    .AppendLine("DECLARE @db_name nvarchar(max) = DB_NAME();")
                    .AppendLine("DECLARE @fg_name nvarchar(max);")
                    .AppendLine("SELECT TOP(1) @fg_name = [name] FROM [sys].[filegroups] WHERE [type] = N'FX';")
                    .AppendLine()
                    .AppendLine("IF @fg_name IS NULL");

                using (builder.Indent())
                {
                    builder
                        .AppendLine("BEGIN")
                        .AppendLine("SET @fg_name = @db_name + N'_MODFG';")
                        .AppendLine("EXEC(N'ALTER DATABASE CURRENT ADD FILEGROUP [' + @fg_name + '] CONTAINS MEMORY_OPTIMIZED_DATA;');")
                        .AppendLine("END");
                }

                builder
                    .AppendLine()
                    .AppendLine("DECLARE @path nvarchar(max);")
                    .Append("SELECT TOP(1) @path = [physical_name] FROM [sys].[database_files] ")
                    .AppendLine("WHERE charindex('\\', [physical_name]) > 0 ORDER BY [file_id];")
                    .AppendLine("IF (@path IS NULL)")
                    .IncrementIndent().AppendLine("SET @path = '\\' + @db_name;").DecrementIndent()
                    .AppendLine()
                    .AppendLine("DECLARE @filename nvarchar(max) = right(@path, charindex('\\', reverse(@path)) - 1);")
                    .AppendLine(
                        "SET @filename = REPLACE(left(@filename, len(@filename) - charindex('.', reverse(@filename))), '''', '''''') + N'_MOD';")
                    .AppendLine(
                        "DECLARE @new_path nvarchar(max) = REPLACE(CAST(SERVERPROPERTY('InstanceDefaultDataPath') AS nvarchar(max)), '''', '''''') + @filename;")
                    .AppendLine()
                    .AppendLine("EXEC(N'");

                using (builder.Indent())
                {
                    builder
                        .AppendLine("ALTER DATABASE CURRENT")
                        .AppendLine("ADD FILE (NAME=''' + @filename + ''', filename=''' + @new_path + ''')")
                        .AppendLine("TO FILEGROUP [' + @fg_name + '];')");
                }

                builder.AppendLine("END");
            }

            builder.AppendLine("END");
        }

        builder.AppendLine()
            .AppendLine("IF SERVERPROPERTY('IsXTPSupported') = 1")
            .AppendLine("EXEC(N'");
        using (builder.Indent())
        {
            builder
                .AppendLine("ALTER DATABASE CURRENT")
                .AppendLine("SET MEMORY_OPTIMIZED_ELEVATE_TO_SNAPSHOT ON;')");
        }

        builder.EndCommand(suppressTransaction: true);
    }

    /// <summary>
    ///     Builds commands for the given <see cref="AlterTableOperation" />
    ///     by making calls on the given <see cref="MigrationCommandListBuilder" />.
    /// </summary>
    /// <param name="operation">The operation.</param>
    /// <param name="model">The target model which may be <see langword="null" /> if the operations exist without a model.</param>
    /// <param name="builder">The command builder to use to build the commands.</param>
    protected override void Generate(AlterTableOperation operation, IModel? model, MigrationCommandListBuilder builder)
    {
        if (IsMemoryOptimized(operation)
            ^ IsMemoryOptimized(operation.OldTable))
        {
            throw new InvalidOperationException(SqlServerStrings.AlterMemoryOptimizedTable);
        }

        if (operation.OldTable.Comment != operation.Comment)
        {
            var dropDescription = operation.OldTable.Comment != null;
            if (dropDescription)
            {
                DropDescription(builder, operation.Schema, operation.Name);
            }

            if (operation.Comment != null)
            {
                AddDescription(
                    builder,
                    operation.Comment,
                    operation.Schema,
                    operation.Name,
                    omitVariableDeclarations: dropDescription);
            }
        }

        builder.EndCommand(suppressTransaction: IsMemoryOptimized(operation, model, operation.Schema, operation.Name));
    }

    /// <summary>
    ///     Builds commands for the given <see cref="DropForeignKeyOperation" /> by making calls on the given
    ///     <see cref="MigrationCommandListBuilder" />.
    /// </summary>
    /// <param name="operation">The operation.</param>
    /// <param name="model">The target model which may be <see langword="null" /> if the operations exist without a model.</param>
    /// <param name="builder">The command builder to use to build the commands.</param>
    /// <param name="terminate">Indicates whether or not to terminate the command after generating SQL for the operation.</param>
    protected override void Generate(
        DropForeignKeyOperation operation,
        IModel? model,
        MigrationCommandListBuilder builder,
        bool terminate = true)
    {
        base.Generate(operation, model, builder, terminate: false);

        if (terminate)
        {
            builder
                .AppendLine(Dependencies.SqlGenerationHelper.StatementTerminator)
                .EndCommand(suppressTransaction: IsMemoryOptimized(operation, model, operation.Schema, operation.Table));
        }
    }

    /// <summary>
    ///     Builds commands for the given <see cref="DropIndexOperation" />
    ///     by making calls on the given <see cref="MigrationCommandListBuilder" />.
    /// </summary>
    /// <param name="operation">The operation.</param>
    /// <param name="model">The target model which may be <see langword="null" /> if the operations exist without a model.</param>
    /// <param name="builder">The command builder to use to build the commands.</param>
    /// <param name="terminate">Indicates whether or not to terminate the command after generating SQL for the operation.</param>
    protected override void Generate(
        DropIndexOperation operation,
        IModel? model,
        MigrationCommandListBuilder builder,
        bool terminate)
    {
        if (string.IsNullOrEmpty(operation.Table))
        {
            throw new InvalidOperationException(SqlServerStrings.IndexTableRequired);
        }

        var memoryOptimized = IsMemoryOptimized(operation, model, operation.Schema, operation.Table);
        if (memoryOptimized)
        {
            builder
                .Append("ALTER TABLE ")
                .Append(Dependencies.SqlGenerationHelper.DelimitIdentifier(operation.Table!, operation.Schema))
                .Append(" DROP INDEX ")
                .Append(Dependencies.SqlGenerationHelper.DelimitIdentifier(operation.Name));
        }
        else
        {
            builder
                .Append("DROP INDEX ")
                .Append(Dependencies.SqlGenerationHelper.DelimitIdentifier(operation.Name))
                .Append(" ON ")
                .Append(Dependencies.SqlGenerationHelper.DelimitIdentifier(operation.Table, operation.Schema));
        }

        if (terminate)
        {
            builder
                .AppendLine(Dependencies.SqlGenerationHelper.StatementTerminator)
                .EndCommand(suppressTransaction: memoryOptimized);
        }
    }

    /// <summary>
    ///     Builds commands for the given <see cref="DropColumnOperation" /> by making calls on the given
    ///     <see cref="MigrationCommandListBuilder" />.
    /// </summary>
    /// <param name="operation">The operation.</param>
    /// <param name="model">The target model which may be <see langword="null" /> if the operations exist without a model.</param>
    /// <param name="builder">The command builder to use to build the commands.</param>
    /// <param name="terminate">Indicates whether or not to terminate the command after generating SQL for the operation.</param>
    protected override void Generate(
        DropColumnOperation operation,
        IModel? model,
        MigrationCommandListBuilder builder,
        bool terminate = true)
    {
        DropDefaultConstraint(operation.Schema, operation.Table, operation.Name, builder);
        base.Generate(operation, model, builder, terminate: false);

        if (terminate)
        {
            builder
                .AppendLine(Dependencies.SqlGenerationHelper.StatementTerminator)
                .EndCommand(suppressTransaction: IsMemoryOptimized(operation, model, operation.Schema, operation.Table));
        }

        if (operation[SqlServerAnnotationNames.IsTemporal] as bool? == true)
        {
            var historyTableName = operation[SqlServerAnnotationNames.TemporalHistoryTableName] as string;
            var historyTableSchema = operation[SqlServerAnnotationNames.TemporalHistoryTableSchema] as string
                ?? operation.Schema ?? model?.GetDefaultSchema();
            var periodStartColumnName = operation[SqlServerAnnotationNames.TemporalPeriodStartColumnName] as string;
            var periodEndColumnName = operation[SqlServerAnnotationNames.TemporalPeriodEndColumnName] as string;

            // when dropping column, we only need to drop the column from history table as well if that column is not part of the period
            // for columns that are part of the period - if we are removing them from the temporal table, it means
            // that we are converting back to a regular table, and the history table will be removed anyway
            // so we don't need to keep it in sync
            if (operation.Name != periodStartColumnName
                && operation.Name != periodEndColumnName)
            {
                Generate(
                    new DropColumnOperation
                    {
                        Name = operation.Name,
                        Table = historyTableName!,
                        Schema = historyTableSchema
                    }, model, builder, terminate);
            }
        }
    }

    /// <summary>
    ///     Builds commands for the given <see cref="RenameColumnOperation" />
    ///     by making calls on the given <see cref="MigrationCommandListBuilder" />.
    /// </summary>
    /// <param name="operation">The operation.</param>
    /// <param name="model">The target model which may be <see langword="null" /> if the operations exist without a model.</param>
    /// <param name="builder">The command builder to use to build the commands.</param>
    protected override void Generate(
        RenameColumnOperation operation,
        IModel? model,
        MigrationCommandListBuilder builder)
    {
        Rename(
            Dependencies.SqlGenerationHelper.DelimitIdentifier(operation.Table, operation.Schema)
            + "."
            + Dependencies.SqlGenerationHelper.DelimitIdentifier(operation.Name),
            operation.NewName,
            "COLUMN",
            builder);
        builder.EndCommand();
    }

    /// <summary>
    ///     Builds commands for the given <see cref="SqlOperation" /> by making calls on the given
    ///     <see cref="MigrationCommandListBuilder" />, and then terminates the final command.
    /// </summary>
    /// <param name="operation">The operation.</param>
    /// <param name="model">The target model which may be <see langword="null" /> if the operations exist without a model.</param>
    /// <param name="builder">The command builder to use to build the commands.</param>
    protected override void Generate(SqlOperation operation, IModel? model, MigrationCommandListBuilder builder)
    {
        var batches = Regex.Split(
            Regex.Replace(
                operation.Sql,
                @"\\\r?\n",
                string.Empty,
                default,
                TimeSpan.FromMilliseconds(1000.0)),
            @"^\s*(GO[ \t]+[0-9]+|GO)(?:\s+|$)",
            RegexOptions.IgnoreCase | RegexOptions.Multiline,
            TimeSpan.FromMilliseconds(1000.0));
        for (var i = 0; i < batches.Length; i++)
        {
            if (batches[i].StartsWith("GO", StringComparison.OrdinalIgnoreCase)
                || string.IsNullOrWhiteSpace(batches[i]))
            {
                continue;
            }

            var count = 1;
            if (i != batches.Length - 1
                && batches[i + 1].StartsWith("GO", StringComparison.OrdinalIgnoreCase))
            {
                var match = Regex.Match(
                    batches[i + 1], "([0-9]+)",
                    default,
                    TimeSpan.FromMilliseconds(1000.0));
                if (match.Success)
                {
                    count = int.Parse(match.Value);
                }
            }

            for (var j = 0; j < count; j++)
            {
                builder.Append(batches[i]);

                if (i == batches.Length - 1)
                {
                    builder.AppendLine();
                }

                EndStatement(builder, operation.SuppressTransaction);
            }
        }
    }

    /// <summary>
    ///     Builds commands for the given <see cref="InsertDataOperation" /> by making calls on the given
    ///     <see cref="MigrationCommandListBuilder" />.
    /// </summary>
    /// <param name="operation">The operation.</param>
    /// <param name="model">The target model which may be <see langword="null" /> if the operations exist without a model.</param>
    /// <param name="builder">The command builder to use to build the commands.</param>
    /// <param name="terminate">Indicates whether or not to terminate the command after generating SQL for the operation.</param>
    protected override void Generate(
        InsertDataOperation operation,
        IModel? model,
        MigrationCommandListBuilder builder,
        bool terminate = true)
    {
        GenerateIdentityInsert(builder, operation, on: true, model);

        var sqlBuilder = new StringBuilder();

        var modificationCommands = GenerateModificationCommands(operation, model).ToList();
        var updateSqlGenerator = (ISqlServerUpdateSqlGenerator)Dependencies.UpdateSqlGenerator;

        foreach (var batch in _commandBatchPreparer.CreateCommandBatches(modificationCommands, moreCommandSets: true))
        {
            updateSqlGenerator.AppendBulkInsertOperation(sqlBuilder, batch.ModificationCommands, commandPosition: 0);
        }

        if (Options.HasFlag(MigrationsSqlGenerationOptions.Idempotent))
        {
            builder
                .Append("EXEC(N'")
                .Append(sqlBuilder.ToString().TrimEnd('\n', '\r', ';').Replace("'", "''"))
                .Append("')")
                .AppendLine(Dependencies.SqlGenerationHelper.StatementTerminator);
        }
        else
        {
            builder.Append(sqlBuilder.ToString());
        }

        GenerateIdentityInsert(builder, operation, on: false, model);

        if (terminate)
        {
            builder.EndCommand();
        }
    }

    private void GenerateIdentityInsert(MigrationCommandListBuilder builder, InsertDataOperation operation, bool on, IModel? model)
    {
        var stringTypeMapping = Dependencies.TypeMappingSource.GetMapping(typeof(string));

        builder
            .Append("IF EXISTS (SELECT * FROM [sys].[identity_columns] WHERE")
            .Append(" [name] IN (")
            .Append(string.Join(", ", operation.Columns.Select(stringTypeMapping.GenerateSqlLiteral)))
            .Append(") AND [object_id] = OBJECT_ID(")
            .Append(
                stringTypeMapping.GenerateSqlLiteral(
                    Dependencies.SqlGenerationHelper.DelimitIdentifier(operation.Table, operation.Schema ?? model?.GetDefaultSchema())))
            .AppendLine("))");

        using (builder.Indent())
        {
            builder
                .Append("SET IDENTITY_INSERT ")
                .Append(Dependencies.SqlGenerationHelper.DelimitIdentifier(operation.Table, operation.Schema ?? model?.GetDefaultSchema()))
                .Append(on ? " ON" : " OFF")
                .AppendLine(Dependencies.SqlGenerationHelper.StatementTerminator);
        }
    }

    /// <inheritdoc />
    protected override void Generate(DeleteDataOperation operation, IModel? model, MigrationCommandListBuilder builder)
        => GenerateExecWhenIdempotent(builder, b => base.Generate(operation, model, b));

    /// <inheritdoc />
    protected override void Generate(UpdateDataOperation operation, IModel? model, MigrationCommandListBuilder builder)
        => GenerateExecWhenIdempotent(builder, b => base.Generate(operation, model, b));

    /// <summary>
    ///     Generates a SQL fragment configuring a sequence with the given options.
    /// </summary>
    /// <param name="schema">The schema that contains the sequence, or <see langword="null" /> to use the default schema.</param>
    /// <param name="name">The sequence name.</param>
    /// <param name="operation">The sequence options.</param>
    /// <param name="model">The target model which may be <see langword="null" /> if the operations exist without a model.</param>
    /// <param name="builder">The command builder to use to add the SQL fragment.</param>
    protected override void SequenceOptions(
        string? schema,
        string name,
        SequenceOperation operation,
        IModel? model,
        MigrationCommandListBuilder builder)
    {
        builder
            .Append(" INCREMENT BY ")
            .Append(IntegerConstant(operation.IncrementBy));

        if (operation.MinValue.HasValue)
        {
            builder
                .Append(" MINVALUE ")
                .Append(IntegerConstant(operation.MinValue.Value));
        }
        else
        {
            builder.Append(" NO MINVALUE");
        }

        if (operation.MaxValue.HasValue)
        {
            builder
                .Append(" MAXVALUE ")
                .Append(IntegerConstant(operation.MaxValue.Value));
        }
        else
        {
            builder.Append(" NO MAXVALUE");
        }

        builder.Append(operation.IsCyclic ? " CYCLE" : " NO CYCLE");
    }

    /// <summary>
    ///     Generates a SQL fragment for a column definition for the given column metadata.
    /// </summary>
    /// <param name="schema">The schema that contains the table, or <see langword="null" /> to use the default schema.</param>
    /// <param name="table">The table that contains the column.</param>
    /// <param name="name">The column name.</param>
    /// <param name="operation">The column metadata.</param>
    /// <param name="model">The target model which may be <see langword="null" /> if the operations exist without a model.</param>
    /// <param name="builder">The command builder to use to add the SQL fragment.</param>
    protected override void ColumnDefinition(
        string? schema,
        string table,
        string name,
        ColumnOperation operation,
        IModel? model,
        MigrationCommandListBuilder builder)
    {
        if (operation.ComputedColumnSql != null)
        {
            ComputedColumnDefinition(schema, table, name, operation, model, builder);

            return;
        }

        var columnType = operation.ColumnType ?? GetColumnType(schema, table, name, operation, model)!;
        builder
            .Append(Dependencies.SqlGenerationHelper.DelimitIdentifier(name))
            .Append(" ")
            .Append(columnType);

        if (operation.Collation != null)
        {
            builder
                .Append(" COLLATE ")
                .Append(operation.Collation);
        }

        if (operation[SqlServerAnnotationNames.Sparse] is bool isSparse && isSparse)
        {
            builder.Append(" SPARSE");
        }

        var periodStartColumnName = operation[SqlServerAnnotationNames.TemporalPeriodStartColumnName] as string;
        var periodEndColumnName = operation[SqlServerAnnotationNames.TemporalPeriodEndColumnName] as string;

        if (name == periodStartColumnName
            || name == periodEndColumnName)
        {
            builder.Append(" GENERATED ALWAYS AS ROW ");
            builder.Append(name == periodStartColumnName ? "START" : "END");
            builder.Append(" HIDDEN");
        }

        builder.Append(operation.IsNullable ? " NULL" : " NOT NULL");

        if (!string.Equals(columnType, "rowversion", StringComparison.OrdinalIgnoreCase)
            && !string.Equals(columnType, "timestamp", StringComparison.OrdinalIgnoreCase))
        {
            // rowversion/timestamp columns cannot have default values, but also don't need them when adding a new column.
            DefaultValue(operation.DefaultValue, operation.DefaultValueSql, columnType, builder);
        }

        var identity = operation[SqlServerAnnotationNames.Identity] as string;
        if (identity != null
            || operation[SqlServerAnnotationNames.ValueGenerationStrategy] as SqlServerValueGenerationStrategy?
            == SqlServerValueGenerationStrategy.IdentityColumn)
        {
            builder.Append(" IDENTITY");

            if (!string.IsNullOrEmpty(identity)
                && identity != "1, 1")
            {
                builder
                    .Append("(")
                    .Append(identity)
                    .Append(")");
            }
        }
    }

    /// <summary>
    ///     Generates a SQL fragment for a computed column definition for the given column metadata.
    /// </summary>
    /// <param name="schema">The schema that contains the table, or <see langword="null" /> to use the default schema.</param>
    /// <param name="table">The table that contains the column.</param>
    /// <param name="name">The column name.</param>
    /// <param name="operation">The column metadata.</param>
    /// <param name="model">The target model which may be <see langword="null" /> if the operations exist without a model.</param>
    /// <param name="builder">The command builder to use to add the SQL fragment.</param>
    protected override void ComputedColumnDefinition(
        string? schema,
        string table,
        string name,
        ColumnOperation operation,
        IModel? model,
        MigrationCommandListBuilder builder)
    {
        builder.Append(Dependencies.SqlGenerationHelper.DelimitIdentifier(name));

        builder
            .Append(" AS ")
            .Append(operation.ComputedColumnSql!);

        if (operation.IsStored == true)
        {
            builder.Append(" PERSISTED");
        }

        if (operation.Collation != null)
        {
            builder
                .Append(" COLLATE ")
                .Append(operation.Collation);
        }
    }

    /// <summary>
    ///     Generates a rename.
    /// </summary>
    /// <param name="name">The old name.</param>
    /// <param name="newName">The new name.</param>
    /// <param name="builder">The command builder to use to build the commands.</param>
    protected virtual void Rename(
        string name,
        string newName,
        MigrationCommandListBuilder builder)
        => Rename(name, newName, /*type:*/ null, builder);

    /// <summary>
    ///     Generates a rename.
    /// </summary>
    /// <param name="name">The old name.</param>
    /// <param name="newName">The new name.</param>
    /// <param name="type">If not <see langword="null" />, then appends literal for type of object being renamed (e.g. column or index.)</param>
    /// <param name="builder">The command builder to use to build the commands.</param>
    protected virtual void Rename(
        string name,
        string newName,
        string? type,
        MigrationCommandListBuilder builder)
    {
        var stringTypeMapping = Dependencies.TypeMappingSource.GetMapping(typeof(string));

        builder
            .Append("EXEC sp_rename ")
            .Append(stringTypeMapping.GenerateSqlLiteral(name))
            .Append(", ")
            .Append(stringTypeMapping.GenerateSqlLiteral(newName));

        if (type != null)
        {
            builder
                .Append(", ")
                .Append(stringTypeMapping.GenerateSqlLiteral(type));
        }

        builder.AppendLine(Dependencies.SqlGenerationHelper.StatementTerminator);
    }

    /// <summary>
    ///     Generates a transfer from one schema to another..
    /// </summary>
    /// <param name="newSchema">The schema to transfer to.</param>
    /// <param name="schema">The schema to transfer from.</param>
    /// <param name="name">The name of the item to transfer.</param>
    /// <param name="builder">The command builder to use to build the commands.</param>
    protected virtual void Transfer(
        string? newSchema,
        string? schema,
        string name,
        MigrationCommandListBuilder builder)
    {
        if (newSchema == null)
        {
            var stringTypeMapping = Dependencies.TypeMappingSource.GetMapping(typeof(string));

            builder
                .AppendLine("DECLARE @defaultSchema sysname = SCHEMA_NAME();")
                .Append("EXEC(")
                .Append("N'ALTER SCHEMA [' + @defaultSchema + ")
                .Append(
                    stringTypeMapping.GenerateSqlLiteral(
                        "] TRANSFER " + Dependencies.SqlGenerationHelper.DelimitIdentifier(name, schema) + ";"))
                .AppendLine(");");
        }
        else
        {
            builder
                .Append("ALTER SCHEMA ")
                .Append(Dependencies.SqlGenerationHelper.DelimitIdentifier(newSchema))
                .Append(" TRANSFER ")
                .Append(Dependencies.SqlGenerationHelper.DelimitIdentifier(name, schema))
                .AppendLine(Dependencies.SqlGenerationHelper.StatementTerminator);
        }
    }

    /// <summary>
    ///     Generates a SQL fragment for traits of an index from a <see cref="CreateIndexOperation" />,
    ///     <see cref="AddPrimaryKeyOperation" />, or <see cref="AddUniqueConstraintOperation" />.
    /// </summary>
    /// <param name="operation">The operation.</param>
    /// <param name="model">The target model which may be <see langword="null" /> if the operations exist without a model.</param>
    /// <param name="builder">The command builder to use to add the SQL fragment.</param>
    protected override void IndexTraits(MigrationOperation operation, IModel? model, MigrationCommandListBuilder builder)
    {
        if (operation[SqlServerAnnotationNames.Clustered] is bool clustered)
        {
            builder.Append(clustered ? "CLUSTERED " : "NONCLUSTERED ");
        }
    }

    /// <summary>
    ///     Generates a SQL fragment for extras (filter, included columns, options) of an index from a <see cref="CreateIndexOperation" />.
    /// </summary>
    /// <param name="operation">The operation.</param>
    /// <param name="model">The target model which may be <see langword="null" /> if the operations exist without a model.</param>
    /// <param name="builder">The command builder to use to add the SQL fragment.</param>
    protected override void IndexOptions(CreateIndexOperation operation, IModel? model, MigrationCommandListBuilder builder)
    {
        if (operation[SqlServerAnnotationNames.Include] is IReadOnlyList<string> includeColumns
            && includeColumns.Count > 0)
        {
            builder.Append(" INCLUDE (");
            for (var i = 0; i < includeColumns.Count; i++)
            {
                builder.Append(Dependencies.SqlGenerationHelper.DelimitIdentifier(includeColumns[i]));

                if (i != includeColumns.Count - 1)
                {
                    builder.Append(", ");
                }
            }

            builder.Append(")");
        }

        if (!string.IsNullOrEmpty(operation.Filter))
        {
            builder
                .Append(" WHERE ")
                .Append(operation.Filter);
        }
        else if (UseLegacyIndexFilters(operation, model))
        {
            var table = model?.GetRelationalModel().FindTable(operation.Table, operation.Schema);
            var nullableColumns = operation.Columns
                .Where(c => table?.FindColumn(c)?.IsNullable != false)
                .ToList();

            builder.Append(" WHERE ");
            for (var i = 0; i < nullableColumns.Count; i++)
            {
                if (i != 0)
                {
                    builder.Append(" AND ");
                }

                builder
                    .Append(Dependencies.SqlGenerationHelper.DelimitIdentifier(nullableColumns[i]))
                    .Append(" IS NOT NULL");
            }
        }

        IndexWithOptions(operation, builder);
    }

    private static void IndexWithOptions(CreateIndexOperation operation, MigrationCommandListBuilder builder)
    {
        var options = new List<string>();

        if (operation[SqlServerAnnotationNames.FillFactor] is int fillFactor)
        {
            options.Add("FILLFACTOR = " + fillFactor);
        }

        if (operation[SqlServerAnnotationNames.CreatedOnline] is bool isOnline && isOnline)
        {
            options.Add("ONLINE = ON");
        }

        if (options.Count > 0)
        {
            builder
                .Append(" WITH (")
                .Append(string.Join(", ", options))
                .Append(")");
        }
    }

    /// <summary>
    ///     Generates a SQL fragment for the given referential action.
    /// </summary>
    /// <param name="referentialAction">The referential action.</param>
    /// <param name="builder">The command builder to use to add the SQL fragment.</param>
    protected override void ForeignKeyAction(ReferentialAction referentialAction, MigrationCommandListBuilder builder)
    {
        if (referentialAction == ReferentialAction.Restrict)
        {
            builder.Append("NO ACTION");
        }
        else
        {
            base.ForeignKeyAction(referentialAction, builder);
        }
    }

    /// <summary>
    ///     Generates a SQL fragment to drop default constraints for a column.
    /// </summary>
    /// <param name="schema">The schema that contains the table.</param>
    /// <param name="tableName">The table that contains the column.</param>
    /// <param name="columnName">The column.</param>
    /// <param name="builder">The command builder to use to add the SQL fragment.</param>
    protected virtual void DropDefaultConstraint(
        string? schema,
        string tableName,
        string columnName,
        MigrationCommandListBuilder builder)
    {
        var stringTypeMapping = Dependencies.TypeMappingSource.GetMapping(typeof(string));

        var variable = "@var" + _variableCounter++;

        builder
            .Append("DECLARE ")
            .Append(variable)
            .AppendLine(" sysname;")
            .Append("SELECT ")
            .Append(variable)
            .AppendLine(" = [d].[name]")
            .AppendLine("FROM [sys].[default_constraints] [d]")
            .AppendLine(
                "INNER JOIN [sys].[columns] [c] ON [d].[parent_column_id] = [c].[column_id] AND [d].[parent_object_id] = [c].[object_id]")
            .Append("WHERE ([d].[parent_object_id] = OBJECT_ID(")
            .Append(
                stringTypeMapping.GenerateSqlLiteral(
                    Dependencies.SqlGenerationHelper.DelimitIdentifier(tableName, schema)))
            .Append(") AND [c].[name] = ")
            .Append(stringTypeMapping.GenerateSqlLiteral(columnName))
            .AppendLine(");")
            .Append("IF ")
            .Append(variable)
            .Append(" IS NOT NULL EXEC(")
            .Append(
                stringTypeMapping.GenerateSqlLiteral(
                    "ALTER TABLE " + Dependencies.SqlGenerationHelper.DelimitIdentifier(tableName, schema) + " DROP CONSTRAINT ["))
            .Append(" + ")
            .Append(variable)
            .Append(" + ']")
            .Append(Dependencies.SqlGenerationHelper.StatementTerminator)
            .Append("')")
            .AppendLine(Dependencies.SqlGenerationHelper.StatementTerminator);
    }

    /// <summary>
    ///     Gets the list of indexes that need to be rebuilt when the given column is changing.
    /// </summary>
    /// <param name="column">The column.</param>
    /// <param name="currentOperation">The operation which may require a rebuild.</param>
    /// <returns>The list of indexes affected.</returns>
    protected virtual IEnumerable<ITableIndex> GetIndexesToRebuild(
        IColumn? column,
        MigrationOperation currentOperation)
    {
        if (column == null)
        {
            yield break;
        }

        var table = column.Table;
        var createIndexOperations = _operations.SkipWhile(o => o != currentOperation).Skip(1)
            .OfType<CreateIndexOperation>().Where(o => o.Table == table.Name && o.Schema == table.Schema).ToList();
        foreach (var index in table.Indexes)
        {
            var indexName = index.Name;
            if (createIndexOperations.Any(o => o.Name == indexName))
            {
                continue;
            }

            if (index.Columns.Any(c => c == column))
            {
                yield return index;
            }
            else if (index[SqlServerAnnotationNames.Include] is IReadOnlyList<string> includeColumns
                     && includeColumns.Contains(column.Name))
            {
                yield return index;
            }
        }
    }

    /// <summary>
    ///     Generates SQL to drop the given indexes.
    /// </summary>
    /// <param name="indexes">The indexes to drop.</param>
    /// <param name="builder">The command builder to use to build the commands.</param>
    protected virtual void DropIndexes(
        IEnumerable<ITableIndex> indexes,
        MigrationCommandListBuilder builder)
    {
        foreach (var index in indexes)
        {
            var table = index.Table;
            var operation = new DropIndexOperation
            {
                Schema = table.Schema,
                Table = table.Name,
                Name = index.Name
            };
            operation.AddAnnotations(index.GetAnnotations());

            Generate(operation, table.Model.Model, builder, terminate: false);
            builder.AppendLine(Dependencies.SqlGenerationHelper.StatementTerminator);
        }
    }

    /// <summary>
    ///     Generates SQL to create the given indexes.
    /// </summary>
    /// <param name="indexes">The indexes to create.</param>
    /// <param name="builder">The command builder to use to build the commands.</param>
    protected virtual void CreateIndexes(
        IEnumerable<ITableIndex> indexes,
        MigrationCommandListBuilder builder)
    {
        foreach (var index in indexes)
        {
            Generate(CreateIndexOperation.CreateFrom(index), index.Table.Model.Model, builder, terminate: false);
            builder.AppendLine(Dependencies.SqlGenerationHelper.StatementTerminator);
        }
    }

    /// <summary>
    ///     Generates add commands for descriptions on tables and columns.
    /// </summary>
    /// <param name="builder">The command builder to use to build the commands.</param>
    /// <param name="description">The new description to be applied.</param>
    /// <param name="schema">The schema of the table.</param>
    /// <param name="table">The name of the table.</param>
    /// <param name="column">The name of the column.</param>
    /// <param name="omitVariableDeclarations">
    ///     Indicates whether the variable declarations should be omitted.
    /// </param>
    protected virtual void AddDescription(
        MigrationCommandListBuilder builder,
        string description,
        string? schema,
        string table,
        string? column = null,
        bool omitVariableDeclarations = false)
    {
        string schemaLiteral;
        if (schema == null)
        {
            if (!omitVariableDeclarations)
            {
                builder.Append("DECLARE @defaultSchema AS sysname")
                    .AppendLine(Dependencies.SqlGenerationHelper.StatementTerminator);
                builder.Append("SET @defaultSchema = SCHEMA_NAME()")
                    .AppendLine(Dependencies.SqlGenerationHelper.StatementTerminator);
            }

            schemaLiteral = "@defaultSchema";
        }
        else
        {
            schemaLiteral = Literal(schema);
        }

        if (!omitVariableDeclarations)
        {
            builder.Append("DECLARE @description AS sql_variant")
                .AppendLine(Dependencies.SqlGenerationHelper.StatementTerminator);
        }

        builder.Append("SET @description = ")
            .Append(Literal(description))
            .AppendLine(Dependencies.SqlGenerationHelper.StatementTerminator);
        builder
            .Append("EXEC sp_addextendedproperty 'MS_Description', ")
            .Append("@description")
            .Append(", 'SCHEMA', ")
            .Append(schemaLiteral)
            .Append(", 'TABLE', ")
            .Append(Literal(table));

        if (column != null)
        {
            builder
                .Append(", 'COLUMN', ")
                .Append(Literal(column));
        }

        builder.AppendLine(Dependencies.SqlGenerationHelper.StatementTerminator);

        string Literal(string s)
            => SqlLiteral(s);

        static string SqlLiteral(string value)
        {
            var builder = new StringBuilder();

            var start = 0;
            int i;
            int length;
            var openApostrophe = false;
            var lastConcatStartPoint = 0;
            var concatCount = 1;
            var concatStartList = new List<int>();
            for (i = 0; i < value.Length; i++)
            {
                var lineFeed = value[i] == '\n';
                var carriageReturn = value[i] == '\r';
                var apostrophe = value[i] == '\'';
                if (lineFeed || carriageReturn || apostrophe)
                {
                    length = i - start;
                    if (length != 0)
                    {
                        if (!openApostrophe)
                        {
                            AddConcatOperatorIfNeeded();
                            builder.Append("N\'");
                            openApostrophe = true;
                        }

                        builder.Append(value.AsSpan().Slice(start, length));
                    }

                    if (lineFeed || carriageReturn)
                    {
                        if (openApostrophe)
                        {
                            builder.Append('\'');
                            openApostrophe = false;
                        }

                        AddConcatOperatorIfNeeded();
                        builder
                            .Append("NCHAR(")
                            .Append(lineFeed ? "10" : "13")
                            .Append(')');
                    }
                    else if (apostrophe)
                    {
                        if (!openApostrophe)
                        {
                            AddConcatOperatorIfNeeded();
                            builder.Append("N'");
                            openApostrophe = true;
                        }

                        builder.Append("''");
                    }

                    start = i + 1;
                }
            }

            length = i - start;
            if (length != 0)
            {
                if (!openApostrophe)
                {
                    AddConcatOperatorIfNeeded();
                    builder.Append("N\'");
                    openApostrophe = true;
                }

                builder.Append(value.AsSpan().Slice(start, length));
            }

            if (openApostrophe)
            {
                builder.Append('\'');
            }

            for (var j = concatStartList.Count - 1; j >= 0; j--)
            {
                builder.Insert(concatStartList[j], "CONCAT(");
                builder.Append(')');
            }

            if (builder.Length == 0)
            {
                builder.Append("N''");
            }

            var result = builder.ToString();

            return result;

            void AddConcatOperatorIfNeeded()
            {
                if (builder.Length != 0)
                {
                    builder.Append(", ");
                    concatCount++;

                    if (concatCount == 2)
                    {
                        concatStartList.Add(lastConcatStartPoint);
                    }

                    if (concatCount == 254)
                    {
                        lastConcatStartPoint = builder.Length;
                        concatCount = 1;
                    }
                }
            }
        }
    }

    /// <summary>
    ///     Generates drop commands for descriptions on tables and columns.
    /// </summary>
    /// <param name="builder">The command builder to use to build the commands.</param>
    /// <param name="schema">The schema of the table.</param>
    /// <param name="table">The name of the table.</param>
    /// <param name="column">The name of the column.</param>
    /// <param name="omitVariableDeclarations">
    ///     Indicates whether the variable declarations should be omitted.
    /// </param>
    protected virtual void DropDescription(
        MigrationCommandListBuilder builder,
        string? schema,
        string table,
        string? column = null,
        bool omitVariableDeclarations = false)
    {
        var stringTypeMapping = Dependencies.TypeMappingSource.GetMapping(typeof(string));

        string schemaLiteral;
        if (schema == null)
        {
            if (!omitVariableDeclarations)
            {
                builder.Append("DECLARE @defaultSchema AS sysname")
                    .AppendLine(Dependencies.SqlGenerationHelper.StatementTerminator);
                builder.Append("SET @defaultSchema = SCHEMA_NAME()")
                    .AppendLine(Dependencies.SqlGenerationHelper.StatementTerminator);
            }

            schemaLiteral = "@defaultSchema";
        }
        else
        {
            schemaLiteral = Literal(schema);
        }

        if (!omitVariableDeclarations)
        {
            builder.Append("DECLARE @description AS sql_variant")
                .AppendLine(Dependencies.SqlGenerationHelper.StatementTerminator);
        }

        builder
            .Append("EXEC sp_dropextendedproperty 'MS_Description', 'SCHEMA', ")
            .Append(schemaLiteral)
            .Append(", 'TABLE', ")
            .Append(Literal(table));

        if (column != null)
        {
            builder
                .Append(", 'COLUMN', ")
                .Append(Literal(column));
        }

        builder.AppendLine(Dependencies.SqlGenerationHelper.StatementTerminator);

        string Literal(string s)
            => stringTypeMapping.GenerateSqlLiteral(s);
    }

    /// <summary>
    ///     Checks whether or not <see cref="CreateIndexOperation" /> should have a filter generated for it by
    ///     Migrations.
    /// </summary>
    /// <param name="operation">The index creation operation.</param>
    /// <param name="model">The target model.</param>
    /// <returns><see langword="true" /> if a filter should be generated.</returns>
    protected virtual bool UseLegacyIndexFilters(CreateIndexOperation operation, IModel? model)
        => (!TryGetVersion(model, out var version) || VersionComparer.Compare(version, "2.0.0") < 0)
            && operation.Filter is null
            && operation.IsUnique
            && operation[SqlServerAnnotationNames.Clustered] is null or false
            && model?.GetRelationalModel().FindTable(operation.Table, operation.Schema) is var table
            && operation.Columns.Any(c => table?.FindColumn(c)?.IsNullable != false);

    private static string IntegerConstant(long value)
        => string.Format(CultureInfo.InvariantCulture, "{0}", value);

    private static bool IsMemoryOptimized(Annotatable annotatable, IModel? model, string? schema, string tableName)
        => annotatable[SqlServerAnnotationNames.MemoryOptimized] as bool?
            ?? model?.GetRelationalModel().FindTable(tableName, schema)?[SqlServerAnnotationNames.MemoryOptimized] as bool? == true;

    private static bool IsMemoryOptimized(Annotatable annotatable)
        => annotatable[SqlServerAnnotationNames.MemoryOptimized] as bool? == true;

    private static bool IsIdentity(ColumnOperation operation)
        => operation[SqlServerAnnotationNames.Identity] != null
            || operation[SqlServerAnnotationNames.ValueGenerationStrategy] as SqlServerValueGenerationStrategy?
            == SqlServerValueGenerationStrategy.IdentityColumn;

    private void GenerateExecWhenIdempotent(
        MigrationCommandListBuilder builder,
        Action<MigrationCommandListBuilder> generate)
    {
        if (Options.HasFlag(MigrationsSqlGenerationOptions.Idempotent))
        {
            var subBuilder = new MigrationCommandListBuilder(Dependencies);
            generate(subBuilder);

            var command = subBuilder.GetCommandList().Single();
            builder
                .Append("EXEC(N'")
                .Append(command.CommandText.TrimEnd('\n', '\r', ';').Replace("'", "''"))
                .Append("')")
                .AppendLine(Dependencies.SqlGenerationHelper.StatementTerminator)
                .EndCommand(command.TransactionSuppressed);

            return;
        }

        generate(builder);
    }

    private static bool HasDifferences(IEnumerable<IAnnotation> source, IEnumerable<IAnnotation> target)
    {
        var targetAnnotations = target.ToDictionary(a => a.Name);

        var count = 0;
        foreach (var sourceAnnotation in source)
        {
            if (!targetAnnotations.TryGetValue(sourceAnnotation.Name, out var targetAnnotation)
                || !Equals(sourceAnnotation.Value, targetAnnotation.Value))
            {
                return true;
            }

            count++;
        }

        return count != targetAnnotations.Count;
    }

    private IReadOnlyList<MigrationOperation> RewriteOperations(
        IReadOnlyList<MigrationOperation> migrationOperations,
        IModel? model,
        MigrationsSqlGenerationOptions options)
    {
        var operations = new List<MigrationOperation>();

        var versioningMap = new Dictionary<(string?, string?), (string, string?, bool)>();
        var periodMap = new Dictionary<(string?, string?), (string, string, bool)>();
        var availableSchemas = new List<string>();

        foreach (var operation in migrationOperations)
        {
            if (operation is EnsureSchemaOperation ensureSchemaOperation)
            {
                availableSchemas.Add(ensureSchemaOperation.Name);
            }

            var isTemporal = operation[SqlServerAnnotationNames.IsTemporal] as bool? == true;
            if (isTemporal)
            {
                string? table = null;
                string? schema = null;

                if (operation is ITableMigrationOperation tableMigrationOperation)
                {
                    table = tableMigrationOperation.Table;
                    schema = tableMigrationOperation.Schema;
                }

                var suppressTransaction = table is not null && IsMemoryOptimized(operation, model, schema, table);

                schema ??= model?.GetDefaultSchema();
                var historyTableName = operation[SqlServerAnnotationNames.TemporalHistoryTableName] as string;
                var historyTableSchema = operation[SqlServerAnnotationNames.TemporalHistoryTableSchema] as string
                    ?? schema;
                var periodStartColumnName = operation[SqlServerAnnotationNames.TemporalPeriodStartColumnName] as string;
                var periodEndColumnName = operation[SqlServerAnnotationNames.TemporalPeriodEndColumnName] as string;

                switch (operation)
                {
                    case CreateTableOperation createTableOperation:
                        if (historyTableSchema != createTableOperation.Schema
                            && historyTableSchema != null
                            && !availableSchemas.Contains(historyTableSchema))
                        {
                            operations.Add(new EnsureSchemaOperation { Name = historyTableSchema });
                            availableSchemas.Add(historyTableSchema);
                        }

                        operations.Add(operation);
                        break;

                    case DropTableOperation:
                        DisableVersioning(table!, schema, historyTableName!, historyTableSchema, suppressTransaction);
                        operations.Add(operation);

                        versioningMap.Remove((table, schema));
                        periodMap.Remove((table, schema));
                        break;

                    case RenameTableOperation renameTableOperation:
                        DisableVersioning(table!, schema, historyTableName!, historyTableSchema, suppressTransaction);
                        operations.Add(operation);

                        // since table was renamed, remove old entry and add new entry
                        // marked as versioning disabled, so we enable it in the end for the new table
                        versioningMap.Remove((table, schema));
                        versioningMap[(renameTableOperation.NewName, renameTableOperation.NewSchema)] =
                            (historyTableName!, historyTableSchema, suppressTransaction);

                        // same thing for disabled system period - remove one associated with old table and add one for the new table
                        if (periodMap.TryGetValue((table, schema), out var result))
                        {
                            periodMap.Remove((table, schema));
                            periodMap[(renameTableOperation.NewName, renameTableOperation.NewSchema)] = result;
                        }

                        break;

                    case AlterTableOperation alterTableOperation:
                        var oldIsTemporal = alterTableOperation.OldTable[SqlServerAnnotationNames.IsTemporal] as bool? == true;
                        if (!oldIsTemporal)
                        {
                            periodMap[(alterTableOperation.Name, alterTableOperation.Schema)] =
                                (periodStartColumnName!, periodEndColumnName!, suppressTransaction);
                            versioningMap[(alterTableOperation.Name, alterTableOperation.Schema)] =
                                (historyTableName!, historyTableSchema, suppressTransaction);
                        }
                        else
                        {
                            var oldHistoryTableName =
                                alterTableOperation.OldTable[SqlServerAnnotationNames.TemporalHistoryTableName] as string;
                            var oldHistoryTableSchema =
                                alterTableOperation.OldTable[SqlServerAnnotationNames.TemporalHistoryTableSchema] as string
                                ?? alterTableOperation.OldTable.Schema
                                ?? model?[RelationalAnnotationNames.DefaultSchema] as string;

                            if (oldHistoryTableName != historyTableName
                                || oldHistoryTableSchema != historyTableSchema)
                            {
                                if (historyTableSchema != null
                                    && !availableSchemas.Contains(historyTableSchema))
                                {
                                    operations.Add(new EnsureSchemaOperation { Name = historyTableSchema });
                                    availableSchemas.Add(historyTableSchema);
                                }

                                operations.Add(
                                    new RenameTableOperation
                                    {
                                        Name = oldHistoryTableName!,
                                        Schema = oldHistoryTableSchema,
                                        NewName = historyTableName,
                                        NewSchema = historyTableSchema
                                    });

                                if (versioningMap.ContainsKey((alterTableOperation.Name, alterTableOperation.Schema)))
                                {
                                    versioningMap[(alterTableOperation.Name, alterTableOperation.Schema)] =
                                        (historyTableName!, historyTableSchema, suppressTransaction);
                                }
                            }
                        }

                        operations.Add(operation);
                        break;

                    case AlterColumnOperation alterColumnOperation:
                        // if only difference is in temporal annotations being removed or history table changed etc - we can ignore this operation
                        if (!CanSkipAlterColumnOperation(alterColumnOperation.OldColumn, alterColumnOperation))
                        {
                            operations.Add(operation);

                            // when modifying a period column, we need to perform the operations as a normal column first, and only later enable period
                            // removing the period information now, so that when we generate SQL that modifies the column we won't be making them auto generated as period
                            // (making column auto generated is not allowed in ALTER COLUMN statement)
                            // in later operation we enable the period and the period columns get set to auto generated automatically
                            //
                            // if the column is not period we just remove temporal information - it's no longer needed and could affect the generated sql
                            // we will generate all the necessary operations involved with temporal tables here
                            alterColumnOperation.RemoveAnnotation(SqlServerAnnotationNames.IsTemporal);
                            alterColumnOperation.RemoveAnnotation(SqlServerAnnotationNames.TemporalPeriodStartColumnName);
                            alterColumnOperation.RemoveAnnotation(SqlServerAnnotationNames.TemporalPeriodEndColumnName);
                            alterColumnOperation.RemoveAnnotation(SqlServerAnnotationNames.TemporalHistoryTableName);
                            alterColumnOperation.RemoveAnnotation(SqlServerAnnotationNames.TemporalHistoryTableSchema);

                            // this is the case where we are not converting from normal table to temporal
                            // just a normal modification to a column on a temporal table
                            // in that case we need to double check if we need have disabled versioning earlier in this migration
                            // if so, we need to mirror the operation to the history table
                            if (alterColumnOperation.OldColumn[SqlServerAnnotationNames.IsTemporal] as bool? == true)
                            {
                                alterColumnOperation.OldColumn.RemoveAnnotation(SqlServerAnnotationNames.IsTemporal);
                                alterColumnOperation.OldColumn.RemoveAnnotation(SqlServerAnnotationNames.TemporalPeriodStartColumnName);
                                alterColumnOperation.OldColumn.RemoveAnnotation(SqlServerAnnotationNames.TemporalPeriodEndColumnName);
                                alterColumnOperation.OldColumn.RemoveAnnotation(SqlServerAnnotationNames.TemporalHistoryTableName);
                                alterColumnOperation.OldColumn.RemoveAnnotation(SqlServerAnnotationNames.TemporalHistoryTableSchema);

                                if (versioningMap.ContainsKey((table, schema)))
                                {
                                    var alterHistoryTableColumn = CopyColumnOperation<AlterColumnOperation>(alterColumnOperation);
                                    alterHistoryTableColumn.Table = historyTableName!;
                                    alterHistoryTableColumn.Schema = historyTableSchema;
                                    alterHistoryTableColumn.OldColumn =
                                        CopyColumnOperation<AddColumnOperation>(alterColumnOperation.OldColumn);
                                    alterHistoryTableColumn.OldColumn.Table = historyTableName!;
                                    alterHistoryTableColumn.OldColumn.Schema = historyTableSchema;

                                    operations.Add(alterHistoryTableColumn);
                                }

                                // TODO: test what happens if default value just changes (from temporal to temporal)
                            }
                        }

                        break;

                    case DropPrimaryKeyOperation:
                    case AddPrimaryKeyOperation:
                        DisableVersioning(table!, schema, historyTableName!, historyTableSchema, suppressTransaction);
                        operations.Add(operation);
                        break;

                    case DropColumnOperation dropColumnOperation:
                        DisableVersioning(table!, schema, historyTableName!, historyTableSchema, suppressTransaction);
                        if (dropColumnOperation.Name == periodStartColumnName
                            || dropColumnOperation.Name == periodEndColumnName)
                        {
                            // period columns can be null here - it doesn't really matter since we are never enabling the period back
                            // if we remove the period columns, it means we will be dropping the table also or at least convert it back to
                            // regular which will clear the entry in the periodMap for this table
                            DisablePeriod(table!, schema, periodStartColumnName!, periodEndColumnName!, suppressTransaction);
                        }

                        operations.Add(operation);

                        break;

                    case AddColumnOperation addColumnOperation:
                        operations.Add(addColumnOperation);

                        // when adding a period column, we need to add it as a normal column first, and only later enable period
                        // removing the period information now, so that when we generate SQL that adds the column we won't be making them
                        // auto generated as period it won't work, unless period is enabled but we can't enable period without adding the
                        // columns first - chicken and egg
                        if (addColumnOperation[SqlServerAnnotationNames.IsTemporal] as bool? == true)
                        {
                            addColumnOperation.RemoveAnnotation(SqlServerAnnotationNames.IsTemporal);
                            addColumnOperation.RemoveAnnotation(SqlServerAnnotationNames.TemporalHistoryTableName);
                            addColumnOperation.RemoveAnnotation(SqlServerAnnotationNames.TemporalHistoryTableSchema);
                            addColumnOperation.RemoveAnnotation(SqlServerAnnotationNames.TemporalPeriodStartColumnName);
                            addColumnOperation.RemoveAnnotation(SqlServerAnnotationNames.TemporalPeriodEndColumnName);

                            // model differ adds default value, but for period end we need to replace it with the correct one -
                            // DateTime.MaxValue
                            if (addColumnOperation.Name == periodEndColumnName)
                            {
                                addColumnOperation.DefaultValue = DateTime.MaxValue;
                            }

                            // when adding (non-period) column to an exisiting temporal table we need to check if we have disabled the period
                            // due to some other operations in the same migration (e.g. delete column)
                            // if so, we need to also add the same column to history table
                            if (addColumnOperation.Name != periodStartColumnName
                                && addColumnOperation.Name != periodEndColumnName)
                            {
                                if (versioningMap.ContainsKey((table, schema)))
                                {
                                    var addHistoryTableColumnOperation = CopyColumnOperation<AddColumnOperation>(addColumnOperation);
                                    addHistoryTableColumnOperation.Table = historyTableName!;
                                    addHistoryTableColumnOperation.Schema = historyTableSchema;

                                    operations.Add(addHistoryTableColumnOperation);
                                }
                            }
                        }

                        break;

                    case RenameColumnOperation renameColumnOperation:
                        operations.Add(renameColumnOperation);

                        // if we disabled period for the temporal table and now we are renaming the column,
                        // we need to also rename this same column in history table
                        if (versioningMap.ContainsKey((table, schema)))
                        {
                            var renameHistoryTableColumnOperation = new RenameColumnOperation
                            {
                                IsDestructiveChange = renameColumnOperation.IsDestructiveChange,
                                Name = renameColumnOperation.Name,
                                NewName = renameColumnOperation.NewName,
                                Table = historyTableName!,
                                Schema = historyTableSchema
                            };

                            operations.Add(renameHistoryTableColumnOperation);
                        }

                        break;

                    default:
                        operations.Add(operation);
                        break;
                }
            }
            else
            {
                if (operation is AlterTableOperation alterTableOperation
                    && alterTableOperation.OldTable[SqlServerAnnotationNames.IsTemporal] as bool? == true)
                {
                    var historyTableName = alterTableOperation.OldTable[SqlServerAnnotationNames.TemporalHistoryTableName] as string;
                    var historyTableSchema = alterTableOperation.OldTable[SqlServerAnnotationNames.TemporalHistoryTableSchema] as string
                        ?? alterTableOperation.OldTable.Schema
                        ?? model?[RelationalAnnotationNames.DefaultSchema] as string;

                    var periodStartColumnName =
                        alterTableOperation.OldTable[SqlServerAnnotationNames.TemporalPeriodStartColumnName] as string;
                    var periodEndColumnName =
                        alterTableOperation.OldTable[SqlServerAnnotationNames.TemporalPeriodEndColumnName] as string;
                    var suppressTransaction = IsMemoryOptimized(operation, model, alterTableOperation.Schema, alterTableOperation.Name);

                    DisableVersioning(
                        alterTableOperation.Name, alterTableOperation.Schema, historyTableName!, historyTableSchema, suppressTransaction);
                    DisablePeriod(
                        alterTableOperation.Name, alterTableOperation.Schema, periodStartColumnName!, periodEndColumnName!,
                        suppressTransaction);

                    if (historyTableName != null)
                    {
                        operations.Add(
                            new DropTableOperation { Name = historyTableName, Schema = historyTableSchema });
                    }

                    operations.Add(operation);

                    // when we disable versioning and period earlier, we marked it to be re-enabled
                    // since table is no longer temporal we don't need to do that anymore
                    versioningMap.Remove((alterTableOperation.Name, alterTableOperation.Schema));
                    periodMap.Remove((alterTableOperation.Name, alterTableOperation.Schema));
                }
                else if (operation is AlterColumnOperation alterColumnOperation)
                {
                    // if only difference is in temporal annotations being removed or history table changed etc - we can ignore this operation
                    if (alterColumnOperation.OldColumn?[SqlServerAnnotationNames.IsTemporal] as bool? != true
                        || !CanSkipAlterColumnOperation(alterColumnOperation.OldColumn, alterColumnOperation))
                    {
                        operations.Add(operation);
                    }
                }
                else
                {
                    operations.Add(operation);
                }
            }
        }

        foreach (var ((table, schema), (periodStartColumnName, periodEndColumnName, suppressTransaction)) in periodMap)
        {
            EnablePeriod(table!, schema, periodStartColumnName, periodEndColumnName, suppressTransaction);
        }

        foreach (var ((table, schema), (historyTableName, historyTableSchema, suppressTransaction)) in versioningMap)
        {
            EnableVersioning(table!, schema, historyTableName, historyTableSchema, suppressTransaction);
        }

        return operations;

        void DisableVersioning(string table, string? schema, string historyTableName, string? historyTableSchema, bool suppressTransaction)
        {
            if (!versioningMap.TryGetValue((table, schema), out _))
            {
                versioningMap[(table, schema)] = (historyTableName, historyTableSchema, suppressTransaction);

                operations.Add(
                    new SqlOperation
                    {
                        Sql = new StringBuilder()
                            .Append("ALTER TABLE ")
                            .Append(Dependencies.SqlGenerationHelper.DelimitIdentifier(table, schema))
                            .AppendLine(" SET (SYSTEM_VERSIONING = OFF)")
                            .ToString(),
                        SuppressTransaction = suppressTransaction
                    });
            }
        }

        void EnableVersioning(string table, string? schema, string historyTableName, string? historyTableSchema, bool suppressTransaction)
        {
            var stringBuilder = new StringBuilder();

            if (historyTableSchema == null)
            {
                // need to run command using EXEC to inject default schema
                stringBuilder.AppendLine("DECLARE @historyTableSchema sysname = SCHEMA_NAME()");
                stringBuilder.Append("EXEC(N'");
            }

            var historyTable = historyTableSchema != null
                ? Dependencies.SqlGenerationHelper.DelimitIdentifier(historyTableName, historyTableSchema)
                : Dependencies.SqlGenerationHelper.DelimitIdentifier(historyTableName);

            stringBuilder
                .Append("ALTER TABLE ")
                .Append(Dependencies.SqlGenerationHelper.DelimitIdentifier(table, schema));

            if (historyTableSchema != null)
            {
                stringBuilder.AppendLine($" SET (SYSTEM_VERSIONING = ON (HISTORY_TABLE = {historyTable}))");
            }
            else
            {
                stringBuilder.AppendLine(
                    $" SET (SYSTEM_VERSIONING = ON (HISTORY_TABLE = [' + @historyTableSchema + '].{historyTable}))')");
            }

            operations.Add(
                new SqlOperation { Sql = stringBuilder.ToString(), SuppressTransaction = suppressTransaction });
        }

        void DisablePeriod(string table, string? schema, string periodStartColumnName, string periodEndColumnName, bool suppressTransaction)
        {
            if (!periodMap.TryGetValue((table, schema), out _))
            {
                periodMap[(table, schema)] = (periodStartColumnName, periodEndColumnName, suppressTransaction);

                operations.Add(
                    new SqlOperation
                    {
                        Sql = new StringBuilder()
                            .Append("ALTER TABLE ")
                            .Append(Dependencies.SqlGenerationHelper.DelimitIdentifier(table, schema))
                            .AppendLine(" DROP PERIOD FOR SYSTEM_TIME")
                            .ToString(),
                        SuppressTransaction = suppressTransaction
                    });
            }
        }

        void EnablePeriod(string table, string? schema, string periodStartColumnName, string periodEndColumnName, bool suppressTransaction)
        {
            var addPeriodSql = new StringBuilder()
                .Append("ALTER TABLE ")
                .Append(Dependencies.SqlGenerationHelper.DelimitIdentifier(table, schema))
                .Append(" ADD PERIOD FOR SYSTEM_TIME (")
                .Append(Dependencies.SqlGenerationHelper.DelimitIdentifier(periodStartColumnName))
                .Append(", ")
                .Append(Dependencies.SqlGenerationHelper.DelimitIdentifier(periodEndColumnName))
                .Append(')')
                .ToString();

            if (options.HasFlag(MigrationsSqlGenerationOptions.Idempotent))
            {
                addPeriodSql = new StringBuilder()
                    .Append("EXEC(N'")
                    .Append(addPeriodSql.Replace("'", "''"))
                    .Append("')")
                    .ToString();
            }

            operations.Add(
                new SqlOperation { Sql = addPeriodSql, SuppressTransaction = suppressTransaction });

            operations.Add(
                new SqlOperation
                {
                    Sql = new StringBuilder()
                        .Append("ALTER TABLE ")
                        .Append(Dependencies.SqlGenerationHelper.DelimitIdentifier(table, schema))
                        .Append(" ALTER COLUMN ")
                        .Append(Dependencies.SqlGenerationHelper.DelimitIdentifier(periodStartColumnName))
                        .Append(" ADD HIDDEN")
                        .ToString(),
                    SuppressTransaction = suppressTransaction
                });

            operations.Add(
                new SqlOperation
                {
                    Sql = new StringBuilder()
                        .Append("ALTER TABLE ")
                        .Append(Dependencies.SqlGenerationHelper.DelimitIdentifier(table, schema))
                        .Append(" ALTER COLUMN ")
                        .Append(Dependencies.SqlGenerationHelper.DelimitIdentifier(periodEndColumnName))
                        .Append(" ADD HIDDEN")
                        .ToString(),
                    SuppressTransaction = suppressTransaction
                });
        }

        static bool CanSkipAlterColumnOperation(ColumnOperation first, ColumnOperation second)
            => ColumnPropertiesAreTheSame(first, second)
                && ColumnOperationsOnlyDifferByTemporalTableAnnotation(first, second)
                && ColumnOperationsOnlyDifferByTemporalTableAnnotation(second, first);

        // don't compare name, table or schema - they are not being set in the model differ (since they should always be the same)
        static bool ColumnPropertiesAreTheSame(ColumnOperation first, ColumnOperation second)
            => first.ClrType == second.ClrType
                && first.Collation == second.Collation
                && first.ColumnType == second.ColumnType
                && first.Comment == second.Comment
                && first.ComputedColumnSql == second.ComputedColumnSql
                && Equals(first.DefaultValue, second.DefaultValue)
                && first.DefaultValueSql == second.DefaultValueSql
                && first.IsDestructiveChange == second.IsDestructiveChange
                && first.IsFixedLength == second.IsFixedLength
                && first.IsNullable == second.IsNullable
                && first.IsReadOnly == second.IsReadOnly
                && first.IsRowVersion == second.IsRowVersion
                && first.IsStored == second.IsStored
                && first.IsUnicode == second.IsUnicode
                && first.MaxLength == second.MaxLength
                && first.Precision == second.Precision
                && first.Scale == second.Scale;

        static bool ColumnOperationsOnlyDifferByTemporalTableAnnotation(ColumnOperation first, ColumnOperation second)
        {
            var unmatched = first.GetAnnotations().ToList();
            foreach (var annotation in second.GetAnnotations())
            {
                var index = unmatched.FindIndex(
                    a => a.Name == annotation.Name
                        && StructuralComparisons.StructuralEqualityComparer.Equals(a.Value, annotation.Value));
                if (index == -1)
                {
                    continue;
                }

                unmatched.RemoveAt(index);
            }

            return unmatched.All(
                a => a.Name == SqlServerAnnotationNames.IsTemporal
                    || a.Name == SqlServerAnnotationNames.TemporalHistoryTableName
                    || a.Name == SqlServerAnnotationNames.TemporalHistoryTableSchema
                    || a.Name == SqlServerAnnotationNames.TemporalPeriodStartPropertyName
                    || a.Name == SqlServerAnnotationNames.TemporalPeriodEndPropertyName
                    || a.Name == SqlServerAnnotationNames.TemporalPeriodStartColumnName
                    || a.Name == SqlServerAnnotationNames.TemporalPeriodEndColumnName);
        }

        static TOperation CopyColumnOperation<TOperation>(ColumnOperation source)
            where TOperation : ColumnOperation, new()
        {
            var result = new TOperation
            {
                ClrType = source.ClrType,
                Collation = source.Collation,
                ColumnType = source.ColumnType,
                Comment = source.Comment,
                ComputedColumnSql = source.ComputedColumnSql,
                DefaultValue = source.DefaultValue,
                DefaultValueSql = source.DefaultValueSql,
                IsDestructiveChange = source.IsDestructiveChange,
                IsFixedLength = source.IsFixedLength,
                IsNullable = source.IsNullable,
                IsRowVersion = source.IsRowVersion,
                IsStored = source.IsStored,
                IsUnicode = source.IsUnicode,
                MaxLength = source.MaxLength,
                Name = source.Name,
                Precision = source.Precision,
                Scale = source.Scale,
                Table = source.Table,
                Schema = source.Schema
            };

            foreach (var annotation in source.GetAnnotations())
            {
                result.AddAnnotation(annotation.Name, annotation.Value);
            }

            return result;
        }
    }
}<|MERGE_RESOLUTION|>--- conflicted
+++ resolved
@@ -372,32 +372,7 @@
                 defaultValueSql = typeMapping.GenerateSqlLiteral(operation.DefaultValue);
             }
 
-<<<<<<< HEAD
             var updateBuilder = new StringBuilder()
-                .Append("UPDATE ")
-                .Append(Dependencies.SqlGenerationHelper.DelimitIdentifier(operation.Table, operation.Schema))
-                .Append(" SET ")
-                .Append(Dependencies.SqlGenerationHelper.DelimitIdentifier(operation.Name))
-                .Append(" = ")
-                .Append(defaultValueSql)
-                .Append(" WHERE ")
-                .Append(Dependencies.SqlGenerationHelper.DelimitIdentifier(operation.Name))
-                .Append(" IS NULL");
-
-            if (Options.HasFlag(MigrationsSqlGenerationOptions.Idempotent))
-            {
-                builder
-                    .Append("EXEC(N'")
-                    .Append(updateBuilder.ToString().TrimEnd('\n', '\r', ';').Replace("'", "''"))
-                    .Append("')");
-            }
-            else
-            {
-                builder.Append(updateBuilder.ToString());
-=======
-            if (QuirkEnabled29619)
-            {
-                builder
                     .Append("UPDATE ")
                     .Append(Dependencies.SqlGenerationHelper.DelimitIdentifier(operation.Table, operation.Schema))
                     .Append(" SET ")
@@ -406,33 +381,18 @@
                     .Append(defaultValueSql)
                     .Append(" WHERE ")
                     .Append(Dependencies.SqlGenerationHelper.DelimitIdentifier(operation.Name))
-                    .Append(" IS NULL");
+                .Append(" IS NULL");
+
+            if (Options.HasFlag(MigrationsSqlGenerationOptions.Idempotent))
+            {
+                builder
+                    .Append("EXEC(N'")
+                    .Append(updateBuilder.ToString().TrimEnd('\n', '\r', ';').Replace("'", "''"))
+                    .Append("')");
             }
             else
             {
-                var updateBuilder = new StringBuilder()
-                    .Append("UPDATE ")
-                    .Append(Dependencies.SqlGenerationHelper.DelimitIdentifier(operation.Table, operation.Schema))
-                    .Append(" SET ")
-                    .Append(Dependencies.SqlGenerationHelper.DelimitIdentifier(operation.Name))
-                    .Append(" = ")
-                    .Append(defaultValueSql)
-                    .Append(" WHERE ")
-                    .Append(Dependencies.SqlGenerationHelper.DelimitIdentifier(operation.Name))
-                    .Append(" IS NULL");
-
-                if (Options.HasFlag(MigrationsSqlGenerationOptions.Idempotent))
-                {
-                    builder
-                        .Append("EXEC(N'")
-                        .Append(updateBuilder.ToString().TrimEnd('\n', '\r', ';').Replace("'", "''"))
-                        .Append("')");
-                }
-                else
-                {
-                    builder.Append(updateBuilder.ToString());
-                }
->>>>>>> ffda3b5a
+                builder.Append(updateBuilder.ToString());
             }
 
             builder.AppendLine(Dependencies.SqlGenerationHelper.StatementTerminator);
