// Licensed to the .NET Foundation under one or more agreements.
// The .NET Foundation licenses this file to you under the MIT license.

using System.ComponentModel;
using System.Runtime.CompilerServices;
using Microsoft.EntityFrameworkCore.ChangeTracking.Internal;
using Microsoft.EntityFrameworkCore.Internal;
using Microsoft.EntityFrameworkCore.Metadata.Internal;

namespace Microsoft.EntityFrameworkCore;

/// <summary>
///     A DbContext instance represents a session with the database and can be used to query and save
///     instances of your entities. DbContext is a combination of the Unit Of Work and Repository patterns.
/// </summary>
/// <remarks>
///     <para>
///         Entity Framework Core does not support multiple parallel operations being run on the same DbContext instance. This
///         includes both parallel execution of async queries and any explicit concurrent use from multiple threads.
///         Therefore, always await async calls immediately, or use separate DbContext instances for operations that execute
///         in parallel. See <see href="https://aka.ms/efcore-docs-threading">Avoiding DbContext threading issues</see> for more information
///         and examples.
///     </para>
///     <para>
///         Typically you create a class that derives from DbContext and contains <see cref="DbSet{TEntity}" />
///         properties for each entity in the model. If the <see cref="DbSet{TEntity}" /> properties have a public setter,
///         they are automatically initialized when the instance of the derived context is created.
///     </para>
///     <para>
///         Override the <see cref="OnConfiguring(DbContextOptionsBuilder)" /> method to configure the database (and
///         other options) to be used for the context. Alternatively, if you would rather perform configuration externally
///         instead of inline in your context, you can use <see cref="DbContextOptionsBuilder{TContext}" />
///         (or <see cref="DbContextOptionsBuilder" />) to externally create an instance of <see cref="DbContextOptions{TContext}" />
///         (or <see cref="DbContextOptions" />) and pass it to a base constructor of <see cref="DbContext" />.
///     </para>
///     <para>
///         The model is discovered by running a set of conventions over the entity classes found in the
///         <see cref="DbSet{TEntity}" /> properties on the derived context. To further configure the model that
///         is discovered by convention, you can override the <see cref="OnModelCreating(ModelBuilder)" /> method.
///     </para>
///     <para>
///         See <see href="https://aka.ms/efcore-docs-dbcontext">DbContext lifetime, configuration, and initialization</see>,
///         <see href="https://aka.ms/efcore-docs-query">Querying data with EF Core</see>,
///         <see href="https://aka.ms/efcore-docs-change-tracking">Changing tracking</see>, and
///         <see href="https://aka.ms/efcore-docs-saving-data">Saving data with EF Core</see> for more information and examples.
///     </para>
/// </remarks>
public class DbContext :
    IInfrastructure<IServiceProvider>,
    IDbContextDependencies,
    IDbSetCache,
    IDbContextPoolable
{
    private readonly DbContextOptions _options;

    private IDictionary<(Type Type, string? Name), object>? _sets;
    private IDbContextServices? _contextServices;
    private IDbContextDependencies? _dbContextDependencies;
    private DatabaseFacade? _database;
    private ChangeTracker? _changeTracker;

    private IServiceScope? _serviceScope;
    private DbContextLease _lease = DbContextLease.InactiveLease;
    private DbContextPoolConfigurationSnapshot? _configurationSnapshot;
    private List<IResettableService>? _cachedResettableServices;
    private bool _initializing;
    private bool _disposed;

    private readonly Guid _contextId = Guid.NewGuid();
    private int _leaseCount;

    /// <summary>
    ///     Initializes a new instance of the <see cref="DbContext" /> class. The
    ///     <see cref="OnConfiguring(DbContextOptionsBuilder)" />
    ///     method will be called to configure the database (and other options) to be used for this context.
    /// </summary>
    /// <remarks>
    ///     See <see href="https://aka.ms/efcore-docs-dbcontext">DbContext lifetime, configuration, and initialization</see>
    ///     for more information and examples.
    /// </remarks>
    protected DbContext()
        : this(new DbContextOptions<DbContext>())
    {
    }

    /// <summary>
    ///     Initializes a new instance of the <see cref="DbContext" /> class using the specified options.
    ///     The <see cref="OnConfiguring(DbContextOptionsBuilder)" /> method will still be called to allow further
    ///     configuration of the options.
    /// </summary>
    /// <remarks>
    ///     See <see href="https://aka.ms/efcore-docs-dbcontext">DbContext lifetime, configuration, and initialization</see> and
    ///     <see href="https://aka.ms/efcore-docs-dbcontext-options">Using DbContextOptions</see> for more information and examples.
    /// </remarks>
    /// <param name="options">The options for this context.</param>
    public DbContext(DbContextOptions options)
    {
        Check.NotNull(options, nameof(options));

        if (!options.ContextType.IsAssignableFrom(GetType()))
        {
            throw new InvalidOperationException(CoreStrings.NonGenericOptions(GetType().ShortDisplayName()));
        }

        _options = options;

        // This service is not stored in _setInitializer as this may not be the service provider that will be used
        // as the internal service provider going forward, because at this time OnConfiguring has not yet been called.
        // Mostly that isn't a problem because set initialization is done by our internal services, but in the case
        // where some of those services are replaced, this could initialize set using non-replaced services.
        // In this rare case if this is a problem for the app, then the app can just not use this mechanism to create
        // DbSet instances, and this code becomes a no-op. However, if this set initializer is then saved and used later
        // for the Set method, then it makes the problem bigger because now an app is using the non-replaced services
        // even when it doesn't need to.
        ServiceProviderCache.Instance.GetOrAdd(options, providerRequired: false)
            .GetRequiredService<IDbSetInitializer>()
            .InitializeSets(this);

        EntityFrameworkEventSource.Log.DbContextInitializing();
    }

    /// <summary>
    ///     Provides access to database related information and operations for this context.
    /// </summary>
    public virtual DatabaseFacade Database
    {
        get
        {
            CheckDisposed();

            return _database ??= new DatabaseFacade(this);
        }
    }

    /// <summary>
    ///     Provides access to information and operations for entity instances this context is tracking.
    /// </summary>
    /// <remarks>
    ///     See <see href="https://aka.ms/efcore-docs-change-tracking">EF Core change tracking</see> for more information and examples.
    /// </remarks>
    public virtual ChangeTracker ChangeTracker
        => _changeTracker ??= InternalServiceProvider.GetRequiredService<IChangeTrackerFactory>().Create();

    /// <summary>
    ///     The metadata about the shape of entities, the relationships between them, and how they map to the database.
    ///     May not include all the information necessary to initialize the database.
    /// </summary>
    /// <remarks>
    ///     See <see href="https://aka.ms/efcore-docs-modeling">Modeling entity types and relationships</see> for more information and examples.
    /// </remarks>
    public virtual IModel Model
    {
        [DebuggerStepThrough]
        get => ContextServices.Model;
    }

    /// <summary>
    ///     A unique identifier for the context instance and pool lease, if any.
    /// </summary>
    /// <remarks>
    ///     This identifier is primarily intended as a correlation ID for logging and debugging such
    ///     that it is easy to identify that multiple events are using the same or different context instances.
    /// </remarks>
    public virtual DbContextId ContextId
        => new(_contextId, _leaseCount);

    /// <summary>
    ///     This is an internal API that supports the Entity Framework Core infrastructure and not subject to
    ///     the same compatibility standards as public APIs. It may be changed or removed without notice in
    ///     any release. You should only use it directly in your code with extreme caution and knowing that
    ///     doing so can result in application failures when updating to a new Entity Framework Core release.
    /// </summary>
    [EntityFrameworkInternal]
    IDbSetSource IDbContextDependencies.SetSource
        => DbContextDependencies.SetSource;

    /// <summary>
    ///     This is an internal API that supports the Entity Framework Core infrastructure and not subject to
    ///     the same compatibility standards as public APIs. It may be changed or removed without notice in
    ///     any release. You should only use it directly in your code with extreme caution and knowing that
    ///     doing so can result in application failures when updating to a new Entity Framework Core release.
    /// </summary>
    [EntityFrameworkInternal]
    IEntityFinderFactory IDbContextDependencies.EntityFinderFactory
        => DbContextDependencies.EntityFinderFactory;

    /// <summary>
    ///     This is an internal API that supports the Entity Framework Core infrastructure and not subject to
    ///     the same compatibility standards as public APIs. It may be changed or removed without notice in
    ///     any release. You should only use it directly in your code with extreme caution and knowing that
    ///     doing so can result in application failures when updating to a new Entity Framework Core release.
    /// </summary>
    [EntityFrameworkInternal]
    IAsyncQueryProvider IDbContextDependencies.QueryProvider
        => DbContextDependencies.QueryProvider;

    /// <summary>
    ///     This is an internal API that supports the Entity Framework Core infrastructure and not subject to
    ///     the same compatibility standards as public APIs. It may be changed or removed without notice in
    ///     any release. You should only use it directly in your code with extreme caution and knowing that
    ///     doing so can result in application failures when updating to a new Entity Framework Core release.
    /// </summary>
    [EntityFrameworkInternal]
    IStateManager IDbContextDependencies.StateManager
        => DbContextDependencies.StateManager;

    /// <summary>
    ///     This is an internal API that supports the Entity Framework Core infrastructure and not subject to
    ///     the same compatibility standards as public APIs. It may be changed or removed without notice in
    ///     any release. You should only use it directly in your code with extreme caution and knowing that
    ///     doing so can result in application failures when updating to a new Entity Framework Core release.
    /// </summary>
    [EntityFrameworkInternal]
    IChangeDetector IDbContextDependencies.ChangeDetector
        => DbContextDependencies.ChangeDetector;

    /// <summary>
    ///     This is an internal API that supports the Entity Framework Core infrastructure and not subject to
    ///     the same compatibility standards as public APIs. It may be changed or removed without notice in
    ///     any release. You should only use it directly in your code with extreme caution and knowing that
    ///     doing so can result in application failures when updating to a new Entity Framework Core release.
    /// </summary>
    [EntityFrameworkInternal]
    IEntityGraphAttacher IDbContextDependencies.EntityGraphAttacher
        => DbContextDependencies.EntityGraphAttacher;

    /// <summary>
    ///     This is an internal API that supports the Entity Framework Core infrastructure and not subject to
    ///     the same compatibility standards as public APIs. It may be changed or removed without notice in
    ///     any release. You should only use it directly in your code with extreme caution and knowing that
    ///     doing so can result in application failures when updating to a new Entity Framework Core release.
    /// </summary>
    [EntityFrameworkInternal]
    IExceptionDetector IDbContextDependencies.ExceptionDetector
        => DbContextDependencies.ExceptionDetector;

    /// <summary>
    ///     This is an internal API that supports the Entity Framework Core infrastructure and not subject to
    ///     the same compatibility standards as public APIs. It may be changed or removed without notice in
    ///     any release. You should only use it directly in your code with extreme caution and knowing that
    ///     doing so can result in application failures when updating to a new Entity Framework Core release.
    /// </summary>
    [EntityFrameworkInternal]
    IDiagnosticsLogger<DbLoggerCategory.Update> IDbContextDependencies.UpdateLogger
        => DbContextDependencies.UpdateLogger;

    /// <summary>
    ///     This is an internal API that supports the Entity Framework Core infrastructure and not subject to
    ///     the same compatibility standards as public APIs. It may be changed or removed without notice in
    ///     any release. You should only use it directly in your code with extreme caution and knowing that
    ///     doing so can result in application failures when updating to a new Entity Framework Core release.
    /// </summary>
    [EntityFrameworkInternal]
    IDiagnosticsLogger<DbLoggerCategory.Infrastructure> IDbContextDependencies.InfrastructureLogger
        => DbContextDependencies.InfrastructureLogger;

    /// <summary>
    ///     This is an internal API that supports the Entity Framework Core infrastructure and not subject to
    ///     the same compatibility standards as public APIs. It may be changed or removed without notice in
    ///     any release. You should only use it directly in your code with extreme caution and knowing that
    ///     doing so can result in application failures when updating to a new Entity Framework Core release.
    /// </summary>
    [EntityFrameworkInternal]
    object IDbSetCache.GetOrAddSet(IDbSetSource source, Type type)
    {
        CheckDisposed();

        _sets ??= new Dictionary<(Type Type, string? Name), object>();

        if (!_sets.TryGetValue((type, null), out var set))
        {
            set = source.Create(this, type);
            _sets[(type, null)] = set;
            _cachedResettableServices = null;
        }

        return set;
    }

    /// <summary>
    ///     This is an internal API that supports the Entity Framework Core infrastructure and not subject to
    ///     the same compatibility standards as public APIs. It may be changed or removed without notice in
    ///     any release. You should only use it directly in your code with extreme caution and knowing that
    ///     doing so can result in application failures when updating to a new Entity Framework Core release.
    /// </summary>
    [EntityFrameworkInternal]
    object IDbSetCache.GetOrAddSet(IDbSetSource source, string entityTypeName, Type type)
    {
        CheckDisposed();

        _sets ??= new Dictionary<(Type Type, string? Name), object>();

        if (!_sets.TryGetValue((type, entityTypeName), out var set))
        {
            set = source.Create(this, entityTypeName, type);
            _sets[(type, entityTypeName)] = set;
            _cachedResettableServices = null;
        }

        return set;
    }

    /// <summary>
    ///     Creates a <see cref="DbSet{TEntity}" /> that can be used to query and save instances of <typeparamref name="TEntity" />.
    /// </summary>
    /// <remarks>
    ///     <para>
    ///         Entity Framework Core does not support multiple parallel operations being run on the same DbContext instance. This
    ///         includes both parallel execution of async queries and any explicit concurrent use from multiple threads.
    ///         Therefore, always await async calls immediately, or use separate DbContext instances for operations that execute
    ///         in parallel. See <see href="https://aka.ms/efcore-docs-threading">Avoiding DbContext threading issues</see> for more information
    ///         and examples.
    ///     </para>
    ///     <para>
    ///         See <see href="https://aka.ms/efcore-docs-query">Querying data with EF Core</see> and
    ///         <see href="https://aka.ms/efcore-docs-change-tracking">Changing tracking</see> for more information and examples.
    ///     </para>
    /// </remarks>
    /// <typeparam name="TEntity">The type of entity for which a set should be returned.</typeparam>
    /// <returns>A set for the given entity type.</returns>
    public virtual DbSet<TEntity> Set<TEntity>()
        where TEntity : class
        => (DbSet<TEntity>)((IDbSetCache)this).GetOrAddSet(DbContextDependencies.SetSource, typeof(TEntity));

    /// <summary>
    ///     Creates a <see cref="DbSet{TEntity}" /> for a shared-type entity type that can be used to query and save
    ///     instances of <typeparamref name="TEntity" />.
    /// </summary>
    /// <remarks>
    ///     <para>
    ///         Shared-type entity types are typically used for the join entity in many-to-many relationships.
    ///     </para>
    ///     <para>
    ///         See <see href="https://aka.ms/efcore-docs-query">Querying data with EF Core</see>,
    ///         <see href="https://aka.ms/efcore-docs-change-tracking">Changing tracking</see>, and
    ///         <see href="https://aka.ms/efcore-docs-shared-types">Shared entity types</see>  for more information and examples.
    ///     </para>
    /// </remarks>
    /// <param name="name">The name for the shared-type entity type to use.</param>
    /// <typeparam name="TEntity">The type of entity for which a set should be returned.</typeparam>
    /// <returns>A set for the given entity type.</returns>
    public virtual DbSet<TEntity> Set<TEntity>(string name)
        where TEntity : class
        => (DbSet<TEntity>)((IDbSetCache)this).GetOrAddSet(DbContextDependencies.SetSource, name, typeof(TEntity));

    private IEntityFinder Finder(Type type)
    {
        var entityType = Model.FindEntityType(type);
        if (entityType == null)
        {
            if (Model.IsShared(type))
            {
                throw new InvalidOperationException(CoreStrings.InvalidSetSharedType(type.ShortDisplayName()));
            }

            var findSameTypeName = Model.FindSameTypeNameWithDifferentNamespace(type);
            //if the same name exists in your entity types we will show you the full namespace of the type
            if (!string.IsNullOrEmpty(findSameTypeName))
            {
                throw new InvalidOperationException(
                    CoreStrings.InvalidSetSameTypeWithDifferentNamespace(type.DisplayName(), findSameTypeName));
            }

            throw new InvalidOperationException(CoreStrings.InvalidSetType(type.ShortDisplayName()));
        }

        if (entityType.FindPrimaryKey() == null)
        {
            throw new InvalidOperationException(CoreStrings.InvalidSetKeylessOperation(type.ShortDisplayName()));
        }

        return DbContextDependencies.EntityFinderFactory.Create(entityType);
    }

    private IServiceProvider InternalServiceProvider
        => ContextServices.InternalServiceProvider;

    private IDbContextServices ContextServices
    {
        get
        {
            CheckDisposed();

            if (_contextServices != null)
            {
                return _contextServices;
            }

            if (_initializing)
            {
                throw new InvalidOperationException(CoreStrings.RecursiveOnConfiguring);
            }

            try
            {
                _initializing = true;

                var optionsBuilder = new DbContextOptionsBuilder(_options);

                OnConfiguring(optionsBuilder);

                if (_options.IsFrozen
                    && !ReferenceEquals(_options, optionsBuilder.Options))
                {
                    throw new InvalidOperationException(CoreStrings.PoolingOptionsModified);
                }

                var options = optionsBuilder.Options;

                _serviceScope = ServiceProviderCache.Instance.GetOrAdd(options, providerRequired: true)
                    .GetRequiredService<IServiceScopeFactory>()
                    .CreateScope();

                var scopedServiceProvider = _serviceScope.ServiceProvider;

                var contextServices = scopedServiceProvider.GetRequiredService<IDbContextServices>();

                contextServices.Initialize(scopedServiceProvider, options, this);

                _contextServices = contextServices;

                DbContextDependencies.InfrastructureLogger.ContextInitialized(this, options);
            }
            finally
            {
                _initializing = false;
            }

            return _contextServices;
        }
    }

    private IDbContextDependencies DbContextDependencies
    {
        [DebuggerStepThrough]
        get
        {
            CheckDisposed();

            return _dbContextDependencies ??= InternalServiceProvider.GetRequiredService<IDbContextDependencies>();
        }
    }

    [DebuggerStepThrough]
    private void CheckDisposed()
    {
        if (_disposed)
        {
            throw new ObjectDisposedException(GetType().ShortDisplayName(), CoreStrings.ContextDisposed);
        }
    }

    /// <summary>
    ///     Override this method to configure the database (and other options) to be used for this context.
    ///     This method is called for each instance of the context that is created.
    ///     The base implementation does nothing.
    /// </summary>
    /// <remarks>
    ///     <para>
    ///         In situations where an instance of <see cref="DbContextOptions" /> may or may not have been passed
    ///         to the constructor, you can use <see cref="DbContextOptionsBuilder.IsConfigured" /> to determine if
    ///         the options have already been set, and skip some or all of the logic in
    ///         <see cref="OnConfiguring(DbContextOptionsBuilder)" />.
    ///     </para>
    ///     <para>
    ///         See <see href="https://aka.ms/efcore-docs-dbcontext">DbContext lifetime, configuration, and initialization</see>
    ///         for more information and examples.
    ///     </para>
    /// </remarks>
    /// <param name="optionsBuilder">
    ///     A builder used to create or modify options for this context. Databases (and other extensions)
    ///     typically define extension methods on this object that allow you to configure the context.
    /// </param>
    protected internal virtual void OnConfiguring(DbContextOptionsBuilder optionsBuilder)
    {
    }

    /// <summary>
    ///     Override this method to set defaults and configure conventions before they run. This method is invoked before
    ///     <see cref="OnModelCreating" />.
    /// </summary>
    /// <remarks>
    ///     <para>
    ///         If a model is explicitly set on the options for this context (via <see cref="DbContextOptionsBuilder.UseModel(IModel)" />)
    ///         then this method will not be run.
    ///     </para>
    ///     <para>
    ///         See <see href="https://aka.ms/efcore-docs-pre-convention">Pre-convention model building in EF Core</see> for more information and
    ///         examples.
    ///     </para>
    /// </remarks>
    /// <param name="configurationBuilder">
    ///     The builder being used to set defaults and configure conventions that will be used to build the model for this context.
    /// </param>
    protected internal virtual void ConfigureConventions(ModelConfigurationBuilder configurationBuilder)
    {
    }

    /// <summary>
    ///     Override this method to further configure the model that was discovered by convention from the entity types
    ///     exposed in <see cref="DbSet{TEntity}" /> properties on your derived context. The resulting model may be cached
    ///     and re-used for subsequent instances of your derived context.
    /// </summary>
    /// <remarks>
    ///     <para>
    ///         If a model is explicitly set on the options for this context (via <see cref="DbContextOptionsBuilder.UseModel(IModel)" />)
    ///         then this method will not be run.
    ///     </para>
    ///     <para>
    ///         See <see href="https://aka.ms/efcore-docs-modeling">Modeling entity types and relationships</see> for more information and
    ///         examples.
    ///     </para>
    /// </remarks>
    /// <param name="modelBuilder">
    ///     The builder being used to construct the model for this context. Databases (and other extensions) typically
    ///     define extension methods on this object that allow you to configure aspects of the model that are specific
    ///     to a given database.
    /// </param>
    protected internal virtual void OnModelCreating(ModelBuilder modelBuilder)
    {
    }

    /// <summary>
    ///     Saves all changes made in this context to the database.
    /// </summary>
    /// <remarks>
    ///     <para>
    ///         This method will automatically call <see cref="Microsoft.EntityFrameworkCore.ChangeTracking.ChangeTracker.DetectChanges" />
    ///         to discover any changes to entity instances before saving to the underlying database. This can be disabled via
    ///         <see cref="Microsoft.EntityFrameworkCore.ChangeTracking.ChangeTracker.AutoDetectChangesEnabled" />.
    ///     </para>
    ///     <para>
    ///         Entity Framework Core does not support multiple parallel operations being run on the same DbContext instance. This
    ///         includes both parallel execution of async queries and any explicit concurrent use from multiple threads.
    ///         Therefore, always await async calls immediately, or use separate DbContext instances for operations that execute
    ///         in parallel. See <see href="https://aka.ms/efcore-docs-threading">Avoiding DbContext threading issues</see> for more information
    ///         and examples.
    ///     </para>
    ///     <para>
    ///         See <see href="https://aka.ms/efcore-docs-saving-data">Saving data in EF Core</see> for more information and examples.
    ///     </para>
    /// </remarks>
    /// <returns>
    ///     The number of state entries written to the database.
    /// </returns>
    /// <exception cref="DbUpdateException">
    ///     An error is encountered while saving to the database.
    /// </exception>
    /// <exception cref="DbUpdateConcurrencyException">
    ///     A concurrency violation is encountered while saving to the database.
    ///     A concurrency violation occurs when an unexpected number of rows are affected during save.
    ///     This is usually because the data in the database has been modified since it was loaded into memory.
    /// </exception>
    public virtual int SaveChanges()
        => SaveChanges(acceptAllChangesOnSuccess: true);

    /// <summary>
    ///     Saves all changes made in this context to the database.
    /// </summary>
    /// <remarks>
    ///     <para>
    ///         This method will automatically call <see cref="Microsoft.EntityFrameworkCore.ChangeTracking.ChangeTracker.DetectChanges" />
    ///         to discover any changes to entity instances before saving to the underlying database. This can be disabled via
    ///         <see cref="Microsoft.EntityFrameworkCore.ChangeTracking.ChangeTracker.AutoDetectChangesEnabled" />.
    ///     </para>
    ///     <para>
    ///         Entity Framework Core does not support multiple parallel operations being run on the same DbContext instance. This
    ///         includes both parallel execution of async queries and any explicit concurrent use from multiple threads.
    ///         Therefore, always await async calls immediately, or use separate DbContext instances for operations that execute
    ///         in parallel. See <see href="https://aka.ms/efcore-docs-threading">Avoiding DbContext threading issues</see> for more information
    ///         and examples.
    ///     </para>
    ///     <para>
    ///         See <see href="https://aka.ms/efcore-docs-saving-data">Saving data in EF Core</see> for more information and examples.
    ///     </para>
    /// </remarks>
    /// <param name="acceptAllChangesOnSuccess">
    ///     Indicates whether <see cref="Microsoft.EntityFrameworkCore.ChangeTracking.ChangeTracker.AcceptAllChanges" />
    ///     is called after the changes have been sent successfully to the database.
    /// </param>
    /// <returns>
    ///     The number of state entries written to the database.
    /// </returns>
    /// <exception cref="DbUpdateException">
    ///     An error is encountered while saving to the database.
    /// </exception>
    /// <exception cref="DbUpdateConcurrencyException">
    ///     A concurrency violation is encountered while saving to the database.
    ///     A concurrency violation occurs when an unexpected number of rows are affected during save.
    ///     This is usually because the data in the database has been modified since it was loaded into memory.
    /// </exception>
    public virtual int SaveChanges(bool acceptAllChangesOnSuccess)
    {
        CheckDisposed();

        SavingChanges?.Invoke(this, new SavingChangesEventArgs(acceptAllChangesOnSuccess));

        var interceptionResult = DbContextDependencies.UpdateLogger.SaveChangesStarting(this);

        TryDetectChanges();

        try
        {
            var entitiesSaved = interceptionResult.HasResult
                ? interceptionResult.Result
                : DbContextDependencies.StateManager.SaveChanges(acceptAllChangesOnSuccess);

            var result = DbContextDependencies.UpdateLogger.SaveChangesCompleted(this, entitiesSaved);

            SavedChanges?.Invoke(this, new SavedChangesEventArgs(acceptAllChangesOnSuccess, result));

            return result;
        }
        catch (DbUpdateConcurrencyException exception)
        {
            EntityFrameworkEventSource.Log.OptimisticConcurrencyFailure();

<<<<<<< HEAD
            DbContextDependencies.UpdateLogger.OptimisticConcurrencyException(this, exception);

            SaveChangesFailed?.Invoke(this, new SaveChangesFailedEventArgs(acceptAllChangesOnSuccess, exception));
=======
            if (DisposeSync(lease.IsActive, contextShouldBeDisposed))
            {
                await _serviceScope.DisposeAsyncIfAvailable().ConfigureAwait(false);
            }

            await lease.ContextDisposedAsync().ConfigureAwait(false);
        }
>>>>>>> eac367ae

            throw;
        }
        catch (Exception exception)
        {
            if (DbContextDependencies.ExceptionDetector.IsCancellation(exception))
            {
                DbContextDependencies.UpdateLogger.SaveChangesCanceled(this);
            }
            else
            {
                DbContextDependencies.UpdateLogger.SaveChangesFailed(this, exception);

                SaveChangesFailed?.Invoke(this, new SaveChangesFailedEventArgs(acceptAllChangesOnSuccess, exception));
            }

            throw;
        }
    }

    private void TryDetectChanges()
    {
        if (ChangeTracker.AutoDetectChangesEnabled)
        {
            ChangeTracker.DetectChanges();
        }
    }

    private void TryDetectChanges(EntityEntry entry)
    {
        if (ChangeTracker.AutoDetectChangesEnabled)
        {
            entry.DetectChanges();
        }
    }

    /// <summary>
    ///     Saves all changes made in this context to the database.
    /// </summary>
    /// <remarks>
    ///     <para>
    ///         This method will automatically call <see cref="Microsoft.EntityFrameworkCore.ChangeTracking.ChangeTracker.DetectChanges" />
    ///         to discover any changes to entity instances before saving to the underlying database. This can be disabled via
    ///         <see cref="Microsoft.EntityFrameworkCore.ChangeTracking.ChangeTracker.AutoDetectChangesEnabled" />.
    ///     </para>
    ///     <para>
    ///         Entity Framework Core does not support multiple parallel operations being run on the same DbContext instance. This
    ///         includes both parallel execution of async queries and any explicit concurrent use from multiple threads.
    ///         Therefore, always await async calls immediately, or use separate DbContext instances for operations that execute
    ///         in parallel. See <see href="https://aka.ms/efcore-docs-threading">Avoiding DbContext threading issues</see> for more
    ///         information and examples.
    ///     </para>
    ///     <para>
    ///         See <see href="https://aka.ms/efcore-docs-saving-data">Saving data in EF Core</see> for more information and examples.
    ///     </para>
    /// </remarks>
    /// <param name="cancellationToken">A <see cref="CancellationToken" /> to observe while waiting for the task to complete.</param>
    /// <returns>
    ///     A task that represents the asynchronous save operation. The task result contains the
    ///     number of state entries written to the database.
    /// </returns>
    /// <exception cref="DbUpdateException">
    ///     An error is encountered while saving to the database.
    /// </exception>
    /// <exception cref="DbUpdateConcurrencyException">
    ///     A concurrency violation is encountered while saving to the database.
    ///     A concurrency violation occurs when an unexpected number of rows are affected during save.
    ///     This is usually because the data in the database has been modified since it was loaded into memory.
    /// </exception>
    /// <exception cref="OperationCanceledException">If the <see cref="CancellationToken" /> is canceled.</exception>
    public virtual Task<int> SaveChangesAsync(CancellationToken cancellationToken = default)
        => SaveChangesAsync(acceptAllChangesOnSuccess: true, cancellationToken);

    /// <summary>
    ///     Saves all changes made in this context to the database.
    /// </summary>
    /// <remarks>
    ///     <para>
    ///         This method will automatically call <see cref="Microsoft.EntityFrameworkCore.ChangeTracking.ChangeTracker.DetectChanges" />
    ///         to discover any changes to entity instances before saving to the underlying database. This can be disabled via
    ///         <see cref="Microsoft.EntityFrameworkCore.ChangeTracking.ChangeTracker.AutoDetectChangesEnabled" />.
    ///     </para>
    ///     <para>
    ///         Entity Framework Core does not support multiple parallel operations being run on the same DbContext instance. This
    ///         includes both parallel execution of async queries and any explicit concurrent use from multiple threads.
    ///         Therefore, always await async calls immediately, or use separate DbContext instances for operations that execute
    ///         in parallel. See <see href="https://aka.ms/efcore-docs-threading">Avoiding DbContext threading issues</see> for more
    ///         information and examples.
    ///     </para>
    ///     <para>
    ///         See <see href="https://aka.ms/efcore-docs-saving-data">Saving data in EF Core</see> for more information and examples.
    ///     </para>
    /// </remarks>
    /// <param name="acceptAllChangesOnSuccess">
    ///     Indicates whether <see cref="Microsoft.EntityFrameworkCore.ChangeTracking.ChangeTracker.AcceptAllChanges" /> is called after
    ///     the changes have been sent successfully to the database.
    /// </param>
    /// <param name="cancellationToken">A <see cref="CancellationToken" /> to observe while waiting for the task to complete.</param>
    /// <returns>
    ///     A task that represents the asynchronous save operation. The task result contains the
    ///     number of state entries written to the database.
    /// </returns>
    /// <exception cref="DbUpdateException">
    ///     An error is encountered while saving to the database.
    /// </exception>
    /// <exception cref="DbUpdateConcurrencyException">
    ///     A concurrency violation is encountered while saving to the database.
    ///     A concurrency violation occurs when an unexpected number of rows are affected during save.
    ///     This is usually because the data in the database has been modified since it was loaded into memory.
    /// </exception>
    /// <exception cref="OperationCanceledException">If the <see cref="CancellationToken" /> is canceled.</exception>
    public virtual async Task<int> SaveChangesAsync(
        bool acceptAllChangesOnSuccess,
        CancellationToken cancellationToken = default)
    {
        CheckDisposed();

        SavingChanges?.Invoke(this, new SavingChangesEventArgs(acceptAllChangesOnSuccess));

        var interceptionResult = await DbContextDependencies.UpdateLogger
            .SaveChangesStartingAsync(this, cancellationToken).ConfigureAwait(acceptAllChangesOnSuccess);

        TryDetectChanges();

        try
        {
            var entitiesSaved = interceptionResult.HasResult
                ? interceptionResult.Result
                : await DbContextDependencies.StateManager
                    .SaveChangesAsync(acceptAllChangesOnSuccess, cancellationToken)
                    .ConfigureAwait(false);

            var result = await DbContextDependencies.UpdateLogger
                .SaveChangesCompletedAsync(this, entitiesSaved, cancellationToken)
                .ConfigureAwait(false);

            SavedChanges?.Invoke(this, new SavedChangesEventArgs(acceptAllChangesOnSuccess, result));

            return result;
        }
        catch (DbUpdateConcurrencyException exception)
        {
            EntityFrameworkEventSource.Log.OptimisticConcurrencyFailure();

            await DbContextDependencies.UpdateLogger.OptimisticConcurrencyExceptionAsync(this, exception, cancellationToken)
                .ConfigureAwait(false);

            SaveChangesFailed?.Invoke(this, new SaveChangesFailedEventArgs(acceptAllChangesOnSuccess, exception));

            throw;
        }
        catch (Exception exception)
        {
            if (DbContextDependencies.ExceptionDetector.IsCancellation(exception, cancellationToken))
            {
                await DbContextDependencies.UpdateLogger.SaveChangesCanceledAsync(this, cancellationToken).ConfigureAwait(false);
            }
            else
            {
                await DbContextDependencies.UpdateLogger.SaveChangesFailedAsync(this, exception, cancellationToken).ConfigureAwait(false);

                SaveChangesFailed?.Invoke(this, new SaveChangesFailedEventArgs(acceptAllChangesOnSuccess, exception));
            }

            throw;
        }
    }

    /// <summary>
    ///     An event fired at the beginning of a call to <see cref="O:SaveChanges" /> or <see cref="O:SaveChangesAsync" />
    /// </summary>
    /// <remarks>
    ///     See <see href="https://aka.ms/efcore-docs-saving-data">Saving data in EF Core</see> and
    ///     <see href="https://aka.ms/efcore-docs-events">EF Core events</see> for more information and examples.
    /// </remarks>
    public event EventHandler<SavingChangesEventArgs>? SavingChanges;

    /// <summary>
    ///     An event fired at the end of a call to <see cref="O:SaveChanges" /> or <see cref="O:SaveChangesAsync" />
    /// </summary>
    /// <remarks>
    ///     See <see href="https://aka.ms/efcore-docs-saving-data">Saving data in EF Core</see> and
    ///     <see href="https://aka.ms/efcore-docs-events">EF Core events</see> for more information and examples.
    /// </remarks>
    public event EventHandler<SavedChangesEventArgs>? SavedChanges;

    /// <summary>
    ///     An event fired if a call to <see cref="O:SaveChanges" /> or <see cref="O:SaveChangesAsync" /> fails with an exception.
    /// </summary>
    /// <remarks>
    ///     See <see href="https://aka.ms/efcore-docs-saving-data">Saving data in EF Core</see> and
    ///     <see href="https://aka.ms/efcore-docs-events">EF Core events</see> for more information and examples.
    /// </remarks>
    public event EventHandler<SaveChangesFailedEventArgs>? SaveChangesFailed;

    /// <summary>
    ///     This is an internal API that supports the Entity Framework Core infrastructure and not subject to
    ///     the same compatibility standards as public APIs. It may be changed or removed without notice in
    ///     any release. You should only use it directly in your code with extreme caution and knowing that
    ///     doing so can result in application failures when updating to a new Entity Framework Core release.
    /// </summary>
    [EntityFrameworkInternal]
    void IDbContextPoolable.ClearLease()
        => _lease = DbContextLease.InactiveLease;

    /// <summary>
    ///     This is an internal API that supports the Entity Framework Core infrastructure and not subject to
    ///     the same compatibility standards as public APIs. It may be changed or removed without notice in
    ///     any release. You should only use it directly in your code with extreme caution and knowing that
    ///     doing so can result in application failures when updating to a new Entity Framework Core release.
    /// </summary>
    [EntityFrameworkInternal]
    void IDbContextPoolable.SetLease(DbContextLease lease)
        => SetLeaseInternal(lease);

    /// <summary>
    ///     This is an internal API that supports the Entity Framework Core infrastructure and not subject to
    ///     the same compatibility standards as public APIs. It may be changed or removed without notice in
    ///     any release. You should only use it directly in your code with extreme caution and knowing that
    ///     doing so can result in application failures when updating to a new Entity Framework Core release.
    /// </summary>
    [EntityFrameworkInternal]
    Task IDbContextPoolable.SetLeaseAsync(DbContextLease lease, CancellationToken cancellationToken)
    {
        SetLeaseInternal(lease);

        return Task.CompletedTask;
    }

    private void SetLeaseInternal(DbContextLease lease)
    {
        _lease = lease;
        _disposed = false;
        ++_leaseCount;

        Check.DebugAssert(_configurationSnapshot != null, "configurationSnapshot is null");

        var changeTracker = ChangeTracker;
        changeTracker.AutoDetectChangesEnabled = _configurationSnapshot.AutoDetectChangesEnabled;
        changeTracker.QueryTrackingBehavior = _configurationSnapshot.QueryTrackingBehavior;
        changeTracker.LazyLoadingEnabled = _configurationSnapshot.LazyLoadingEnabled;
        changeTracker.CascadeDeleteTiming = _configurationSnapshot.CascadeDeleteTiming;
        changeTracker.DeleteOrphansTiming = _configurationSnapshot.DeleteOrphansTiming;

        var database = Database;
        database.AutoTransactionsEnabled = _configurationSnapshot.AutoTransactionsEnabled;
        database.AutoSavepointsEnabled = _configurationSnapshot.AutoSavepointsEnabled;

        SavingChanges = _configurationSnapshot.SavingChanges;
        SavedChanges = _configurationSnapshot.SavedChanges;
        SaveChangesFailed = _configurationSnapshot.SaveChangesFailed;
    }

    /// <summary>
    ///     This is an internal API that supports the Entity Framework Core infrastructure and not subject to
    ///     the same compatibility standards as public APIs. It may be changed or removed without notice in
    ///     any release. You should only use it directly in your code with extreme caution and knowing that
    ///     doing so can result in application failures when updating to a new Entity Framework Core release.
    /// </summary>
    [EntityFrameworkInternal]
    void IDbContextPoolable.SnapshotConfiguration()
    {
        var changeTracker = ChangeTracker;
        var database = Database;
        _configurationSnapshot = new DbContextPoolConfigurationSnapshot(
            changeTracker.AutoDetectChangesEnabled,
            changeTracker.QueryTrackingBehavior,
            database.AutoTransactionsEnabled,
            database.AutoSavepointsEnabled,
            changeTracker.LazyLoadingEnabled,
            changeTracker.CascadeDeleteTiming,
            changeTracker.DeleteOrphansTiming,
            SavingChanges,
            SavedChanges,
            SaveChangesFailed);
    }

    /// <summary>
    ///     This is an internal API that supports the Entity Framework Core infrastructure and not subject to
    ///     the same compatibility standards as public APIs. It may be changed or removed without notice in
    ///     any release. You should only use it directly in your code with extreme caution and knowing that
    ///     doing so can result in application failures when updating to a new Entity Framework Core release.
    /// </summary>
    [EntityFrameworkInternal]
    void IResettableService.ResetState()
    {
        foreach (var service in GetResettableServices())
        {
            service.ResetState();
        }

        _disposed = true;
    }

    /// <summary>
    ///     This is an internal API that supports the Entity Framework Core infrastructure and not subject to
    ///     the same compatibility standards as public APIs. It may be changed or removed without notice in
    ///     any release. You should only use it directly in your code with extreme caution and knowing that
    ///     doing so can result in application failures when updating to a new Entity Framework Core release.
    /// </summary>
    [EntityFrameworkInternal]
    async Task IResettableService.ResetStateAsync(CancellationToken cancellationToken)
    {
        foreach (var service in GetResettableServices())
        {
            await service.ResetStateAsync(cancellationToken).ConfigureAwait(false);
        }

        _disposed = true;
    }

    [MethodImpl(MethodImplOptions.AggressiveInlining)]
    private IEnumerable<IResettableService> GetResettableServices()
    {
        if (_cachedResettableServices is not null)
        {
            return _cachedResettableServices;
        }

        var resettableServices = new List<IResettableService>();

        var services = _contextServices?.InternalServiceProvider.GetService<IEnumerable<IResettableService>>();
        if (services is not null)
        {
            resettableServices.AddRange(services);

            // Note that if the context hasn't been initialized yet, we don't cache the resettable services
            // (since some services haven't been added yet).
            _cachedResettableServices = resettableServices;
        }

        if (_sets is not null)
        {
            resettableServices.AddRange(_sets.Values.OfType<IResettableService>());
        }

        return resettableServices;
    }

    /// <summary>
    ///     Releases the allocated resources for this context.
    /// </summary>
    /// <remarks>
    ///     See <see href="https://aka.ms/efcore-docs-dbcontext">DbContext lifetime, configuration, and initialization</see>
    ///     for more information and examples.
    /// </remarks>
    public virtual void Dispose()
    {
        var lease = _lease;
        var contextShouldBeDisposed = lease.IsActive && _lease.IsStandalone;

        if (DisposeSync(lease.IsActive, contextShouldBeDisposed))
        {
            _serviceScope?.Dispose();
        }

        lease.ContextDisposed();
    }

    /// <summary>
    ///     Releases the allocated resources for this context.
    /// </summary>
    /// <remarks>
    ///     <para>
    ///         Entity Framework Core does not support multiple parallel operations being run on the same DbContext instance. This
    ///         includes both parallel execution of async queries and any explicit concurrent use from multiple threads.
    ///         Therefore, always await async calls immediately, or use separate DbContext instances for operations that execute
    ///         in parallel. See <see href="https://aka.ms/efcore-docs-threading">Avoiding DbContext threading issues</see>
    ///         for more information and examples.
    ///     </para>
    ///     <para>
    ///         See <see href="https://aka.ms/efcore-docs-dbcontext">DbContext lifetime, configuration, and initialization</see>
    ///         for more information and examples.
    ///     </para>
    /// </remarks>
    public virtual async ValueTask DisposeAsync()
    {
        var lease = _lease;
        var contextShouldBeDisposed = lease.IsActive && _lease.IsStandalone;

        if (DisposeSync(lease.IsActive, contextShouldBeDisposed))
        {
            await _serviceScope.DisposeAsyncIfAvailable();
        }

        await lease.ContextDisposedAsync();
    }

    private bool DisposeSync(bool leaseActive, bool contextShouldBeDisposed)
    {
        if (leaseActive)
        {
            if (contextShouldBeDisposed)
            {
                _disposed = true;
                _lease = DbContextLease.InactiveLease;
            }
        }
        else if (!_disposed)
        {
            EntityFrameworkEventSource.Log.DbContextDisposing();

            _dbContextDependencies?.InfrastructureLogger.ContextDisposed(this);

            _disposed = true;

            _dbContextDependencies?.StateManager.Unsubscribe();

            _dbContextDependencies = null;
            _changeTracker = null;
            _database = null;
            _configurationSnapshot = null;

            SavingChanges = null;
            SavedChanges = null;
            SaveChangesFailed = null;

            return true;
        }

        return false;
    }

    /// <summary>
    ///     Gets an <see cref="EntityEntry{TEntity}" /> for the given entity. The entry provides
    ///     access to change tracking information and operations for the entity.
    /// </summary>
    /// <remarks>
    ///     See <see href="https://aka.ms/efcore-docs-entity-entries">Accessing tracked entities in EF Core</see> for more information and
    ///     examples.
    /// </remarks>
    /// <typeparam name="TEntity">The type of the entity.</typeparam>
    /// <param name="entity">The entity to get the entry for.</param>
    /// <returns>The entry for the given entity.</returns>
    public virtual EntityEntry<TEntity> Entry<TEntity>(TEntity entity)
        where TEntity : class
    {
        Check.NotNull(entity, nameof(entity));
        CheckDisposed();

        var entry = EntryWithoutDetectChanges(entity);

        TryDetectChanges(entry);

        return entry;
    }

    private EntityEntry<TEntity> EntryWithoutDetectChanges<TEntity>(TEntity entity)
        where TEntity : class
        => new(DbContextDependencies.StateManager.GetOrCreateEntry(entity));

    /// <summary>
    ///     Gets an <see cref="EntityEntry" /> for the given entity. The entry provides
    ///     access to change tracking information and operations for the entity.
    /// </summary>
    /// <remarks>
    ///     <para>
    ///         This method may be called on an entity that is not tracked. You can then
    ///         set the <see cref="EntityEntry.State" /> property on the returned entry
    ///         to have the context begin tracking the entity in the specified state.
    ///     </para>
    ///     <para>
    ///         See <see href="https://aka.ms/efcore-docs-entity-entries">Accessing tracked entities in EF Core</see> for more information and
    ///         examples.
    ///     </para>
    /// </remarks>
    /// <param name="entity">The entity to get the entry for.</param>
    /// <returns>The entry for the given entity.</returns>
    public virtual EntityEntry Entry(object entity)
    {
        Check.NotNull(entity, nameof(entity));
        CheckDisposed();

        var entry = EntryWithoutDetectChanges(entity);

        TryDetectChanges(entry);

        return entry;
    }

    private EntityEntry EntryWithoutDetectChanges(object entity)
        => new(DbContextDependencies.StateManager.GetOrCreateEntry(entity));

    private void SetEntityState(InternalEntityEntry entry, EntityState entityState)
    {
        if (entry.EntityState == EntityState.Detached)
        {
            DbContextDependencies.EntityGraphAttacher.AttachGraph(
                entry,
                entityState,
                entityState,
                forceStateWhenUnknownKey: true);
        }
        else
        {
            entry.SetEntityState(
                entityState,
                acceptChanges: true,
                forceStateWhenUnknownKey: entityState);
        }
    }

    private Task SetEntityStateAsync(
        InternalEntityEntry entry,
        EntityState entityState,
        CancellationToken cancellationToken)
        => entry.EntityState == EntityState.Detached
            ? DbContextDependencies.EntityGraphAttacher.AttachGraphAsync(
                entry,
                entityState,
                entityState,
                forceStateWhenUnknownKey: true,
                cancellationToken)
            : entry.SetEntityStateAsync(
                entityState,
                acceptChanges: true,
                forceStateWhenUnknownKey: entityState,
                cancellationToken: cancellationToken);

    /// <summary>
    ///     Begins tracking the given entity, and any other reachable entities that are
    ///     not already being tracked, in the <see cref="EntityState.Added" /> state such that
    ///     they will be inserted into the database when <see cref="SaveChanges()" /> is called.
    /// </summary>
    /// <remarks>
    ///     <para>
    ///         Use <see cref="EntityEntry.State" /> to set the state of only a single entity.
    ///     </para>
    ///     <para>
    ///         See <see href="https://aka.ms/efcore-docs-change-tracking">EF Core change tracking</see> for more information and examples.
    ///     </para>
    /// </remarks>
    /// <typeparam name="TEntity">The type of the entity.</typeparam>
    /// <param name="entity">The entity to add.</param>
    /// <returns>
    ///     The <see cref="EntityEntry{TEntity}" /> for the entity. The entry provides
    ///     access to change tracking information and operations for the entity.
    /// </returns>
    public virtual EntityEntry<TEntity> Add<TEntity>(TEntity entity)
        where TEntity : class
    {
        CheckDisposed();

        return SetEntityState(Check.NotNull(entity, nameof(entity)), EntityState.Added);
    }

    /// <summary>
    ///     Begins tracking the given entity, and any other reachable entities that are
    ///     not already being tracked, in the <see cref="EntityState.Added" /> state such that they will
    ///     be inserted into the database when <see cref="SaveChanges()" /> is called.
    /// </summary>
    /// <remarks>
    ///     <para>
    ///         This method is async only to allow special value generators, such as the one used by
    ///         'Microsoft.EntityFrameworkCore.Metadata.SqlServerValueGenerationStrategy.SequenceHiLo',
    ///         to access the database asynchronously. For all other cases the non async method should be used.
    ///     </para>
    ///     <para>
    ///         Entity Framework Core does not support multiple parallel operations being run on the same DbContext instance. This
    ///         includes both parallel execution of async queries and any explicit concurrent use from multiple threads.
    ///         Therefore, always await async calls immediately, or use separate DbContext instances for operations that execute
    ///         in parallel. See <see href="https://aka.ms/efcore-docs-threading">Avoiding DbContext threading issues</see>
    ///         for more information and examples.
    ///     </para>
    ///     <para>
    ///         See <see href="https://aka.ms/efcore-docs-change-tracking">EF Core change tracking</see> for more information and examples.
    ///     </para>
    /// </remarks>
    /// <typeparam name="TEntity">The type of the entity.</typeparam>
    /// <param name="entity">The entity to add.</param>
    /// <param name="cancellationToken">A <see cref="CancellationToken" /> to observe while waiting for the task to complete.</param>
    /// <returns>
    ///     A task that represents the asynchronous Add operation. The task result contains the
    ///     <see cref="EntityEntry{TEntity}" /> for the entity. The entry provides access to change tracking
    ///     information and operations for the entity.
    /// </returns>
    /// <exception cref="OperationCanceledException">If the <see cref="CancellationToken" /> is canceled.</exception>
    public virtual async ValueTask<EntityEntry<TEntity>> AddAsync<TEntity>(
        TEntity entity,
        CancellationToken cancellationToken = default)
        where TEntity : class
    {
        CheckDisposed();

        var entry = EntryWithoutDetectChanges(Check.NotNull(entity, nameof(entity)));

        await SetEntityStateAsync(entry.GetInfrastructure(), EntityState.Added, cancellationToken)
            .ConfigureAwait(false);

        return entry;
    }

    /// <summary>
    ///     Begins tracking the given entity and entries reachable from the given entity using
    ///     the <see cref="EntityState.Unchanged" /> state by default, but see below for cases
    ///     when a different state will be used.
    /// </summary>
    /// <remarks>
    ///     <para>
    ///         Generally, no database interaction will be performed until <see cref="SaveChanges()" /> is called.
    ///     </para>
    ///     <para>
    ///         A recursive search of the navigation properties will be performed to find reachable entities
    ///         that are not already being tracked by the context. All entities found will be tracked
    ///         by the context.
    ///     </para>
    ///     <para>
    ///         For entity types with generated keys if an entity has its primary key value set
    ///         then it will be tracked in the <see cref="EntityState.Unchanged" /> state. If the primary key
    ///         value is not set then it will be tracked in the <see cref="EntityState.Added" /> state.
    ///         This helps ensure only new entities will be inserted.
    ///         An entity is considered to have its primary key value set if the primary key property is set
    ///         to anything other than the CLR default for the property type.
    ///     </para>
    ///     <para>
    ///         For entity types without generated keys, the state set is always <see cref="EntityState.Unchanged" />.
    ///     </para>
    ///     <para>
    ///         Use <see cref="EntityEntry.State" /> to set the state of only a single entity.
    ///     </para>
    ///     <para>
    ///         See <see href="https://aka.ms/efcore-docs-change-tracking">EF Core change tracking</see> for more information and examples.
    ///     </para>
    /// </remarks>
    /// <typeparam name="TEntity">The type of the entity.</typeparam>
    /// <param name="entity">The entity to attach.</param>
    /// <returns>
    ///     The <see cref="EntityEntry{TEntity}" /> for the entity. The entry provides
    ///     access to change tracking information and operations for the entity.
    /// </returns>
    public virtual EntityEntry<TEntity> Attach<TEntity>(TEntity entity)
        where TEntity : class
    {
        CheckDisposed();

        return SetEntityState(Check.NotNull(entity, nameof(entity)), EntityState.Unchanged);
    }

    /// <summary>
    ///     Begins tracking the given entity and entries reachable from the given entity using
    ///     the <see cref="EntityState.Modified" /> state by default, but see below for cases
    ///     when a different state will be used.
    /// </summary>
    /// <remarks>
    ///     <para>
    ///         Generally, no database interaction will be performed until <see cref="SaveChanges()" /> is called.
    ///     </para>
    ///     <para>
    ///         A recursive search of the navigation properties will be performed to find reachable entities
    ///         that are not already being tracked by the context. All entities found will be tracked
    ///         by the context.
    ///     </para>
    ///     <para>
    ///         For entity types with generated keys if an entity has its primary key value set
    ///         then it will be tracked in the <see cref="EntityState.Modified" /> state. If the primary key
    ///         value is not set then it will be tracked in the <see cref="EntityState.Added" /> state.
    ///         This helps ensure new entities will be inserted, while existing entities will be updated.
    ///         An entity is considered to have its primary key value set if the primary key property is set
    ///         to anything other than the CLR default for the property type.
    ///     </para>
    ///     <para>
    ///         For entity types without generated keys, the state set is always <see cref="EntityState.Modified" />.
    ///     </para>
    ///     <para>
    ///         Use <see cref="EntityEntry.State" /> to set the state of only a single entity.
    ///     </para>
    ///     <para>
    ///         See <see href="https://aka.ms/efcore-docs-change-tracking">EF Core change tracking</see> for more information and examples.
    ///     </para>
    /// </remarks>
    /// <typeparam name="TEntity">The type of the entity.</typeparam>
    /// <param name="entity">The entity to update.</param>
    /// <returns>
    ///     The <see cref="EntityEntry{TEntity}" /> for the entity. The entry provides
    ///     access to change tracking information and operations for the entity.
    /// </returns>
    public virtual EntityEntry<TEntity> Update<TEntity>(TEntity entity)
        where TEntity : class
    {
        CheckDisposed();

        return SetEntityState(Check.NotNull(entity, nameof(entity)), EntityState.Modified);
    }

    /// <summary>
    ///     Begins tracking the given entity in the <see cref="EntityState.Deleted" /> state such that it will
    ///     be removed from the database when <see cref="SaveChanges()" /> is called.
    /// </summary>
    /// <remarks>
    ///     <para>
    ///         If the entity is already tracked in the <see cref="EntityState.Added" /> state then the context will
    ///         stop tracking the entity (rather than marking it as <see cref="EntityState.Deleted" />) since the
    ///         entity was previously added to the context and does not exist in the database.
    ///     </para>
    ///     <para>
    ///         Any other reachable entities that are not already being tracked will be tracked in the same way that
    ///         they would be if <see cref="Attach{TEntity}(TEntity)" /> was called before calling this method.
    ///         This allows any cascading actions to be applied when <see cref="SaveChanges()" /> is called.
    ///     </para>
    ///     <para>
    ///         Use <see cref="EntityEntry.State" /> to set the state of only a single entity.
    ///     </para>
    ///     <para>
    ///         See <see href="https://aka.ms/efcore-docs-change-tracking">EF Core change tracking</see> for more information and examples.
    ///     </para>
    /// </remarks>
    /// <typeparam name="TEntity">The type of the entity.</typeparam>
    /// <param name="entity">The entity to remove.</param>
    /// <returns>
    ///     The <see cref="EntityEntry{TEntity}" /> for the entity. The entry provides
    ///     access to change tracking information and operations for the entity.
    /// </returns>
    public virtual EntityEntry<TEntity> Remove<TEntity>(TEntity entity)
        where TEntity : class
    {
        Check.NotNull(entity, nameof(entity));
        CheckDisposed();

        var entry = EntryWithoutDetectChanges(entity);

        var initialState = entry.State;
        if (initialState == EntityState.Detached)
        {
            SetEntityState(entry.GetInfrastructure(), EntityState.Unchanged);
        }

        // An Added entity does not yet exist in the database. If it is then marked as deleted there is
        // nothing to delete because it was not yet inserted, so just make sure it doesn't get inserted.
        entry.State =
            initialState == EntityState.Added
                ? EntityState.Detached
                : EntityState.Deleted;

        return entry;
    }

    private EntityEntry<TEntity> SetEntityState<TEntity>(
        TEntity entity,
        EntityState entityState)
        where TEntity : class
    {
        var entry = EntryWithoutDetectChanges(entity);

        SetEntityState(entry.GetInfrastructure(), entityState);

        return entry;
    }

    /// <summary>
    ///     Begins tracking the given entity, and any other reachable entities that are
    ///     not already being tracked, in the <see cref="EntityState.Added" /> state such that they will
    ///     be inserted into the database when <see cref="SaveChanges()" /> is called.
    /// </summary>
    /// <remarks>
    ///     <para>
    ///         Use <see cref="EntityEntry.State" /> to set the state of only a single entity.
    ///     </para>
    ///     <para>
    ///         See <see href="https://aka.ms/efcore-docs-change-tracking">EF Core change tracking</see> for more information and examples.
    ///     </para>
    /// </remarks>
    /// <param name="entity">The entity to add.</param>
    /// <returns>
    ///     The <see cref="EntityEntry" /> for the entity. The entry provides
    ///     access to change tracking information and operations for the entity.
    /// </returns>
    public virtual EntityEntry Add(object entity)
    {
        CheckDisposed();

        return SetEntityState(Check.NotNull(entity, nameof(entity)), EntityState.Added);
    }

    /// <summary>
    ///     Begins tracking the given entity, and any other reachable entities that are
    ///     not already being tracked, in the <see cref="EntityState.Added" /> state such that they will
    ///     be inserted into the database when <see cref="SaveChanges()" /> is called.
    /// </summary>
    /// <remarks>
    ///     <para>
    ///         Use <see cref="EntityEntry.State" /> to set the state of only a single entity.
    ///     </para>
    ///     <para>
    ///         This method is async only to allow special value generators, such as the one used by
    ///         'Microsoft.EntityFrameworkCore.Metadata.SqlServerValueGenerationStrategy.SequenceHiLo',
    ///         to access the database asynchronously. For all other cases the non async method should be used.
    ///     </para>
    ///     <para>
    ///         Entity Framework Core does not support multiple parallel operations being run on the same DbContext instance. This
    ///         includes both parallel execution of async queries and any explicit concurrent use from multiple threads.
    ///         Therefore, always await async calls immediately, or use separate DbContext instances for operations that execute
    ///         in parallel. See <see href="https://aka.ms/efcore-docs-threading">Avoiding DbContext threading issues</see>
    ///         for more information and examples.
    ///     </para>
    ///     <para>
    ///         See <see href="https://aka.ms/efcore-docs-change-tracking">EF Core change tracking</see> for more information and examples.
    ///     </para>
    /// </remarks>
    /// <param name="entity">The entity to add.</param>
    /// <param name="cancellationToken">A <see cref="CancellationToken" /> to observe while waiting for the task to complete.</param>
    /// <returns>
    ///     A task that represents the asynchronous Add operation. The task result contains the
    ///     <see cref="EntityEntry" /> for the entity. The entry provides access to change tracking
    ///     information and operations for the entity.
    /// </returns>
    /// <exception cref="OperationCanceledException">If the <see cref="CancellationToken" /> is canceled.</exception>
    public virtual async ValueTask<EntityEntry> AddAsync(
        object entity,
        CancellationToken cancellationToken = default)
    {
        CheckDisposed();

        var entry = EntryWithoutDetectChanges(Check.NotNull(entity, nameof(entity)));

        await SetEntityStateAsync(entry.GetInfrastructure(), EntityState.Added, cancellationToken)
            .ConfigureAwait(false);

        return entry;
    }

    /// <summary>
    ///     Begins tracking the given entity and entries reachable from the given entity using
    ///     the <see cref="EntityState.Unchanged" /> state by default, but see below for cases
    ///     when a different state will be used.
    /// </summary>
    /// <remarks>
    ///     <para>
    ///         Generally, no database interaction will be performed until <see cref="SaveChanges()" /> is called.
    ///     </para>
    ///     <para>
    ///         A recursive search of the navigation properties will be performed to find reachable entities
    ///         that are not already being tracked by the context. All entities found will be tracked
    ///         by the context.
    ///     </para>
    ///     <para>
    ///         For entity types with generated keys if an entity has its primary key value set
    ///         then it will be tracked in the <see cref="EntityState.Unchanged" /> state. If the primary key
    ///         value is not set then it will be tracked in the <see cref="EntityState.Added" /> state.
    ///         This helps ensure only new entities will be inserted.
    ///         An entity is considered to have its primary key value set if the primary key property is set
    ///         to anything other than the CLR default for the property type.
    ///     </para>
    ///     <para>
    ///         For entity types without generated keys, the state set is always <see cref="EntityState.Unchanged" />.
    ///     </para>
    ///     <para>
    ///         Use <see cref="EntityEntry.State" /> to set the state of only a single entity.
    ///     </para>
    ///     <para>
    ///         See <see href="https://aka.ms/efcore-docs-change-tracking">EF Core change tracking</see> for more information and examples.
    ///     </para>
    /// </remarks>
    /// <param name="entity">The entity to attach.</param>
    /// <returns>
    ///     The <see cref="EntityEntry" /> for the entity. The entry provides
    ///     access to change tracking information and operations for the entity.
    /// </returns>
    public virtual EntityEntry Attach(object entity)
    {
        CheckDisposed();

        return SetEntityState(Check.NotNull(entity, nameof(entity)), EntityState.Unchanged);
    }

    /// <summary>
    ///     Begins tracking the given entity and entries reachable from the given entity using
    ///     the <see cref="EntityState.Modified" /> state by default, but see below for cases
    ///     when a different state will be used.
    /// </summary>
    /// <remarks>
    ///     <para>
    ///         Generally, no database interaction will be performed until <see cref="SaveChanges()" /> is called.
    ///     </para>
    ///     <para>
    ///         A recursive search of the navigation properties will be performed to find reachable entities
    ///         that are not already being tracked by the context. All entities found will be tracked
    ///         by the context.
    ///     </para>
    ///     <para>
    ///         For entity types with generated keys if an entity has its primary key value set
    ///         then it will be tracked in the <see cref="EntityState.Modified" /> state. If the primary key
    ///         value is not set then it will be tracked in the <see cref="EntityState.Added" /> state.
    ///         This helps ensure new entities will be inserted, while existing entities will be updated.
    ///         An entity is considered to have its primary key value set if the primary key property is set
    ///         to anything other than the CLR default for the property type.
    ///     </para>
    ///     <para>
    ///         For entity types without generated keys, the state set is always <see cref="EntityState.Modified" />.
    ///     </para>
    ///     <para>
    ///         Use <see cref="EntityEntry.State" /> to set the state of only a single entity.
    ///     </para>
    ///     <para>
    ///         See <see href="https://aka.ms/efcore-docs-change-tracking">EF Core change tracking</see> for more information and examples.
    ///     </para>
    /// </remarks>
    /// <param name="entity">The entity to update.</param>
    /// <returns>
    ///     The <see cref="EntityEntry" /> for the entity. The entry provides
    ///     access to change tracking information and operations for the entity.
    /// </returns>
    public virtual EntityEntry Update(object entity)
    {
        CheckDisposed();

        return SetEntityState(Check.NotNull(entity, nameof(entity)), EntityState.Modified);
    }

    /// <summary>
    ///     Begins tracking the given entity in the <see cref="EntityState.Deleted" /> state such that it will
    ///     be removed from the database when <see cref="SaveChanges()" /> is called.
    /// </summary>
    /// <remarks>
    ///     <para>
    ///         If the entity is already tracked in the <see cref="EntityState.Added" /> state then the context will
    ///         stop tracking the entity (rather than marking it as <see cref="EntityState.Deleted" />) since the
    ///         entity was previously added to the context and does not exist in the database.
    ///     </para>
    ///     <para>
    ///         Any other reachable entities that are not already being tracked will be tracked in the same way that
    ///         they would be if <see cref="Attach(object)" /> was called before calling this method.
    ///         This allows any cascading actions to be applied when <see cref="SaveChanges()" /> is called.
    ///     </para>
    ///     <para>
    ///         Use <see cref="EntityEntry.State" /> to set the state of only a single entity.
    ///     </para>
    ///     <para>
    ///         See <see href="https://aka.ms/efcore-docs-change-tracking">EF Core change tracking</see> for more information and examples.
    ///     </para>
    /// </remarks>
    /// <param name="entity">The entity to remove.</param>
    /// <returns>
    ///     The <see cref="EntityEntry" /> for the entity. The entry provides
    ///     access to change tracking information and operations for the entity.
    /// </returns>
    public virtual EntityEntry Remove(object entity)
    {
        Check.NotNull(entity, nameof(entity));
        CheckDisposed();

        var entry = EntryWithoutDetectChanges(entity);

        var initialState = entry.State;
        if (initialState == EntityState.Detached)
        {
            SetEntityState(entry.GetInfrastructure(), EntityState.Unchanged);
        }

        // An Added entity does not yet exist in the database. If it is then marked as deleted there is
        // nothing to delete because it was not yet inserted, so just make sure it doesn't get inserted.
        entry.State =
            initialState == EntityState.Added
                ? EntityState.Detached
                : EntityState.Deleted;

        return entry;
    }

    private EntityEntry SetEntityState(object entity, EntityState entityState)
    {
        var entry = EntryWithoutDetectChanges(entity);

        SetEntityState(entry.GetInfrastructure(), entityState);

        return entry;
    }

    /// <summary>
    ///     Begins tracking the given entities, and any other reachable entities that are
    ///     not already being tracked, in the <see cref="EntityState.Added" /> state such that they will
    ///     be inserted into the database when <see cref="SaveChanges()" /> is called.
    /// </summary>
    /// <remarks>
    ///     See <see href="https://aka.ms/efcore-docs-change-tracking">EF Core change tracking</see>
    ///     and <see href="https://aka.ms/efcore-docs-attach-range">Using AddRange, UpdateRange, AttachRange, and RemoveRange</see>
    ///     for more information and examples.
    /// </remarks>
    /// <param name="entities">The entities to add.</param>
    public virtual void AddRange(params object[] entities)
    {
        CheckDisposed();

        AddRange((IEnumerable<object>)entities);
    }

    /// <summary>
    ///     Begins tracking the given entity, and any other reachable entities that are
    ///     not already being tracked, in the <see cref="EntityState.Added" /> state such that they will
    ///     be inserted into the database when <see cref="SaveChanges()" /> is called.
    /// </summary>
    /// <remarks>
    ///     <para>
    ///         This method is async only to allow special value generators, such as the one used by
    ///         'Microsoft.EntityFrameworkCore.Metadata.SqlServerValueGenerationStrategy.SequenceHiLo',
    ///         to access the database asynchronously. For all other cases the non async method should be used.
    ///     </para>
    ///     <para>
    ///         Entity Framework Core does not support multiple parallel operations being run on the same DbContext instance. This
    ///         includes both parallel execution of async queries and any explicit concurrent use from multiple threads.
    ///         Therefore, always await async calls immediately, or use separate DbContext instances for operations that execute
    ///         in parallel. See <see href="https://aka.ms/efcore-docs-threading">Avoiding DbContext threading issues</see>
    ///         for more information and examples.
    ///     </para>
    ///     <para>
    ///         See <see href="https://aka.ms/efcore-docs-change-tracking">EF Core change tracking</see>
    ///         and <see href="https://aka.ms/efcore-docs-attach-range">Using AddRange, UpdateRange, AttachRange, and RemoveRange</see>
    ///         for more information and examples.
    ///     </para>
    /// </remarks>
    /// <param name="entities">The entities to add.</param>
    /// <returns>A task that represents the asynchronous operation.</returns>
    public virtual Task AddRangeAsync(params object[] entities)
    {
        CheckDisposed();

        return AddRangeAsync((IEnumerable<object>)entities);
    }

    /// <summary>
    ///     Begins tracking the given entities and entries reachable from the given entities using
    ///     the <see cref="EntityState.Unchanged" /> state by default, but see below for cases
    ///     when a different state will be used.
    /// </summary>
    /// <remarks>
    ///     <para>
    ///         Generally, no database interaction will be performed until <see cref="SaveChanges()" /> is called.
    ///     </para>
    ///     <para>
    ///         A recursive search of the navigation properties will be performed to find reachable entities
    ///         that are not already being tracked by the context. All entities found will be tracked
    ///         by the context.
    ///     </para>
    ///     <para>
    ///         For entity types with generated keys if an entity has its primary key value set
    ///         then it will be tracked in the <see cref="EntityState.Unchanged" /> state. If the primary key
    ///         value is not set then it will be tracked in the <see cref="EntityState.Added" /> state.
    ///         This helps ensure only new entities will be inserted.
    ///         An entity is considered to have its primary key value set if the primary key property is set
    ///         to anything other than the CLR default for the property type.
    ///     </para>
    ///     <para>
    ///         For entity types without generated keys, the state set is always <see cref="EntityState.Unchanged" />.
    ///     </para>
    ///     <para>
    ///         Use <see cref="EntityEntry.State" /> to set the state of only a single entity.
    ///     </para>
    ///     <para>
    ///         See <see href="https://aka.ms/efcore-docs-change-tracking">EF Core change tracking</see>
    ///         and <see href="https://aka.ms/efcore-docs-attach-range">Using AddRange, UpdateRange, AttachRange, and RemoveRange</see>
    ///         for more information and examples.
    ///     </para>
    /// </remarks>
    /// <param name="entities">The entities to attach.</param>
    public virtual void AttachRange(params object[] entities)
    {
        CheckDisposed();

        AttachRange((IEnumerable<object>)entities);
    }

    /// <summary>
    ///     Begins tracking the given entities and entries reachable from the given entities using
    ///     the <see cref="EntityState.Modified" /> state by default, but see below for cases
    ///     when a different state will be used.
    /// </summary>
    /// <remarks>
    ///     <para>
    ///         Generally, no database interaction will be performed until <see cref="SaveChanges()" /> is called.
    ///     </para>
    ///     <para>
    ///         A recursive search of the navigation properties will be performed to find reachable entities
    ///         that are not already being tracked by the context. All entities found will be tracked
    ///         by the context.
    ///     </para>
    ///     <para>
    ///         For entity types with generated keys if an entity has its primary key value set
    ///         then it will be tracked in the <see cref="EntityState.Modified" /> state. If the primary key
    ///         value is not set then it will be tracked in the <see cref="EntityState.Added" /> state.
    ///         This helps ensure new entities will be inserted, while existing entities will be updated.
    ///         An entity is considered to have its primary key value set if the primary key property is set
    ///         to anything other than the CLR default for the property type.
    ///     </para>
    ///     <para>
    ///         For entity types without generated keys, the state set is always <see cref="EntityState.Modified" />.
    ///     </para>
    ///     <para>
    ///         Use <see cref="EntityEntry.State" /> to set the state of only a single entity.
    ///     </para>
    ///     <para>
    ///         See <see href="https://aka.ms/efcore-docs-change-tracking">EF Core change tracking</see>
    ///         and <see href="https://aka.ms/efcore-docs-attach-range">Using AddRange, UpdateRange, AttachRange, and RemoveRange</see>
    ///         for more information and examples.
    ///     </para>
    /// </remarks>
    /// <param name="entities">The entities to update.</param>
    public virtual void UpdateRange(params object[] entities)
    {
        CheckDisposed();

        UpdateRange((IEnumerable<object>)entities);
    }

    /// <summary>
    ///     Begins tracking the given entity in the <see cref="EntityState.Deleted" /> state such that it will
    ///     be removed from the database when <see cref="SaveChanges()" /> is called.
    /// </summary>
    /// <remarks>
    ///     <para>
    ///         If any of the entities are already tracked in the <see cref="EntityState.Added" /> state then the context will
    ///         stop tracking those entities (rather than marking them as <see cref="EntityState.Deleted" />) since those
    ///         entities were previously added to the context and do not exist in the database.
    ///     </para>
    ///     <para>
    ///         Any other reachable entities that are not already being tracked will be tracked in the same way that
    ///         they would be if <see cref="AttachRange(object[])" /> was called before calling this method.
    ///         This allows any cascading actions to be applied when <see cref="SaveChanges()" /> is called.
    ///     </para>
    ///     <para>
    ///         See <see href="https://aka.ms/efcore-docs-change-tracking">EF Core change tracking</see>
    ///         and <see href="https://aka.ms/efcore-docs-attach-range">Using AddRange, UpdateRange, AttachRange, and RemoveRange</see>
    ///         for more information and examples.
    ///     </para>
    /// </remarks>
    /// <param name="entities">The entities to remove.</param>
    public virtual void RemoveRange(params object[] entities)
    {
        CheckDisposed();

        RemoveRange((IEnumerable<object>)entities);
    }

    private void SetEntityStates(IEnumerable<object> entities, EntityState entityState)
    {
        var stateManager = DbContextDependencies.StateManager;

        foreach (var entity in entities)
        {
            SetEntityState(stateManager.GetOrCreateEntry(entity), entityState);
        }
    }

    /// <summary>
    ///     Begins tracking the given entities, and any other reachable entities that are
    ///     not already being tracked, in the <see cref="EntityState.Added" /> state such that they will
    ///     be inserted into the database when <see cref="SaveChanges()" /> is called.
    /// </summary>
    /// <remarks>
    ///     See <see href="https://aka.ms/efcore-docs-change-tracking">EF Core change tracking</see>
    ///     and <see href="https://aka.ms/efcore-docs-attach-range">Using AddRange, UpdateRange, AttachRange, and RemoveRange</see>
    ///     for more information and examples.
    /// </remarks>
    /// <param name="entities">The entities to add.</param>
    public virtual void AddRange(IEnumerable<object> entities)
    {
        CheckDisposed();

        SetEntityStates(Check.NotNull(entities, nameof(entities)), EntityState.Added);
    }

    /// <summary>
    ///     Begins tracking the given entity, and any other reachable entities that are
    ///     not already being tracked, in the <see cref="EntityState.Added" /> state such that they will
    ///     be inserted into the database when <see cref="SaveChanges()" /> is called.
    /// </summary>
    /// <remarks>
    ///     <para>
    ///         This method is async only to allow special value generators, such as the one used by
    ///         'Microsoft.EntityFrameworkCore.Metadata.SqlServerValueGenerationStrategy.SequenceHiLo',
    ///         to access the database asynchronously. For all other cases the non async method should be used.
    ///     </para>
    ///     <para>
    ///         Entity Framework Core does not support multiple parallel operations being run on the same DbContext instance. This
    ///         includes both parallel execution of async queries and any explicit concurrent use from multiple threads.
    ///         Therefore, always await async calls immediately, or use separate DbContext instances for operations that execute
    ///         in parallel. See <see href="https://aka.ms/efcore-docs-threading">Avoiding DbContext threading issues</see>
    ///         for more information and examples.
    ///     </para>
    ///     <para>
    ///         See <see href="https://aka.ms/efcore-docs-change-tracking">EF Core change tracking</see>
    ///         and <see href="https://aka.ms/efcore-docs-attach-range">Using AddRange, UpdateRange, AttachRange, and RemoveRange</see>
    ///         for more information and examples.
    ///     </para>
    /// </remarks>
    /// <param name="entities">The entities to add.</param>
    /// <param name="cancellationToken">A <see cref="CancellationToken" /> to observe while waiting for the task to complete.</param>
    /// <returns>
    ///     A task that represents the asynchronous operation.
    /// </returns>
    /// <exception cref="OperationCanceledException">If the <see cref="CancellationToken" /> is canceled.</exception>
    public virtual async Task AddRangeAsync(
        IEnumerable<object> entities,
        CancellationToken cancellationToken = default)
    {
        CheckDisposed();

        var stateManager = DbContextDependencies.StateManager;

        foreach (var entity in entities)
        {
            await SetEntityStateAsync(
                    stateManager.GetOrCreateEntry(entity),
                    EntityState.Added,
                    cancellationToken)
                .ConfigureAwait(false);
        }
    }

    /// <summary>
    ///     Begins tracking the given entities and entries reachable from the given entities using
    ///     the <see cref="EntityState.Unchanged" /> state by default, but see below for cases
    ///     when a different state will be used.
    /// </summary>
    /// <remarks>
    ///     <para>
    ///         Generally, no database interaction will be performed until <see cref="SaveChanges()" /> is called.
    ///     </para>
    ///     <para>
    ///         A recursive search of the navigation properties will be performed to find reachable entities
    ///         that are not already being tracked by the context. All entities found will be tracked
    ///         by the context.
    ///     </para>
    ///     <para>
    ///         For entity types with generated keys if an entity has its primary key value set
    ///         then it will be tracked in the <see cref="EntityState.Unchanged" /> state. If the primary key
    ///         value is not set then it will be tracked in the <see cref="EntityState.Added" /> state.
    ///         This helps ensure only new entities will be inserted.
    ///         An entity is considered to have its primary key value set if the primary key property is set
    ///         to anything other than the CLR default for the property type.
    ///     </para>
    ///     <para>
    ///         For entity types without generated keys, the state set is always <see cref="EntityState.Unchanged" />.
    ///     </para>
    ///     <para>
    ///         Use <see cref="EntityEntry.State" /> to set the state of only a single entity.
    ///     </para>
    ///     <para>
    ///         See <see href="https://aka.ms/efcore-docs-change-tracking">EF Core change tracking</see>
    ///         and <see href="https://aka.ms/efcore-docs-attach-range">Using AddRange, UpdateRange, AttachRange, and RemoveRange</see>
    ///         for more information and examples.
    ///     </para>
    /// </remarks>
    /// <param name="entities">The entities to attach.</param>
    public virtual void AttachRange(IEnumerable<object> entities)
    {
        CheckDisposed();

        SetEntityStates(Check.NotNull(entities, nameof(entities)), EntityState.Unchanged);
    }

    /// <summary>
    ///     Begins tracking the given entities and entries reachable from the given entities using
    ///     the <see cref="EntityState.Modified" /> state by default, but see below for cases
    ///     when a different state will be used.
    /// </summary>
    /// <remarks>
    ///     <para>
    ///         Generally, no database interaction will be performed until <see cref="SaveChanges()" /> is called.
    ///     </para>
    ///     <para>
    ///         A recursive search of the navigation properties will be performed to find reachable entities
    ///         that are not already being tracked by the context. All entities found will be tracked
    ///         by the context.
    ///     </para>
    ///     <para>
    ///         For entity types with generated keys if an entity has its primary key value set
    ///         then it will be tracked in the <see cref="EntityState.Modified" /> state. If the primary key
    ///         value is not set then it will be tracked in the <see cref="EntityState.Added" /> state.
    ///         This helps ensure new entities will be inserted, while existing entities will be updated.
    ///         An entity is considered to have its primary key value set if the primary key property is set
    ///         to anything other than the CLR default for the property type.
    ///     </para>
    ///     <para>
    ///         For entity types without generated keys, the state set is always <see cref="EntityState.Modified" />.
    ///     </para>
    ///     <para>
    ///         Use <see cref="EntityEntry.State" /> to set the state of only a single entity.
    ///     </para>
    ///     <para>
    ///         See <see href="https://aka.ms/efcore-docs-change-tracking">EF Core change tracking</see>
    ///         and <see href="https://aka.ms/efcore-docs-attach-range">Using AddRange, UpdateRange, AttachRange, and RemoveRange</see>
    ///         for more information and examples.
    ///     </para>
    /// </remarks>
    /// <param name="entities">The entities to update.</param>
    public virtual void UpdateRange(IEnumerable<object> entities)
    {
        CheckDisposed();

        SetEntityStates(Check.NotNull(entities, nameof(entities)), EntityState.Modified);
    }

    /// <summary>
    ///     Begins tracking the given entity in the <see cref="EntityState.Deleted" /> state such that it will
    ///     be removed from the database when <see cref="SaveChanges()" /> is called.
    /// </summary>
    /// <remarks>
    ///     <para>
    ///         If any of the entities are already tracked in the <see cref="EntityState.Added" /> state then the context will
    ///         stop tracking those entities (rather than marking them as <see cref="EntityState.Deleted" />) since those
    ///         entities were previously added to the context and do not exist in the database.
    ///     </para>
    ///     <para>
    ///         Any other reachable entities that are not already being tracked will be tracked in the same way that
    ///         they would be if <see cref="AttachRange(IEnumerable{object})" /> was called before calling this method.
    ///         This allows any cascading actions to be applied when <see cref="SaveChanges()" /> is called.
    ///     </para>
    ///     <para>
    ///         See <see href="https://aka.ms/efcore-docs-change-tracking">EF Core change tracking</see>
    ///         and <see href="https://aka.ms/efcore-docs-attach-range">Using AddRange, UpdateRange, AttachRange, and RemoveRange</see>
    ///         for more information and examples.
    ///     </para>
    /// </remarks>
    /// <param name="entities">The entities to remove.</param>
    public virtual void RemoveRange(IEnumerable<object> entities)
    {
        Check.NotNull(entities, nameof(entities));
        CheckDisposed();

        var stateManager = DbContextDependencies.StateManager;

        // An Added entity does not yet exist in the database. If it is then marked as deleted there is
        // nothing to delete because it was not yet inserted, so just make sure it doesn't get inserted.
        foreach (var entity in entities)
        {
            var entry = stateManager.GetOrCreateEntry(entity);

            var initialState = entry.EntityState;
            if (initialState == EntityState.Detached)
            {
                SetEntityState(entry, EntityState.Unchanged);
            }

            entry.SetEntityState(
                initialState == EntityState.Added
                    ? EntityState.Detached
                    : EntityState.Deleted);
        }
    }

    /// <summary>
    ///     Finds an entity with the given primary key values. If an entity with the given primary key values
    ///     is being tracked by the context, then it is returned immediately without making a request to the
    ///     database. Otherwise, a query is made to the database for an entity with the given primary key values
    ///     and this entity, if found, is attached to the context and returned. If no entity is found, then
    ///     null is returned.
    /// </summary>
    /// <remarks>
    ///     See <see href="https://aka.ms/efcore-docs-find">Using Find and FindAsync</see> for more information and examples.
    /// </remarks>
    /// <param name="entityType">The type of entity to find.</param>
    /// <param name="keyValues">The values of the primary key for the entity to be found.</param>
    /// <returns>The entity found, or <see langword="null" />.</returns>
    public virtual object? Find(Type entityType, params object?[]? keyValues)
    {
        CheckDisposed();

        return Finder(entityType).Find(keyValues);
    }

    /// <summary>
    ///     Finds an entity with the given primary key values. If an entity with the given primary key values
    ///     is being tracked by the context, then it is returned immediately without making a request to the
    ///     database. Otherwise, a query is made to the database for an entity with the given primary key values
    ///     and this entity, if found, is attached to the context and returned. If no entity is found, then
    ///     null is returned.
    /// </summary>
    /// <remarks>
    ///     <para>
    ///         Entity Framework Core does not support multiple parallel operations being run on the same DbContext instance. This
    ///         includes both parallel execution of async queries and any explicit concurrent use from multiple threads.
    ///         Therefore, always await async calls immediately, or use separate DbContext instances for operations that execute
    ///         in parallel. See <see href="https://aka.ms/efcore-docs-threading">Avoiding DbContext threading issues</see>
    ///         for more information and examples.
    ///     </para>
    ///     <para>
    ///         See <see href="https://aka.ms/efcore-docs-find">Using Find and FindAsync</see> for more information and examples.
    ///     </para>
    /// </remarks>
    /// <param name="entityType">The type of entity to find.</param>
    /// <param name="keyValues">The values of the primary key for the entity to be found.</param>
    /// <returns>The entity found, or <see langword="null" />.</returns>
    public virtual ValueTask<object?> FindAsync(Type entityType, params object?[]? keyValues)
    {
        CheckDisposed();

        return Finder(entityType).FindAsync(keyValues);
    }

    /// <summary>
    ///     Finds an entity with the given primary key values. If an entity with the given primary key values
    ///     is being tracked by the context, then it is returned immediately without making a request to the
    ///     database. Otherwise, a query is made to the database for an entity with the given primary key values
    ///     and this entity, if found, is attached to the context and returned. If no entity is found, then
    ///     null is returned.
    /// </summary>
    /// <remarks>
    ///     <para>
    ///         Entity Framework Core does not support multiple parallel operations being run on the same DbContext instance. This
    ///         includes both parallel execution of async queries and any explicit concurrent use from multiple threads.
    ///         Therefore, always await async calls immediately, or use separate DbContext instances for operations that execute
    ///         in parallel. See <see href="https://aka.ms/efcore-docs-threading">Avoiding DbContext threading issues</see>
    ///         for more information and examples.
    ///     </para>
    ///     <para>
    ///         See <see href="https://aka.ms/efcore-docs-find">Using Find and FindAsync</see> for more information and examples.
    ///     </para>
    /// </remarks>
    /// <param name="entityType">The type of entity to find.</param>
    /// <param name="keyValues">The values of the primary key for the entity to be found.</param>
    /// <param name="cancellationToken">A <see cref="CancellationToken" /> to observe while waiting for the task to complete.</param>
    /// <returns>The entity found, or <see langword="null" />.</returns>
    /// <exception cref="OperationCanceledException">If the <see cref="CancellationToken" /> is canceled.</exception>
    public virtual ValueTask<object?> FindAsync(
        Type entityType,
        object?[]? keyValues,
        CancellationToken cancellationToken)
    {
        CheckDisposed();

        return Finder(entityType).FindAsync(keyValues, cancellationToken);
    }

    /// <summary>
    ///     Finds an entity with the given primary key values. If an entity with the given primary key values
    ///     is being tracked by the context, then it is returned immediately without making a request to the
    ///     database. Otherwise, a query is made to the database for an entity with the given primary key values
    ///     and this entity, if found, is attached to the context and returned. If no entity is found, then
    ///     null is returned.
    /// </summary>
    /// <remarks>
    ///     See <see href="https://aka.ms/efcore-docs-find">Using Find and FindAsync</see> for more information and examples.
    /// </remarks>
    /// <typeparam name="TEntity">The type of entity to find.</typeparam>
    /// <param name="keyValues">The values of the primary key for the entity to be found.</param>
    /// <returns>The entity found, or <see langword="null" />.</returns>
    public virtual TEntity? Find<TEntity>(params object?[]? keyValues)
        where TEntity : class
    {
        CheckDisposed();

        return ((IEntityFinder<TEntity>)Finder(typeof(TEntity))).Find(keyValues);
    }

    /// <summary>
    ///     Finds an entity with the given primary key values. If an entity with the given primary key values
    ///     is being tracked by the context, then it is returned immediately without making a request to the
    ///     database. Otherwise, a query is made to the database for an entity with the given primary key values
    ///     and this entity, if found, is attached to the context and returned. If no entity is found, then
    ///     null is returned.
    /// </summary>
    /// <remarks>
    ///     <para>
    ///         Entity Framework Core does not support multiple parallel operations being run on the same DbContext instance. This
    ///         includes both parallel execution of async queries and any explicit concurrent use from multiple threads.
    ///         Therefore, always await async calls immediately, or use separate DbContext instances for operations that execute
    ///         in parallel. See <see href="https://aka.ms/efcore-docs-threading">Avoiding DbContext threading issues</see>
    ///         for more information and examples.
    ///     </para>
    ///     <para>
    ///         See <see href="https://aka.ms/efcore-docs-find">Using Find and FindAsync</see> for more information and examples.
    ///     </para>
    /// </remarks>
    /// <typeparam name="TEntity">The type of entity to find.</typeparam>
    /// <param name="keyValues">The values of the primary key for the entity to be found.</param>
    /// <returns>The entity found, or <see langword="null" />.</returns>
    public virtual ValueTask<TEntity?> FindAsync<TEntity>(params object?[]? keyValues)
        where TEntity : class
    {
        CheckDisposed();

        return ((IEntityFinder<TEntity>)Finder(typeof(TEntity))).FindAsync(keyValues);
    }

    /// <summary>
    ///     Finds an entity with the given primary key values. If an entity with the given primary key values
    ///     is being tracked by the context, then it is returned immediately without making a request to the
    ///     database. Otherwise, a query is made to the database for an entity with the given primary key values
    ///     and this entity, if found, is attached to the context and returned. If no entity is found, then
    ///     null is returned.
    /// </summary>
    /// <remarks>
    ///     <para>
    ///         Entity Framework Core does not support multiple parallel operations being run on the same DbContext instance. This
    ///         includes both parallel execution of async queries and any explicit concurrent use from multiple threads.
    ///         Therefore, always await async calls immediately, or use separate DbContext instances for operations that execute
    ///         in parallel. See <see href="https://aka.ms/efcore-docs-threading">Avoiding DbContext threading issues</see>
    ///         for more information and examples.
    ///     </para>
    ///     <para>
    ///         See <see href="https://aka.ms/efcore-docs-find">Using Find and FindAsync</see> for more information and examples.
    ///     </para>
    /// </remarks>
    /// <typeparam name="TEntity">The type of entity to find.</typeparam>
    /// <param name="keyValues">The values of the primary key for the entity to be found.</param>
    /// <param name="cancellationToken">A <see cref="CancellationToken" /> to observe while waiting for the task to complete.</param>
    /// <returns>The entity found, or <see langword="null" />.</returns>
    /// <exception cref="OperationCanceledException">If the <see cref="CancellationToken" /> is canceled.</exception>
    public virtual ValueTask<TEntity?> FindAsync<TEntity>(object?[]? keyValues, CancellationToken cancellationToken)
        where TEntity : class
    {
        CheckDisposed();

        return ((IEntityFinder<TEntity>)Finder(typeof(TEntity))).FindAsync(keyValues, cancellationToken);
    }

    /// <summary>
    ///     <para>
    ///         Gets the scoped <see cref="IServiceProvider" /> being used to resolve services.
    ///     </para>
    ///     <para>
    ///         This property is intended for use by extension methods that need to make use of services
    ///         not directly exposed in the public API surface.
    ///     </para>
    /// </summary>
    /// <remarks>
    ///     See <see href="https://aka.ms/efcore-docs-services">Accessing DbContext services</see> for more information and examples.
    /// </remarks>
    IServiceProvider IInfrastructure<IServiceProvider>.Instance
        => InternalServiceProvider;

    /// <summary>
    ///     Creates a queryable for given query expression.
    /// </summary>
    /// <remarks>
    ///     See <see href="https://aka.ms/efcore-docs-query">Querying data with EF Core</see> for more information and examples.
    /// </remarks>
    /// <typeparam name="TResult">The result type of the query expression.</typeparam>
    /// <param name="expression">The query expression to create.</param>
    /// <returns>An <see cref="IQueryable{T}" /> representing the query.</returns>
    public virtual IQueryable<TResult> FromExpression<TResult>(Expression<Func<IQueryable<TResult>>> expression)
    {
        Check.NotNull(expression, nameof(expression));

        return DbContextDependencies.QueryProvider.CreateQuery<TResult>(expression.Body);
    }

    #region Hidden System.Object members

    /// <summary>
    ///     Returns a string that represents the current object.
    /// </summary>
    /// <returns>A string that represents the current object.</returns>
    [EditorBrowsable(EditorBrowsableState.Never)]
    public override string? ToString()
        => base.ToString();

    /// <summary>
    ///     Determines whether the specified object is equal to the current object.
    /// </summary>
    /// <param name="obj">The object to compare with the current object.</param>
    /// <returns><see langword="true" /> if the specified object is equal to the current object; otherwise, <see langword="false" />.</returns>
    [EditorBrowsable(EditorBrowsableState.Never)]
    public override bool Equals(object? obj)
        => base.Equals(obj);

    /// <summary>
    ///     Serves as the default hash function.
    /// </summary>
    /// <returns>A hash code for the current object.</returns>
    [EditorBrowsable(EditorBrowsableState.Never)]
    public override int GetHashCode()
        => base.GetHashCode();

    #endregion
}<|MERGE_RESOLUTION|>--- conflicted
+++ resolved
@@ -615,19 +615,9 @@
         {
             EntityFrameworkEventSource.Log.OptimisticConcurrencyFailure();
 
-<<<<<<< HEAD
             DbContextDependencies.UpdateLogger.OptimisticConcurrencyException(this, exception);
 
             SaveChangesFailed?.Invoke(this, new SaveChangesFailedEventArgs(acceptAllChangesOnSuccess, exception));
-=======
-            if (DisposeSync(lease.IsActive, contextShouldBeDisposed))
-            {
-                await _serviceScope.DisposeAsyncIfAvailable().ConfigureAwait(false);
-            }
-
-            await lease.ContextDisposedAsync().ConfigureAwait(false);
-        }
->>>>>>> eac367ae
 
             throw;
         }
@@ -1010,10 +1000,10 @@
 
         if (DisposeSync(lease.IsActive, contextShouldBeDisposed))
         {
-            await _serviceScope.DisposeAsyncIfAvailable();
-        }
-
-        await lease.ContextDisposedAsync();
+            await _serviceScope.DisposeAsyncIfAvailable().ConfigureAwait(false);
+        }
+
+        await lease.ContextDisposedAsync().ConfigureAwait(false);
     }
 
     private bool DisposeSync(bool leaseActive, bool contextShouldBeDisposed)
