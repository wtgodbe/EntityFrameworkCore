// Licensed to the .NET Foundation under one or more agreements.
// The .NET Foundation licenses this file to you under the MIT license.

using JetBrains.Annotations;

namespace Microsoft.EntityFrameworkCore.ChangeTracking.Internal;

/// <summary>
///     This is an internal API that supports the Entity Framework Core infrastructure and not subject to
///     the same compatibility standards as public APIs. It may be changed or removed without notice in
///     any release. You should only use it directly in your code with extreme caution and knowing that
///     doing so can result in application failures when updating to a new Entity Framework Core release.
/// </summary>
public class IdentityMapFactoryFactory
{
    /// <summary>
    ///     This is an internal API that supports the Entity Framework Core infrastructure and not subject to
    ///     the same compatibility standards as public APIs. It may be changed or removed without notice in
    ///     any release. You should only use it directly in your code with extreme caution and knowing that
    ///     doing so can result in application failures when updating to a new Entity Framework Core release.
    /// </summary>
    public virtual Func<bool, IIdentityMap> Create(IKey key)
<<<<<<< HEAD
        => (Func<bool, IIdentityMap>)typeof(IdentityMapFactoryFactory).GetTypeInfo()
            .GetDeclaredMethod(nameof(CreateFactory))!
=======
        => (Func<bool, IIdentityMap>)typeof(IdentityMapFactoryFactory)
            .GetMethod(nameof(CreateFactory), BindingFlags.NonPublic | BindingFlags.Static)!
>>>>>>> 5d0d937a
            .MakeGenericMethod(key.GetKeyType())
            .Invoke(null, new object[] { key })!;

    [UsedImplicitly]
    private static Func<bool, IIdentityMap> CreateFactory<TKey>(IKey key)
        where TKey : notnull
    {
        var factory = key.GetPrincipalKeyValueFactory<TKey>();

        return typeof(TKey).IsNullableType()
            ? sensitiveLoggingEnabled =>
                new NullableKeyIdentityMap<TKey>(key, factory, sensitiveLoggingEnabled)
            : sensitiveLoggingEnabled => new IdentityMap<TKey>(key, factory, sensitiveLoggingEnabled);
    }
}<|MERGE_RESOLUTION|>--- conflicted
+++ resolved
@@ -20,13 +20,8 @@
     ///     doing so can result in application failures when updating to a new Entity Framework Core release.
     /// </summary>
     public virtual Func<bool, IIdentityMap> Create(IKey key)
-<<<<<<< HEAD
-        => (Func<bool, IIdentityMap>)typeof(IdentityMapFactoryFactory).GetTypeInfo()
-            .GetDeclaredMethod(nameof(CreateFactory))!
-=======
         => (Func<bool, IIdentityMap>)typeof(IdentityMapFactoryFactory)
             .GetMethod(nameof(CreateFactory), BindingFlags.NonPublic | BindingFlags.Static)!
->>>>>>> 5d0d937a
             .MakeGenericMethod(key.GetKeyType())
             .Invoke(null, new object[] { key })!;
 
