--- conflicted
+++ resolved
@@ -1,27 +1,18 @@
 // Licensed to the .NET Foundation under one or more agreements.
 // The .NET Foundation licenses this file to you under the MIT license.
 
-<<<<<<< HEAD
-namespace Microsoft.EntityFrameworkCore.ChangeTracking;
-
-=======
 using System.Diagnostics.CodeAnalysis;
 
 namespace Microsoft.EntityFrameworkCore.ChangeTracking;
 
->>>>>>> 5d0d937a
 /// <summary>
 ///     Value snapshotting and comparison logic for NetTopologySuite.Geometries.Geometry instances.
 /// </summary>
 /// <remarks>
 ///     See <see href="https://aka.ms/efcore-docs-value-comparers">EF Core value comparers</see> for more information and examples.
 /// </remarks>
-<<<<<<< HEAD
-public class GeometryValueComparer<TGeometry> : ValueComparer<TGeometry>
-=======
 public class GeometryValueComparer<[DynamicallyAccessedMembers(DynamicallyAccessedMemberTypes.PublicMethods)] TGeometry>
     : ValueComparer<TGeometry>
->>>>>>> 5d0d937a
 {
     /// <summary>
     ///     Initializes a new instance of the <see cref="GeometryValueComparer{TGeometry}" /> class.
