// Licensed to the .NET Foundation under one or more agreements.
// The .NET Foundation licenses this file to you under the MIT license.

<<<<<<< HEAD
=======
using System.Diagnostics.CodeAnalysis;
>>>>>>> 5d0d937a
using Microsoft.EntityFrameworkCore.Metadata.Internal;

namespace Microsoft.EntityFrameworkCore.Metadata;

/// <summary>
///     <para>
///         Represents an entity type in an <see cref="IConventionModel" />.
///     </para>
///     <para>
///         This interface is used during model creation and allows the metadata to be modified.
///         Once the model is built, <see cref="IEntityType" /> represents a read-only view of the same metadata.
///     </para>
/// </summary>
/// <remarks>
///     See <see href="https://aka.ms/efcore-docs-conventions">Model building conventions</see> for more information and examples.
/// </remarks>
public interface IConventionEntityType : IReadOnlyEntityType, IConventionTypeBase
{
    /// <summary>
    ///     Gets the configuration source for this entity type.
    /// </summary>
    /// <returns>The configuration source.</returns>
    ConfigurationSource GetConfigurationSource();

    /// <summary>
    ///     Gets the model this entity belongs to.
    /// </summary>
    new IConventionModel Model { get; }

    /// <summary>
    ///     Gets the builder that can be used to configure this entity type.
    /// </summary>
    /// <exception cref="InvalidOperationException">If the entity type has been removed from the model.</exception>
    new IConventionEntityTypeBuilder Builder { get; }

    /// <summary>
    ///     Gets the base type of this entity type. Returns <see langword="null" /> if this is not a derived type in an inheritance hierarchy.
    /// </summary>
    new IConventionEntityType? BaseType { get; }

    /// <summary>
    ///     Gets a value indicating whether the entity type has no keys.
    ///     If <see langword="true" /> it will only be usable for queries.
    /// </summary>
    bool IsKeyless { get; }

    /// <summary>
    ///     Sets the change tracking strategy to use for this entity type. This strategy indicates how the
    ///     context detects changes to properties for an instance of the entity type.
    /// </summary>
    /// <param name="changeTrackingStrategy">The strategy to use.</param>
    /// <param name="fromDataAnnotation">Indicates whether the configuration was specified using a data annotation.</param>
    /// <returns>The configured value.</returns>
    ChangeTrackingStrategy? SetChangeTrackingStrategy(ChangeTrackingStrategy? changeTrackingStrategy, bool fromDataAnnotation = false);

    /// <summary>
    ///     Returns the configuration source for <see cref="IReadOnlyEntityType.GetChangeTrackingStrategy" />.
    /// </summary>
    /// <returns>The configuration source for <see cref="IReadOnlyEntityType.GetChangeTrackingStrategy" />.</returns>
    ConfigurationSource? GetChangeTrackingStrategyConfigurationSource();

    /// <summary>
    ///     Sets the LINQ expression filter automatically applied to queries for this entity type.
    /// </summary>
    /// <param name="queryFilter">The LINQ expression filter.</param>
    /// <param name="fromDataAnnotation">Indicates whether the configuration was specified using a data annotation.</param>
    /// <returns>The configured filter.</returns>
    LambdaExpression? SetQueryFilter(LambdaExpression? queryFilter, bool fromDataAnnotation = false);

    /// <summary>
    ///     Returns the configuration source for <see cref="IReadOnlyEntityType.GetQueryFilter" />.
    /// </summary>
    /// <returns>The configuration source for <see cref="IReadOnlyEntityType.GetQueryFilter" />.</returns>
    ConfigurationSource? GetQueryFilterConfigurationSource();

    /// <summary>
    ///     Returns the property that will be used for storing a discriminator value.
    /// </summary>
    /// <returns>The property that will be used for storing a discriminator value.</returns>
    new IConventionProperty? FindDiscriminatorProperty()
        => (IConventionProperty?)((IReadOnlyEntityType)this).FindDiscriminatorProperty();

    /// <summary>
    ///     Sets the <see cref="IReadOnlyProperty" /> that will be used for storing a discriminator value.
    /// </summary>
    /// <param name="property">The property to set.</param>
    /// <param name="fromDataAnnotation">Indicates whether the configuration was specified using a data annotation.</param>
    /// <returns>The discriminator property.</returns>
    IConventionProperty? SetDiscriminatorProperty(IReadOnlyProperty? property, bool fromDataAnnotation = false);

    /// <summary>
    ///     Gets the <see cref="ConfigurationSource" /> for the discriminator property.
    /// </summary>
    /// <returns>The <see cref="ConfigurationSource" /> or <see langword="null" /> if no discriminator property has been set.</returns>
    ConfigurationSource? GetDiscriminatorPropertyConfigurationSource();

    /// <summary>
    ///     Sets the value indicating whether the discriminator mapping is complete.
    /// </summary>
    /// <param name="complete">The value indicating whether the discriminator mapping is complete.</param>
    /// <param name="fromDataAnnotation">Indicates whether the configuration was specified using a data annotation.</param>
    /// <returns>The configured value.</returns>
    bool? SetDiscriminatorMappingComplete(bool? complete, bool fromDataAnnotation = false)
        => (bool?)SetOrRemoveAnnotation(CoreAnnotationNames.DiscriminatorMappingComplete, complete, fromDataAnnotation)?.Value;

    /// <summary>
    ///     Gets the <see cref="ConfigurationSource" /> for the discriminator value completeness.
    /// </summary>
    /// <returns>The <see cref="ConfigurationSource" /> or <see langword="null" /> if discriminator completeness has not been set.</returns>
    ConfigurationSource? GetDiscriminatorMappingCompleteConfigurationSource()
        => FindAnnotation(CoreAnnotationNames.DiscriminatorMappingComplete)?.GetConfigurationSource();

    /// <summary>
    ///     Sets the discriminator value for this entity type.
    /// </summary>
    /// <param name="value">The value to set.</param>
    /// <param name="fromDataAnnotation">Indicates whether the configuration was specified using a data annotation.</param>
    /// <returns>The configured value.</returns>
    object? SetDiscriminatorValue(object? value, bool fromDataAnnotation = false)
        => SetAnnotation(CoreAnnotationNames.DiscriminatorValue, value, fromDataAnnotation)
            ?.Value;

    /// <summary>
    ///     Removes the discriminator value for this entity type.
    /// </summary>
    /// <returns>The removed discriminator value.</returns>
    object? RemoveDiscriminatorValue()
        => RemoveAnnotation(CoreAnnotationNames.DiscriminatorValue)?.Value;

    /// <summary>
    ///     Gets the <see cref="ConfigurationSource" /> for the discriminator value.
    /// </summary>
    /// <returns>The <see cref="ConfigurationSource" /> or <see langword="null" /> if no discriminator value has been set.</returns>
    ConfigurationSource? GetDiscriminatorValueConfigurationSource()
        => FindAnnotation(CoreAnnotationNames.DiscriminatorValue)
            ?.GetConfigurationSource();

    /// <summary>
    ///     Sets the base type of this entity type. Returns <see langword="null" /> if this is not a derived type in an inheritance hierarchy.
    /// </summary>
    /// <param name="entityType">The base entity type.</param>
    /// <param name="fromDataAnnotation">Indicates whether the configuration was specified using a data annotation.</param>
    /// <returns>The new base type.</returns>
    IConventionEntityType? SetBaseType(IConventionEntityType? entityType, bool fromDataAnnotation = false);

    /// <summary>
    ///     Returns the configuration source for the BaseType property.
    /// </summary>
    /// <returns>The configuration source for the BaseType property.</returns>
    ConfigurationSource? GetBaseTypeConfigurationSource();

    /// <summary>
    ///     Gets all types in the model from which a given entity type derives, starting with the root.
    /// </summary>
    /// <returns>
    ///     The base types.
    /// </returns>
    new IEnumerable<IConventionEntityType> GetAllBaseTypes()
        => GetAllBaseTypesAscending().Reverse();

    /// <summary>
    ///     Gets all types in the model from which a given entity type derives, starting with the closest one.
    /// </summary>
    /// <returns>
    ///     The base types.
    /// </returns>
    new IEnumerable<IConventionEntityType> GetAllBaseTypesAscending()
        => GetAllBaseTypesInclusiveAscending().Skip(1);

    /// <summary>
    ///     Returns all base types of the given <see cref="IReadOnlyEntityType" />, including the type itself, top to bottom.
    /// </summary>
    /// <returns>Base types.</returns>
    new IEnumerable<IConventionEntityType> GetAllBaseTypesInclusive()
        => GetAllBaseTypesInclusiveAscending().Reverse();

    /// <summary>
    ///     Returns all base types of the given entity type, including the type itself, bottom to top.
    /// </summary>
    /// <returns>Base types.</returns>
    new IEnumerable<IConventionEntityType> GetAllBaseTypesInclusiveAscending()
        => ((IReadOnlyEntityType)this).GetAllBaseTypesInclusiveAscending().Cast<IConventionEntityType>();

    /// <summary>
    ///     Gets all types in the model that derive from a given entity type.
    /// </summary>
    /// <returns>The derived types.</returns>
    new IEnumerable<IConventionEntityType> GetDerivedTypes()
        => ((IReadOnlyEntityType)this).GetDerivedTypes().Cast<IConventionEntityType>();

    /// <summary>
    ///     Returns all derived types of this entity type, including the type itself.
    /// </summary>
    /// <returns>Derived types.</returns>
    new IEnumerable<IConventionEntityType> GetDerivedTypesInclusive()
        => ((IReadOnlyEntityType)this).GetDerivedTypesInclusive().Cast<IConventionEntityType>();

    /// <summary>
    ///     Gets all types in the model that directly derive from a given entity type.
    /// </summary>
    /// <returns>The derived types.</returns>
    new IEnumerable<IConventionEntityType> GetDirectlyDerivedTypes()
        => ((IReadOnlyEntityType)this).GetDirectlyDerivedTypes().Cast<IConventionEntityType>();

    /// <summary>
    ///     Gets the root base type for a given entity type.
    /// </summary>
    /// <returns>
    ///     The root base type. If the given entity type is not a derived type, then the same entity type is returned.
    /// </returns>
    new IConventionEntityType GetRootType()
        => (IConventionEntityType)((IReadOnlyEntityType)this).GetRootType();

    /// <summary>
    ///     Returns the closest entity type that is a parent of both given entity types. If one of the given entities is
    ///     a parent of the other, that parent is returned. Returns <see langword="null" /> if the two entity types aren't
    ///     in the same hierarchy.
    /// </summary>
    /// <param name="otherEntityType">Another entity type.</param>
    /// <returns>
    ///     The closest common parent of this entity type and <paramref name="otherEntityType" />,
    ///     or <see langword="null" /> if they have not common parent.
    /// </returns>
    new IConventionEntityType? FindClosestCommonParent(IReadOnlyEntityType otherEntityType)
        => (IConventionEntityType?)((IReadOnlyEntityType)this).FindClosestCommonParent(otherEntityType);

    /// <summary>
    ///     Gets the least derived type between the specified two.
    /// </summary>
    /// <param name="otherEntityType">The other entity type to compare with.</param>
    /// <returns>
    ///     The least derived type between the specified two.
    ///     If the given entity types are not related, then <see langword="null" /> is returned.
    /// </returns>
    new IConventionEntityType? LeastDerivedType(IReadOnlyEntityType otherEntityType)
        => (IConventionEntityType?)((IReadOnlyEntityType)this).LeastDerivedType(otherEntityType);

    /// <summary>
    ///     Sets a value indicating whether the entity type has no keys.
    ///     When set to <see langword="true" /> it will only be usable for queries.
    ///     <see langword="null" /> to reset to default.
    /// </summary>
    /// <param name="keyless">A value indicating whether the entity type to has no keys.</param>
    /// <param name="fromDataAnnotation">Indicates whether the configuration was specified using a data annotation.</param>
    /// <returns>The new configuration value.</returns>
    bool? SetIsKeyless(bool? keyless, bool fromDataAnnotation = false);

    /// <summary>
    ///     Returns the configuration source for the IsKeyless property.
    /// </summary>
    /// <returns>The configuration source for the IsKeyless property.</returns>
    ConfigurationSource? GetIsKeylessConfigurationSource();

    /// <summary>
    ///     Sets the primary key for this entity type.
    /// </summary>
    /// <param name="properties">The properties that make up the primary key.</param>
    /// <param name="fromDataAnnotation">Indicates whether the configuration was specified using a data annotation.</param>
    /// <returns>The newly created key.</returns>
    IConventionKey? SetPrimaryKey(IReadOnlyList<IConventionProperty>? properties, bool fromDataAnnotation = false);

    /// <summary>
    ///     Sets the primary key for this entity type.
    /// </summary>
    /// <param name="property">The primary key property.</param>
    /// <param name="fromDataAnnotation">Indicates whether the configuration was specified using a data annotation.</param>
    /// <returns>The newly created key.</returns>
    IConventionKey? SetPrimaryKey(
        IConventionProperty? property,
        bool fromDataAnnotation = false)
        => SetPrimaryKey(property == null ? null : new[] { property }, fromDataAnnotation);

    /// <summary>
    ///     Gets primary key for this entity type. Returns <see langword="null" /> if no primary key is defined.
    /// </summary>
    /// <returns>The primary key, or <see langword="null" /> if none is defined.</returns>
    new IConventionKey? FindPrimaryKey();

    /// <summary>
    ///     Returns the configuration source for the primary key.
    /// </summary>
    /// <returns>The configuration source for the primary key.</returns>
    ConfigurationSource? GetPrimaryKeyConfigurationSource();

    /// <summary>
    ///     Adds a new alternate key to this entity type.
    /// </summary>
    /// <param name="property">The property to use as an alternate key.</param>
    /// <param name="fromDataAnnotation">Indicates whether the configuration was specified using a data annotation.</param>
    /// <returns>The newly created key.</returns>
    IConventionKey? AddKey(IConventionProperty property, bool fromDataAnnotation = false)
        => AddKey(new[] { property }, fromDataAnnotation);

    /// <summary>
    ///     Adds a new alternate key to this entity type.
    /// </summary>
    /// <param name="properties">The properties that make up the alternate key.</param>
    /// <param name="fromDataAnnotation">Indicates whether the configuration was specified using a data annotation.</param>
    /// <returns>The newly created key.</returns>
    IConventionKey? AddKey(IReadOnlyList<IConventionProperty> properties, bool fromDataAnnotation = false);

    /// <summary>
    ///     Gets the primary or alternate key that is defined on the given properties.
    ///     Returns <see langword="null" /> if no key is defined for the given properties.
    /// </summary>
    /// <param name="properties">The properties that make up the key.</param>
    /// <returns>The key, or <see langword="null" /> if none is defined.</returns>
    new IConventionKey? FindKey(IReadOnlyList<IReadOnlyProperty> properties);

    /// <summary>
    ///     Gets the primary or alternate key that is defined on the given property. Returns <see langword="null" /> if no key is defined
    ///     for the given property.
    /// </summary>
    /// <param name="property">The property that the key is defined on.</param>
    /// <returns>The key, or null if none is defined.</returns>
    new IConventionKey? FindKey(IReadOnlyProperty property)
        => FindKey(new[] { property });

    /// <summary>
    ///     Gets all keys declared on the given <see cref="IReadOnlyEntityType" />.
    /// </summary>
    /// <remarks>
    ///     This method does not return keys declared on base types.
    ///     It is useful when iterating over all entity types to avoid processing the same key more than once.
    ///     Use <see cref="GetKeys" /> to also return keys declared on base types.
    /// </remarks>
    /// <returns>Declared keys.</returns>
    new IEnumerable<IConventionKey> GetDeclaredKeys()
        => ((IReadOnlyEntityType)this).GetDeclaredKeys().Cast<IConventionKey>();

    /// <summary>
    ///     Gets the primary and alternate keys for this entity type.
    /// </summary>
    /// <returns>The primary and alternate keys.</returns>
    new IEnumerable<IConventionKey> GetKeys();

    /// <summary>
    ///     Removes a primary or alternate key from this entity type.
    /// </summary>
    /// <param name="properties">The properties that make up the key.</param>
    /// <returns>The key that was removed.</returns>
    IConventionKey? RemoveKey(IReadOnlyList<IReadOnlyProperty> properties);

    /// <summary>
    ///     Removes a primary or alternate key from this entity type.
    /// </summary>
    /// <param name="key">The key to be removed.</param>
    /// <returns>The removed key, or <see langword="null" /> if the key was not found.</returns>
    IConventionKey? RemoveKey(IReadOnlyKey key);

    /// <summary>
    ///     Adds a new relationship to this entity type.
    /// </summary>
    /// <param name="property">The property that the foreign key is defined on.</param>
    /// <param name="principalKey">The primary or alternate key that is referenced.</param>
    /// <param name="principalEntityType">
    ///     The entity type that the relationship targets. This may be different from the type that <paramref name="principalKey" />
    ///     is defined on when the relationship targets a derived type in an inheritance hierarchy (since the key is defined on the
    ///     base type of the hierarchy).
    /// </param>
    /// <param name="fromDataAnnotation">Indicates whether the configuration was specified using a data annotation.</param>
    /// <returns>The newly created foreign key.</returns>
    IConventionForeignKey? AddForeignKey(
        IConventionProperty property,
        IConventionKey principalKey,
        IConventionEntityType principalEntityType,
        bool fromDataAnnotation = false)
        => AddForeignKey(new[] { property }, principalKey, principalEntityType, fromDataAnnotation);

    /// <summary>
    ///     Adds a new relationship to this entity type.
    /// </summary>
    /// <param name="properties">The properties that the foreign key is defined on.</param>
    /// <param name="principalKey">The primary or alternate key that is referenced.</param>
    /// <param name="principalEntityType">
    ///     The entity type that the relationship targets. This may be different from the type that <paramref name="principalKey" />
    ///     is defined on when the relationship targets a derived type in an inheritance hierarchy (since the key is defined on the
    ///     base type of the hierarchy).
    /// </param>
    /// <param name="setComponentConfigurationSource">
    ///     Indicates whether the configuration source should be set for the properties, principal key and principal end.
    /// </param>
    /// <param name="fromDataAnnotation">Indicates whether the configuration was specified using a data annotation.</param>
    /// <returns>The newly created foreign key.</returns>
    IConventionForeignKey? AddForeignKey(
        IReadOnlyList<IConventionProperty> properties,
        IConventionKey principalKey,
        IConventionEntityType principalEntityType,
        bool setComponentConfigurationSource = true,
        bool fromDataAnnotation = false);

    /// <summary>
    ///     Gets the foreign key for the given properties that points to a given primary or alternate key.
    ///     Returns <see langword="null" /> if no foreign key is found.
    /// </summary>
    /// <param name="properties">The properties that the foreign key is defined on.</param>
    /// <param name="principalKey">The primary or alternate key that is referenced.</param>
    /// <param name="principalEntityType">
    ///     The entity type that the relationship targets. This may be different from the type that <paramref name="principalKey" />
    ///     is defined on when the relationship targets a derived type in an inheritance hierarchy (since the key is defined on the
    ///     base type of the hierarchy).
    /// </param>
    /// <returns>The foreign key, or <see langword="null" /> if none is defined.</returns>
    new IConventionForeignKey? FindForeignKey(
        IReadOnlyList<IReadOnlyProperty> properties,
        IReadOnlyKey principalKey,
        IReadOnlyEntityType principalEntityType);

    /// <summary>
    ///     Gets the foreign keys defined on the given property. Only foreign keys that are defined on exactly the specified
    ///     property are returned. Composite foreign keys that include the specified property are not returned.
    /// </summary>
    /// <param name="property">The property to find the foreign keys on.</param>
    /// <returns>The foreign keys.</returns>
    new IEnumerable<IConventionForeignKey> FindForeignKeys(IReadOnlyProperty property)
        => FindForeignKeys(new[] { property });

    /// <summary>
    ///     Gets the foreign keys defined on the given properties. Only foreign keys that are defined on exactly the specified
    ///     set of properties are returned.
    /// </summary>
    /// <param name="properties">The properties to find the foreign keys on.</param>
    /// <returns>The foreign keys.</returns>
    new IEnumerable<IConventionForeignKey> FindForeignKeys(IReadOnlyList<IReadOnlyProperty> properties)
        => ((IReadOnlyEntityType)this).FindForeignKeys(properties).Cast<IConventionForeignKey>();

    /// <summary>
    ///     Gets the foreign key for the given properties that points to a given primary or alternate key. Returns <see langword="null" />
    ///     if no foreign key is found.
    /// </summary>
    /// <param name="property">The property that the foreign key is defined on.</param>
    /// <param name="principalKey">The primary or alternate key that is referenced.</param>
    /// <param name="principalEntityType">
    ///     The entity type that the relationship targets. This may be different from the type that <paramref name="principalKey" />
    ///     is defined on when the relationship targets a derived type in an inheritance hierarchy (since the key is defined on the
    ///     base type of the hierarchy).
    /// </param>
    /// <returns>The foreign key, or <see langword="null" /> if none is defined.</returns>
    new IConventionForeignKey? FindForeignKey(
        IReadOnlyProperty property,
        IReadOnlyKey principalKey,
        IReadOnlyEntityType principalEntityType)
        => FindForeignKey(new[] { property }, principalKey, principalEntityType);

    /// <summary>
    ///     Gets the foreign keys declared on this entity type using the given properties.
    /// </summary>
    /// <param name="properties">The properties to find the foreign keys on.</param>
    /// <returns>Declared foreign keys.</returns>
    new IEnumerable<IConventionForeignKey> FindDeclaredForeignKeys(
        IReadOnlyList<IReadOnlyProperty> properties)
        => ((IReadOnlyEntityType)this).FindDeclaredForeignKeys(properties).Cast<IConventionForeignKey>();

    /// <summary>
    ///     Gets all foreign keys declared on this entity type.
    /// </summary>
    /// <remarks>
    ///     This method does not return foreign keys declared on base types.
    ///     It is useful when iterating over all entity types to avoid processing the same foreign key more than once.
    ///     Use <see cref="GetForeignKeys" /> to also return foreign keys declared on base types.
    /// </remarks>
    /// <returns>Declared foreign keys.</returns>
    new IEnumerable<IConventionForeignKey> GetDeclaredForeignKeys()
        => ((IReadOnlyEntityType)this).GetDeclaredForeignKeys().Cast<IConventionForeignKey>();

    /// <summary>
    ///     Gets all foreign keys declared on the types derived from this entity type.
    /// </summary>
    /// <returns>Derived foreign keys.</returns>
    new IEnumerable<IConventionForeignKey> GetDerivedForeignKeys()
        => ((IReadOnlyEntityType)this).GetDerivedForeignKeys().Cast<IConventionForeignKey>();

    /// <summary>
    ///     Gets the foreign keys defined on this entity type.
    /// </summary>
    /// <returns>The foreign keys defined on this entity type.</returns>
    new IEnumerable<IConventionForeignKey> GetForeignKeys();

    /// <summary>
    ///     Gets all foreign keys that target a given entity type (i.e. foreign keys where the given entity type
    ///     is the principal).
    /// </summary>
    /// <returns>The foreign keys that reference the given entity type.</returns>
    new IEnumerable<IConventionForeignKey> GetDeclaredReferencingForeignKeys()
        => ((IReadOnlyEntityType)this).GetDeclaredReferencingForeignKeys().Cast<IConventionForeignKey>();

    /// <summary>
    ///     Gets all foreign keys that target a given entity type (i.e. foreign keys where the given entity type
    ///     or a type it's derived from is the principal).
    /// </summary>
    /// <returns>The foreign keys that reference the given entity type.</returns>
    new IEnumerable<IConventionForeignKey> GetReferencingForeignKeys()
        => ((IReadOnlyEntityType)this).GetReferencingForeignKeys().Cast<IConventionForeignKey>();

    /// <summary>
    ///     Returns the relationship to the owner if this is an owned type or <see langword="null" /> otherwise.
    /// </summary>
    /// <returns>The relationship to the owner if this is an owned type or <see langword="null" /> otherwise.</returns>
    new IConventionForeignKey? FindOwnership()
        => (IConventionForeignKey?)((IReadOnlyEntityType)this).FindOwnership();

    /// <summary>
    ///     Removes a foreign key from this entity type.
    /// </summary>
    /// <param name="properties">The properties that the foreign key is defined on.</param>
    /// <param name="principalKey">The primary or alternate key that is referenced.</param>
    /// <param name="principalEntityType">
    ///     The entity type that the relationship targets. This may be different from the type that <paramref name="principalKey" />
    ///     is defined on when the relationship targets a derived type in an inheritance hierarchy (since the key is defined on the
    ///     base type of the hierarchy).
    /// </param>
    /// <returns>The foreign key that was removed.</returns>
    IConventionForeignKey? RemoveForeignKey(
        IReadOnlyList<IReadOnlyProperty> properties,
        IConventionKey principalKey,
        IConventionEntityType principalEntityType);

    /// <summary>
    ///     Removes a foreign key from this entity type.
    /// </summary>
    /// <param name="foreignKey">The foreign key to be removed.</param>
    /// <returns>The removed foreign key, or <see langword="null" /> if the index was not found.</returns>
    IConventionForeignKey? RemoveForeignKey(IReadOnlyForeignKey foreignKey);

    /// <summary>
    ///     Gets a navigation property on the given entity type. Returns <see langword="null" /> if no navigation property is found.
    /// </summary>
    /// <param name="memberInfo">The navigation property on the entity class.</param>
    /// <returns>The navigation property, or <see langword="null" /> if none is found.</returns>
    new IConventionNavigation? FindNavigation(MemberInfo memberInfo)
        => FindNavigation(Check.NotNull(memberInfo, nameof(memberInfo)).GetSimpleMemberName());

    /// <summary>
    ///     Gets a navigation property on the given entity type. Returns <see langword="null" /> if no navigation property is found.
    /// </summary>
    /// <param name="name">The name of the navigation property on the entity class.</param>
    /// <returns>The navigation property, or <see langword="null" /> if none is found.</returns>
    new IConventionNavigation? FindNavigation(string name)
        => (IConventionNavigation?)((IReadOnlyEntityType)this).FindNavigation(name);

    /// <summary>
    ///     Gets a navigation property on the given entity type. Does not return navigation properties defined on a base type.
    ///     Returns <see langword="null" /> if no navigation property is found.
    /// </summary>
    /// <param name="name">The name of the navigation property on the entity class.</param>
    /// <returns>The navigation property, or <see langword="null" /> if none is found.</returns>
    new IConventionNavigation? FindDeclaredNavigation(string name)
        => (IConventionNavigation?)((IReadOnlyEntityType)this).FindDeclaredNavigation(Check.NotNull(name, nameof(name)));

    /// <summary>
    ///     Gets all navigation properties declared on this entity type.
    /// </summary>
    /// <remarks>
    ///     This method does not return navigation properties declared on base types.
    ///     It is useful when iterating over all entity types to avoid processing the same navigation property more than once.
    ///     Use <see cref="GetNavigations" /> to also return navigation properties declared on base types.
    /// </remarks>
    /// <returns>Declared navigation properties.</returns>
    new IEnumerable<IConventionNavigation> GetDeclaredNavigations()
        => ((IReadOnlyEntityType)this).GetDeclaredNavigations().Cast<IConventionNavigation>();

    /// <summary>
    ///     Gets all navigation properties declared on the types derived from this entity type.
    /// </summary>
    /// <remarks>
    ///     This method does not return navigation properties declared on the given entity type itself.
    ///     Use <see cref="GetNavigations" /> to return navigation properties declared on this
    ///     and base entity typed types.
    /// </remarks>
    /// <returns>Derived navigation properties.</returns>
    new IEnumerable<IConventionNavigation> GetDerivedNavigations()
        => ((IReadOnlyEntityType)this).GetDerivedNavigations().Cast<IConventionNavigation>();

    /// <summary>
    ///     Gets all navigation properties on the given entity type.
    /// </summary>
    /// <returns>All navigation properties on the given entity type.</returns>
    new IEnumerable<IConventionNavigation> GetNavigations()
        => ((IReadOnlyEntityType)this).GetNavigations().Cast<IConventionNavigation>();

    /// <summary>
    ///     Adds a new skip navigation property to this entity type.
    /// </summary>
    /// <param name="name">The name of the skip navigation property to add.</param>
    /// <param name="memberInfo">
    ///     <para>
    ///         The corresponding CLR type member or <see langword="null" /> for a shadow navigation.
    ///     </para>
    ///     <para>
    ///         An indexer with a <see cref="string" /> parameter and <see cref="object" /> return type can be used.
    ///     </para>
    /// </param>
    /// <param name="targetEntityType">The entity type that the skip navigation property will hold an instance(s) of.</param>
    /// <param name="collection">Whether the navigation property is a collection property.</param>
    /// <param name="onDependent">
    ///     Whether the navigation property is defined on the dependent side of the underlying foreign key.
    /// </param>
    /// <param name="fromDataAnnotation">Indicates whether the configuration was specified using a data annotation.</param>
    /// <returns>The newly created skip navigation property.</returns>
    IConventionSkipNavigation? AddSkipNavigation(
        string name,
        MemberInfo? memberInfo,
        IConventionEntityType targetEntityType,
        bool collection,
        bool onDependent,
        bool fromDataAnnotation = false);

    /// <summary>
    ///     Gets a skip navigation property on this entity type. Returns <see langword="null" /> if no navigation property is found.
    /// </summary>
    /// <param name="memberInfo">The navigation property on the entity class.</param>
    /// <returns>The navigation property, or <see langword="null" /> if none is found.</returns>
    new IConventionSkipNavigation? FindSkipNavigation(MemberInfo memberInfo)
        => (IConventionSkipNavigation?)((IReadOnlyEntityType)this).FindSkipNavigation(memberInfo);

    /// <summary>
    ///     Gets a skip navigation property on this entity type. Returns <see langword="null" /> if no skip navigation property is found.
    /// </summary>
    /// <param name="name">The name of the navigation property on the entity class.</param>
    /// <returns>The navigation property, or <see langword="null" /> if none is found.</returns>
    new IConventionSkipNavigation? FindSkipNavigation(string name);

    /// <summary>
    ///     Gets a skip navigation property on this entity type. Does not return skip navigation properties defined on a base type.
    ///     Returns <see langword="null" /> if no skip navigation property is found.
    /// </summary>
    /// <param name="name">The name of the navigation property on the entity class.</param>
    /// <returns>The navigation property, or <see langword="null" /> if none is found.</returns>
    new IConventionSkipNavigation? FindDeclaredSkipNavigation(string name)
        => (IConventionSkipNavigation?)((IReadOnlyEntityType)this).FindDeclaredSkipNavigation(name);

    /// <summary>
    ///     Gets the skip navigation properties declared on this entity type.
    /// </summary>
    /// <remarks>
    ///     This method does not return skip navigation properties declared declared on base types.
    ///     It is useful when iterating over all entity types to avoid processing the same foreign key more than once.
    ///     Use <see cref="GetSkipNavigations" /> to also return skip navigation properties declared on base types.
    /// </remarks>
    /// <returns>Declared foreign keys.</returns>
    new IEnumerable<IConventionSkipNavigation> GetDeclaredSkipNavigations()
        => ((IReadOnlyEntityType)this).GetDeclaredSkipNavigations().Cast<IConventionSkipNavigation>();

    /// <summary>
    ///     Gets all skip navigation properties declared on the types derived from this entity type.
    /// </summary>
    /// <remarks>
    ///     This method does not return skip navigation properties declared on the given entity type itself.
    ///     Use <see cref="GetSkipNavigations" /> to return skip navigation properties declared on this
    ///     and base entity typed types.
    /// </remarks>
    /// <returns>Derived skip navigation properties.</returns>
    new IEnumerable<IConventionSkipNavigation> GetDerivedSkipNavigations()
        => ((IReadOnlyEntityType)this).GetDerivedSkipNavigations().Cast<IConventionSkipNavigation>();

    /// <summary>
    ///     Gets all skip navigation properties on this entity type.
    /// </summary>
    /// <returns>All skip navigation properties on this entity type.</returns>
    new IEnumerable<IConventionSkipNavigation> GetSkipNavigations();

    /// <summary>
    ///     Removes a skip navigation property from this entity type.
    /// </summary>
    /// <param name="navigation">The skip navigation to be removed.</param>
    /// <returns>The removed skip navigation, or <see langword="null" /> if the skip navigation was not found.</returns>
    IConventionSkipNavigation? RemoveSkipNavigation(IReadOnlySkipNavigation navigation);

    /// <summary>
    ///     Adds an index to this entity type.
    /// </summary>
    /// <param name="property">The property to be indexed.</param>
    /// <param name="fromDataAnnotation">Indicates whether the configuration was specified using a data annotation.</param>
    /// <returns>The newly created index.</returns>
    IConventionIndex? AddIndex(IConventionProperty property, bool fromDataAnnotation = false)
        => AddIndex(new[] { property }, fromDataAnnotation);

    /// <summary>
    ///     Adds an unnamed index to this entity type.
    /// </summary>
    /// <param name="properties">The properties that are to be indexed.</param>
    /// <param name="fromDataAnnotation">Indicates whether the configuration was specified using a data annotation.</param>
    /// <returns>The newly created index.</returns>
    IConventionIndex? AddIndex(IReadOnlyList<IConventionProperty> properties, bool fromDataAnnotation = false);

    /// <summary>
    ///     Adds a named index to this entity type.
    /// </summary>
    /// <param name="property">The property to be indexed.</param>
    /// <param name="name">The name of the index.</param>
    /// <param name="fromDataAnnotation">Indicates whether the configuration was specified using a data annotation.</param>
    /// <returns>The newly created index.</returns>
    IConventionIndex? AddIndex(
        IConventionProperty property,
        string name,
        bool fromDataAnnotation = false)
        => AddIndex(new[] { property }, name, fromDataAnnotation);

    /// <summary>
    ///     Adds a named index to this entity type.
    /// </summary>
    /// <param name="properties">The properties that are to be indexed.</param>
    /// <param name="name">The name of the index.</param>
    /// <param name="fromDataAnnotation">Indicates whether the configuration was specified using a data annotation.</param>
    /// <returns>The newly created index.</returns>
    IConventionIndex? AddIndex(
        IReadOnlyList<IConventionProperty> properties,
        string name,
        bool fromDataAnnotation = false);

    /// <summary>
    ///     Gets the unnamed index defined on the given property. Returns <see langword="null" /> if no such index is defined.
    /// </summary>
    /// <remarks>
    ///     Named indexes will not be returned even if the list of properties matches.
    /// </remarks>
    /// <param name="property">The property to find the index on.</param>
    /// <returns>The index, or <see langword="null" /> if none is found.</returns>
    new IConventionIndex? FindIndex(IReadOnlyProperty property)
        => FindIndex(new[] { property });

    /// <summary>
    ///     Gets the unnamed index defined on the given properties. Returns <see langword="null" /> if no index is defined.
    /// </summary>
    /// <remarks>
    ///     Named indexes will not be returned even if the list of properties matches.
    /// </remarks>
    /// <param name="properties">The properties to find the index on.</param>
    /// <returns>The index, or <see langword="null" /> if none is found.</returns>
    new IConventionIndex? FindIndex(IReadOnlyList<IReadOnlyProperty> properties);

    /// <summary>
    ///     Gets the index with the given name. Returns <see langword="null" /> if no such index exists.
    /// </summary>
    /// <param name="name">The name of the index to find.</param>
    /// <returns>The index, or <see langword="null" /> if none is found.</returns>
    new IConventionIndex? FindIndex(string name);

    /// <summary>
    ///     Gets all indexes declared on this entity type.
    /// </summary>
    /// <remarks>
    ///     This method does not return indexes declared on base types.
    ///     It is useful when iterating over all entity types to avoid processing the same index more than once.
    ///     Use <see cref="GetIndexes" /> to also return indexes declared on base types.
    /// </remarks>
    /// <returns>Declared indexes.</returns>
    new IEnumerable<IConventionIndex> GetDeclaredIndexes()
        => ((IReadOnlyEntityType)this).GetDeclaredIndexes().Cast<IConventionIndex>();

    /// <summary>
    ///     Gets all indexes declared on the types derived from this entity type.
    /// </summary>
    /// <returns>Derived indexes.</returns>
    new IEnumerable<IConventionIndex> GetDerivedIndexes()
        => ((IReadOnlyEntityType)this).GetDerivedIndexes().Cast<IConventionIndex>();

    /// <summary>
    ///     Gets the indexes defined on this entity type.
    /// </summary>
    /// <returns>The indexes defined on this entity type.</returns>
    new IEnumerable<IConventionIndex> GetIndexes();

    /// <summary>
    ///     Removes an index from this entity type.
    /// </summary>
    /// <param name="properties">The properties that make up the index.</param>
    /// <returns>The index that was removed.</returns>
    IConventionIndex? RemoveIndex(IReadOnlyList<IReadOnlyProperty> properties);

    /// <summary>
    ///     Removes an index from this entity type.
    /// </summary>
    /// <param name="index">The index to remove.</param>
    /// <returns>The removed index, or <see langword="null" /> if the index was not found.</returns>
    IConventionIndex? RemoveIndex(IReadOnlyIndex index);

    /// <summary>
    ///     Adds a property to this entity type.
    /// </summary>
    /// <param name="memberInfo">The corresponding member on the entity class.</param>
    /// <param name="fromDataAnnotation">Indicates whether the configuration was specified using a data annotation.</param>
    /// <returns>The newly created property.</returns>
<<<<<<< HEAD
=======
    [RequiresUnreferencedCode("Currently used only in tests")]
>>>>>>> 5d0d937a
    IConventionProperty? AddProperty(MemberInfo memberInfo, bool fromDataAnnotation = false)
        => AddProperty(
            memberInfo.GetSimpleMemberName(), memberInfo.GetMemberType(),
            memberInfo, setTypeConfigurationSource: true, fromDataAnnotation);

    /// <summary>
    ///     Adds a property to this entity type.
    /// </summary>
    /// <param name="name">The name of the property to add.</param>
    /// <param name="fromDataAnnotation">Indicates whether the configuration was specified using a data annotation.</param>
    /// <returns>The newly created property.</returns>
    IConventionProperty? AddProperty(string name, bool fromDataAnnotation = false);

    /// <summary>
    ///     Adds a property to this entity type.
    /// </summary>
    /// <param name="name">The name of the property to add.</param>
    /// <param name="propertyType">The type of value the property will hold.</param>
    /// <param name="setTypeConfigurationSource">Indicates whether the type configuration source should be set.</param>
    /// <param name="fromDataAnnotation">Indicates whether the configuration was specified using a data annotation.</param>
    /// <returns>The newly created property.</returns>
    IConventionProperty? AddProperty(
        string name,
<<<<<<< HEAD
        Type propertyType,
=======
        [DynamicallyAccessedMembers(IProperty.DynamicallyAccessedMemberTypes)] Type propertyType,
>>>>>>> 5d0d937a
        bool setTypeConfigurationSource = true,
        bool fromDataAnnotation = false);

    /// <summary>
    ///     Adds a property to this entity type.
    /// </summary>
    /// <param name="name">The name of the property to add.</param>
    /// <param name="propertyType">The type of value the property will hold.</param>
    /// <param name="memberInfo">
    ///     <para>
    ///         The corresponding CLR type member or <see langword="null" /> for a shadow property.
    ///     </para>
    ///     <para>
    ///         An indexer with a <see cref="string" /> parameter and <see cref="object" /> return type can be used.
    ///     </para>
    /// </param>
    /// <param name="setTypeConfigurationSource">Indicates whether the type configuration source should be set.</param>
    /// <param name="fromDataAnnotation">Indicates whether the configuration was specified using a data annotation.</param>
    /// <returns>The newly created property.</returns>
    IConventionProperty? AddProperty(
        string name,
<<<<<<< HEAD
        Type propertyType,
=======
        [DynamicallyAccessedMembers(IProperty.DynamicallyAccessedMemberTypes)] Type propertyType,
>>>>>>> 5d0d937a
        MemberInfo? memberInfo,
        bool setTypeConfigurationSource = true,
        bool fromDataAnnotation = false);

    /// <summary>
    ///     Adds a property backed by and indexer to this entity type.
    /// </summary>
    /// <param name="name">The name of the property to add.</param>
    /// <param name="propertyType">The type of value the property will hold.</param>
    /// <param name="setTypeConfigurationSource">Indicates whether the type configuration source should be set.</param>
    /// <param name="fromDataAnnotation">Indicates whether the configuration was specified using a data annotation.</param>
    /// <returns>The newly created property.</returns>
    IConventionProperty? AddIndexerProperty(
        string name,
<<<<<<< HEAD
        Type propertyType,
=======
        [DynamicallyAccessedMembers(IProperty.DynamicallyAccessedMemberTypes)] Type propertyType,
>>>>>>> 5d0d937a
        bool setTypeConfigurationSource = true,
        bool fromDataAnnotation = false)
    {
        var indexerPropertyInfo = FindIndexerPropertyInfo();
        if (indexerPropertyInfo == null)
        {
            throw new InvalidOperationException(
                CoreStrings.NonIndexerEntityType(name, DisplayName(), typeof(string).ShortDisplayName()));
        }

        return AddProperty(name, propertyType, indexerPropertyInfo, setTypeConfigurationSource, fromDataAnnotation);
    }

    /// <summary>
    ///     Gets the property with a given name. Returns <see langword="null" /> if no property with the given name is defined.
    /// </summary>
    /// <remarks>
    ///     This API only finds scalar properties and does not find navigation properties. Use
    ///     <see cref="FindNavigation(string)" /> to find a navigation property.
    /// </remarks>
    /// <param name="name">The name of the property.</param>
    /// <returns>The property, or <see langword="null" /> if none is found.</returns>
    new IConventionProperty? FindProperty(string name);

    /// <summary>
    ///     Gets the properties defined on this entity type.
    /// </summary>
    /// <remarks>
    ///     This API only returns scalar properties and does not return navigation properties. Use
    ///     <see cref="GetNavigations()" /> to get navigation properties.
    /// </remarks>
    /// <returns>The properties defined on this entity type.</returns>
    new IEnumerable<IConventionProperty> GetProperties();

    /// <summary>
    ///     Gets a property on the given entity type. Returns <see langword="null" /> if no property is found.
    /// </summary>
    /// <remarks>
    ///     This API only finds scalar properties and does not find navigation properties. Use
    ///     <see cref="FindNavigation(MemberInfo)" /> to find a navigation property.
    /// </remarks>
    /// <param name="memberInfo">The property on the entity class.</param>
    /// <returns>The property, or <see langword="null" /> if none is found.</returns>
    new IConventionProperty? FindProperty(MemberInfo memberInfo)
        => (IConventionProperty?)((IReadOnlyEntityType)this).FindProperty(memberInfo);

    /// <summary>
    ///     Finds matching properties on the given entity type. Returns <see langword="null" /> if any property is not found.
    /// </summary>
    /// <remarks>
    ///     This API only finds scalar properties and does not find navigation or service properties.
    /// </remarks>
    /// <param name="propertyNames">The property names.</param>
    /// <returns>The properties, or <see langword="null" /> if any property is not found.</returns>
    new IReadOnlyList<IConventionProperty>? FindProperties(IReadOnlyList<string> propertyNames)
        => (IReadOnlyList<IConventionProperty>?)((IReadOnlyEntityType)this).FindProperties(propertyNames);

    /// <summary>
    ///     Gets a property with the given name.
    /// </summary>
    /// <remarks>
    ///     This API only finds scalar properties and does not find navigation properties. Use
    ///     <see cref="FindNavigation(string)" /> to find a navigation property.
    /// </remarks>
    /// <param name="name">The property name.</param>
    /// <returns>The property.</returns>
    new IConventionProperty GetProperty(string name)
        => (IConventionProperty)((IReadOnlyEntityType)this).GetProperty(name);

    /// <summary>
    ///     Finds a property declared on the type with the given name.
    ///     Does not return properties defined on a base type.
    /// </summary>
    /// <param name="name">The property name.</param>
    /// <returns>The property, or <see langword="null" /> if none is found.</returns>
    new IConventionProperty? FindDeclaredProperty(string name)
        => (IConventionProperty?)((IReadOnlyEntityType)this).FindDeclaredProperty(name);

    /// <summary>
    ///     Gets all non-navigation properties declared on this entity type.
    /// </summary>
    /// <remarks>
    ///     This method does not return properties declared on base types.
    ///     It is useful when iterating over all entity types to avoid processing the same property more than once.
    ///     Use <see cref="GetProperties" /> to also return properties declared on base types.
    /// </remarks>
    /// <returns>Declared non-navigation properties.</returns>
    new IEnumerable<IConventionProperty> GetDeclaredProperties()
        => ((IReadOnlyEntityType)this).GetDeclaredProperties().Cast<IConventionProperty>();

    /// <summary>
    ///     Gets all non-navigation properties declared on the types derived from this entity type.
    /// </summary>
    /// <remarks>
    ///     This method does not return properties declared on the given entity type itself.
    ///     Use <see cref="GetProperties" /> to return properties declared on this
    ///     and base entity typed types.
    /// </remarks>
    /// <returns>Derived non-navigation properties.</returns>
    new IEnumerable<IConventionProperty> GetDerivedProperties()
        => ((IReadOnlyEntityType)this).GetDerivedProperties().Cast<IConventionProperty>();

    /// <summary>
    ///     Removes a property from this entity type.
    /// </summary>
    /// <param name="name">The name of the property to remove.</param>
    /// <returns>The property that was removed.</returns>
    IConventionProperty? RemoveProperty(string name);

    /// <summary>
    ///     Removes a property from this entity type.
    /// </summary>
    /// <param name="property">The property to remove.</param>
    /// <returns>The removed property, or <see langword="null" /> if the property was not found.</returns>
    IConventionProperty? RemoveProperty(IReadOnlyProperty property);

    /// <summary>
    ///     Adds a service property to this entity type.
    /// </summary>
    /// <param name="memberInfo">The <see cref="PropertyInfo" /> or <see cref="FieldInfo" /> of the property to add.</param>
    /// <param name="fromDataAnnotation">Indicates whether the configuration was specified using a data annotation.</param>
    /// <returns>The newly created service property.</returns>
    IConventionServiceProperty AddServiceProperty(MemberInfo memberInfo, bool fromDataAnnotation = false);

    /// <summary>
    ///     Gets the service property with a given name.
    ///     Returns <see langword="null" /> if no property with the given name is defined.
    /// </summary>
    /// <remarks>
    ///     This API only finds service properties and does not find scalar or navigation properties.
    /// </remarks>
    /// <param name="name">The name of the service property.</param>
    /// <returns>The service property, or <see langword="null" /> if none is found.</returns>
    new IConventionServiceProperty? FindServiceProperty(string name);

    /// <summary>
    ///     Gets all service properties declared on this entity type.
    /// </summary>
    /// <remarks>
    ///     This method does not return properties declared on base types.
    ///     It is useful when iterating over all entity types to avoid processing the same property more than once.
    ///     Use <see cref="GetServiceProperties" /> to also return properties declared on base types.
    /// </remarks>
    /// <returns>Declared service properties.</returns>
    new IEnumerable<IConventionServiceProperty> GetDeclaredServiceProperties()
        => ((IReadOnlyEntityType)this).GetDeclaredServiceProperties().Cast<IConventionServiceProperty>();

    /// <summary>
    ///     Gets all service properties declared on the types derived from this entity type.
    /// </summary>
    /// <remarks>
    ///     This method does not return service properties declared on the given entity type itself.
    ///     Use <see cref="GetServiceProperties" /> to return service properties declared on this
    ///     and base entity typed types.
    /// </remarks>
    /// <returns>Derived service properties.</returns>
    new IEnumerable<IConventionServiceProperty> GetDerivedServiceProperties()
        => ((IReadOnlyEntityType)this).GetDerivedServiceProperties().Cast<IConventionServiceProperty>();

    /// <summary>
    ///     Gets all the service properties defined on this entity type.
    /// </summary>
    /// <remarks>
    ///     This API only returns service properties and does not return scalar or navigation properties.
    /// </remarks>
    /// <returns>The service properties defined on this entity type.</returns>
    new IEnumerable<IConventionServiceProperty> GetServiceProperties();

    /// <summary>
    ///     Removes a service property from this entity type.
    /// </summary>
    /// <param name="name">The name of the property to remove.</param>
    /// <returns>The property that was removed, or <see langword="null" /> if the property was not found.</returns>
    IConventionServiceProperty? RemoveServiceProperty(string name);

    /// <summary>
    ///     Removes a service property from this entity type.
    /// </summary>
    /// <param name="property">The property to remove.</param>
    /// <returns>The removed property, or <see langword="null" /> if the property was not found.</returns>
    IConventionServiceProperty? RemoveServiceProperty(IReadOnlyServiceProperty property);

    /// <summary>
    ///     Finds a trigger with the given name.
    /// </summary>
    /// <param name="name">The trigger name.</param>
    /// <returns>The trigger or <see langword="null" /> if no trigger with the given name was found.</returns>
    new IConventionTrigger? FindDeclaredTrigger(string name);

    /// <summary>
    ///     Returns the declared triggers on the entity type.
    /// </summary>
    new IEnumerable<IConventionTrigger> GetDeclaredTriggers();

    /// <summary>
    ///     Creates a new trigger with the given name on entity type. Throws an exception if a trigger with the same name exists on the same
    ///     entity type.
    /// </summary>
    /// <param name="name">The trigger name.</param>
    /// <param name="fromDataAnnotation">Indicates whether the configuration was specified using a data annotation.</param>
    /// <returns>The trigger.</returns>
    IConventionTrigger? AddTrigger(
        string name,
        bool fromDataAnnotation = false);

    /// <summary>
    ///     Removes the trigger with the given name.
    /// </summary>
    /// <param name="name">The trigger name.</param>
    /// <returns>
    ///     The removed trigger or <see langword="null" /> if no trigger with the given name was found
    ///     or the existing trigger was configured from a higher source.
    /// </returns>
    IConventionTrigger? RemoveTrigger(string name);
}<|MERGE_RESOLUTION|>--- conflicted
+++ resolved
@@ -1,10 +1,7 @@
 // Licensed to the .NET Foundation under one or more agreements.
 // The .NET Foundation licenses this file to you under the MIT license.
 
-<<<<<<< HEAD
-=======
 using System.Diagnostics.CodeAnalysis;
->>>>>>> 5d0d937a
 using Microsoft.EntityFrameworkCore.Metadata.Internal;
 
 namespace Microsoft.EntityFrameworkCore.Metadata;
@@ -788,10 +785,7 @@
     /// <param name="memberInfo">The corresponding member on the entity class.</param>
     /// <param name="fromDataAnnotation">Indicates whether the configuration was specified using a data annotation.</param>
     /// <returns>The newly created property.</returns>
-<<<<<<< HEAD
-=======
     [RequiresUnreferencedCode("Currently used only in tests")]
->>>>>>> 5d0d937a
     IConventionProperty? AddProperty(MemberInfo memberInfo, bool fromDataAnnotation = false)
         => AddProperty(
             memberInfo.GetSimpleMemberName(), memberInfo.GetMemberType(),
@@ -815,11 +809,7 @@
     /// <returns>The newly created property.</returns>
     IConventionProperty? AddProperty(
         string name,
-<<<<<<< HEAD
-        Type propertyType,
-=======
         [DynamicallyAccessedMembers(IProperty.DynamicallyAccessedMemberTypes)] Type propertyType,
->>>>>>> 5d0d937a
         bool setTypeConfigurationSource = true,
         bool fromDataAnnotation = false);
 
@@ -841,11 +831,7 @@
     /// <returns>The newly created property.</returns>
     IConventionProperty? AddProperty(
         string name,
-<<<<<<< HEAD
-        Type propertyType,
-=======
         [DynamicallyAccessedMembers(IProperty.DynamicallyAccessedMemberTypes)] Type propertyType,
->>>>>>> 5d0d937a
         MemberInfo? memberInfo,
         bool setTypeConfigurationSource = true,
         bool fromDataAnnotation = false);
@@ -860,11 +846,7 @@
     /// <returns>The newly created property.</returns>
     IConventionProperty? AddIndexerProperty(
         string name,
-<<<<<<< HEAD
-        Type propertyType,
-=======
         [DynamicallyAccessedMembers(IProperty.DynamicallyAccessedMemberTypes)] Type propertyType,
->>>>>>> 5d0d937a
         bool setTypeConfigurationSource = true,
         bool fromDataAnnotation = false)
     {
