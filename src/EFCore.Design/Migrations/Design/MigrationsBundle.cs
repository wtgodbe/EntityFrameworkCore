--- conflicted
+++ resolved
@@ -36,28 +36,9 @@
         _assembly = assembly;
         _startupAssembly = startupAssembly;
 
-<<<<<<< HEAD
-        var app = new CommandLineApplication { Name = "bundle", HandleResponseFiles = true };
+        var app = new CommandLineApplication { Name = "efbundle" };
+
         Configure(app);
-=======
-        /// <summary>
-        ///     The entry point for Migrations bundles.
-        /// </summary>
-        /// <param name="context">The DbContext to use.</param>
-        /// <param name="assembly">The Migrations assembly.</param>
-        /// <param name="startupAssembly">The startup assembly.</param>
-        /// <param name="args">The command-line arguments.</param>
-        /// <returns>Zero if the command succeeds; otherwise, one.</returns>
-        public static int Execute(string? context, Assembly assembly, Assembly startupAssembly, string[] args)
-        {
-            _context = context;
-            _assembly = assembly;
-            _startupAssembly = startupAssembly;
-
-            var app = new CommandLineApplication { Name = "efbundle" };
-
-            Configure(app);
->>>>>>> 5f904957
 
         try
         {
@@ -81,18 +62,11 @@
         }
     }
 
-<<<<<<< HEAD
     // Internal for testing
     internal static void Configure(CommandLineApplication app)
     {
         app.FullName = DesignStrings.BundleFullName;
-=======
-        // Internal for testing
-        internal static void Configure(CommandLineApplication app)
-        {
-            app.FullName = DesignStrings.BundleFullName;
-            app.AllowArgumentSeparator = true;
->>>>>>> 5f904957
+        app.AllowArgumentSeparator = true;
 
         _migration = app.Argument("<MIGRATION>", DesignStrings.MigrationDescription);
         _connection = app.Option("--connection <CONNECTION>", DesignStrings.ConnectionDescription);
@@ -103,23 +77,14 @@
         var noColor = app.Option("--no-color", DesignStrings.NoColorDescription);
         var prefixOutput = app.Option("--prefix-output", DesignStrings.PrefixDescription);
 
-<<<<<<< HEAD
+        app.HandleResponseFiles = true;
+
         app.OnExecute(
             args =>
             {
                 Reporter.IsVerbose = verbose.HasValue();
                 Reporter.NoColor = noColor.HasValue();
                 Reporter.PrefixOutput = prefixOutput.HasValue();
-=======
-            app.HandleResponseFiles = true;
-
-            app.OnExecute(
-                args =>
-                    {
-                        Reporter.IsVerbose = verbose.HasValue();
-                        Reporter.NoColor = noColor.HasValue();
-                        Reporter.PrefixOutput = prefixOutput.HasValue();
->>>>>>> 5f904957
 
                 ExecuteInternal(args);
 
