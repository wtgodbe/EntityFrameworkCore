--- conflicted
+++ resolved
@@ -21,6 +21,24 @@
 {
     private const string RuntimeParameterPrefix = QueryCompilationContext.QueryParameterPrefix + "entity_equality_";
 
+    private static readonly List<MethodInfo> SingleResultMethodInfos = new()
+    {
+        QueryableMethods.FirstWithPredicate,
+        QueryableMethods.FirstWithoutPredicate,
+        QueryableMethods.FirstOrDefaultWithPredicate,
+        QueryableMethods.FirstOrDefaultWithoutPredicate,
+        QueryableMethods.SingleWithPredicate,
+        QueryableMethods.SingleWithoutPredicate,
+        QueryableMethods.SingleOrDefaultWithPredicate,
+        QueryableMethods.SingleOrDefaultWithoutPredicate,
+        QueryableMethods.LastWithPredicate,
+        QueryableMethods.LastWithoutPredicate,
+        QueryableMethods.LastOrDefaultWithPredicate,
+        QueryableMethods.LastOrDefaultWithoutPredicate
+        //QueryableMethodProvider.ElementAtMethodInfo,
+        //QueryableMethodProvider.ElementAtOrDefaultMethodInfo
+    };
+
     private static readonly MethodInfo ParameterValueExtractorMethod =
         typeof(RelationalSqlTranslatingExpressionVisitor).GetTypeInfo().GetDeclaredMethod(nameof(ParameterValueExtractor))!;
 
@@ -53,7 +71,6 @@
         QueryCompilationContext queryCompilationContext,
         QueryableMethodTranslatingExpressionVisitor queryableMethodTranslatingExpressionVisitor)
     {
-<<<<<<< HEAD
         Dependencies = dependencies;
         _sqlExpressionFactory = dependencies.SqlExpressionFactory;
         _queryCompilationContext = queryCompilationContext;
@@ -61,71 +78,6 @@
         _queryableMethodTranslatingExpressionVisitor = queryableMethodTranslatingExpressionVisitor;
         _sqlTypeMappingVerifyingExpressionVisitor = new SqlTypeMappingVerifyingExpressionVisitor();
     }
-=======
-        private const string RuntimeParameterPrefix = QueryCompilationContext.QueryParameterPrefix + "entity_equality_";
-
-        private static readonly List<MethodInfo> _singleResultMethodInfos = new()
-        {
-            QueryableMethods.FirstWithPredicate,
-            QueryableMethods.FirstWithoutPredicate,
-            QueryableMethods.FirstOrDefaultWithPredicate,
-            QueryableMethods.FirstOrDefaultWithoutPredicate,
-            QueryableMethods.SingleWithPredicate,
-            QueryableMethods.SingleWithoutPredicate,
-            QueryableMethods.SingleOrDefaultWithPredicate,
-            QueryableMethods.SingleOrDefaultWithoutPredicate,
-            QueryableMethods.LastWithPredicate,
-            QueryableMethods.LastWithoutPredicate,
-            QueryableMethods.LastOrDefaultWithPredicate,
-            QueryableMethods.LastOrDefaultWithoutPredicate
-            //QueryableMethodProvider.ElementAtMethodInfo,
-            //QueryableMethodProvider.ElementAtOrDefaultMethodInfo
-        };
-
-        private static readonly MethodInfo _parameterValueExtractor =
-            typeof(RelationalSqlTranslatingExpressionVisitor).GetRequiredDeclaredMethod(nameof(ParameterValueExtractor));
-
-        private static readonly MethodInfo _parameterListValueExtractor =
-            typeof(RelationalSqlTranslatingExpressionVisitor).GetRequiredDeclaredMethod(nameof(ParameterListValueExtractor));
-
-        private static readonly MethodInfo _stringEqualsWithStringComparison
-            = typeof(string).GetRequiredRuntimeMethod(nameof(string.Equals), typeof(string), typeof(StringComparison));
-
-        private static readonly MethodInfo _stringEqualsWithStringComparisonStatic
-            = typeof(string).GetRequiredRuntimeMethod(nameof(string.Equals), typeof(string), typeof(string), typeof(StringComparison));
-
-        private static readonly MethodInfo _objectEqualsMethodInfo
-            = typeof(object).GetRequiredRuntimeMethod(nameof(object.Equals), typeof(object), typeof(object));
-
-        private readonly QueryCompilationContext _queryCompilationContext;
-        private readonly IModel _model;
-        private readonly ISqlExpressionFactory _sqlExpressionFactory;
-        private readonly QueryableMethodTranslatingExpressionVisitor _queryableMethodTranslatingExpressionVisitor;
-        private readonly SqlTypeMappingVerifyingExpressionVisitor _sqlTypeMappingVerifyingExpressionVisitor;
-
-        /// <summary>
-        ///     Creates a new instance of the <see cref="RelationalSqlTranslatingExpressionVisitor" /> class.
-        /// </summary>
-        /// <param name="dependencies">Parameter object containing dependencies for this class.</param>
-        /// <param name="queryCompilationContext">The query compilation context object to use.</param>
-        /// <param name="queryableMethodTranslatingExpressionVisitor">A parent queryable method translating expression visitor to translate subquery.</param>
-        public RelationalSqlTranslatingExpressionVisitor(
-            RelationalSqlTranslatingExpressionVisitorDependencies dependencies,
-            QueryCompilationContext queryCompilationContext,
-            QueryableMethodTranslatingExpressionVisitor queryableMethodTranslatingExpressionVisitor)
-        {
-            Check.NotNull(dependencies, nameof(dependencies));
-            Check.NotNull(queryCompilationContext, nameof(queryCompilationContext));
-            Check.NotNull(queryableMethodTranslatingExpressionVisitor, nameof(queryableMethodTranslatingExpressionVisitor));
-
-            Dependencies = dependencies;
-            _sqlExpressionFactory = dependencies.SqlExpressionFactory;
-            _queryCompilationContext = queryCompilationContext;
-            _model = queryCompilationContext.Model;
-            _queryableMethodTranslatingExpressionVisitor = queryableMethodTranslatingExpressionVisitor;
-            _sqlTypeMappingVerifyingExpressionVisitor = new SqlTypeMappingVerifyingExpressionVisitor();
-        }
->>>>>>> 4b0f8305
 
     /// <summary>
     ///     Detailed information about errors encountered during translation.
@@ -350,6 +302,52 @@
             right = rightOperand!;
         }
 
+        if (!(AppContext.TryGetSwitch("Microsoft.EntityFrameworkCore.Issue26744", out var enabled) && enabled))
+        {
+            if ((binaryExpression.NodeType == ExpressionType.Equal || binaryExpression.NodeType == ExpressionType.NotEqual)
+                && (left.IsNullConstantExpression() || right.IsNullConstantExpression()))
+            {
+                var nonNullExpression = left.IsNullConstantExpression() ? right : left;
+                if (nonNullExpression is MethodCallExpression nonNullMethodCallExpression
+                    && nonNullMethodCallExpression.Method.DeclaringType == typeof(Queryable)
+                    && nonNullMethodCallExpression.Method.IsGenericMethod
+                    && SingleResultMethodInfos.Contains(nonNullMethodCallExpression.Method.GetGenericMethodDefinition()))
+                {
+                    var source = nonNullMethodCallExpression.Arguments[0];
+                    if (nonNullMethodCallExpression.Arguments.Count == 2)
+                    {
+                        source = Expression.Call(
+                            QueryableMethods.Where.MakeGenericMethod(source.Type.GetSequenceType()),
+                            source,
+                            nonNullMethodCallExpression.Arguments[1]);
+                    }
+
+                    var translatedSubquery = _queryableMethodTranslatingExpressionVisitor.TranslateSubquery(source);
+                    if (translatedSubquery != null)
+                    {
+                        var projection = translatedSubquery.ShaperExpression;
+                        if (projection is NewExpression
+                            || RemoveConvert(projection) is EntityShaperExpression { IsNullable: false })
+                        {
+                            var anySubquery = Expression.Call(
+                                QueryableMethods.AnyWithoutPredicate.MakeGenericMethod(translatedSubquery.Type.GetSequenceType()),
+                                translatedSubquery);
+
+                            return Visit(
+                                binaryExpression.NodeType == ExpressionType.Equal
+                                    ? Expression.Not(anySubquery)
+                                    : anySubquery);
+                        }
+
+                        static Expression RemoveConvert(Expression e)
+                            => e is UnaryExpression { NodeType: ExpressionType.Convert or ExpressionType.ConvertChecked } unary
+                                ? RemoveConvert(unary.Operand)
+                                : e;
+                    }
+                }
+            }
+        }
+
         var visitedLeft = Visit(left);
         var visitedRight = Visit(right);
 
@@ -365,7 +363,6 @@
             return result;
         }
 
-<<<<<<< HEAD
         var uncheckedNodeTypeVariant = binaryExpression.NodeType switch
         {
             ExpressionType.AddChecked => ExpressionType.Add,
@@ -392,64 +389,6 @@
                 && (convertExpression.NodeType == ExpressionType.Convert
                     || convertExpression.NodeType == ExpressionType.ConvertChecked)
                 && expression.Type == typeof(object))
-=======
-            if (!(AppContext.TryGetSwitch("Microsoft.EntityFrameworkCore.Issue26744", out var enabled) && enabled))
-            {
-                if ((binaryExpression.NodeType == ExpressionType.Equal || binaryExpression.NodeType == ExpressionType.NotEqual)
-                    && (left.IsNullConstantExpression() || right.IsNullConstantExpression()))
-                {
-                    var nonNullExpression = left.IsNullConstantExpression() ? right : left;
-                    if (nonNullExpression is MethodCallExpression nonNullMethodCallExpression
-                        && nonNullMethodCallExpression.Method.DeclaringType == typeof(Queryable)
-                        && nonNullMethodCallExpression.Method.IsGenericMethod
-                        && _singleResultMethodInfos.Contains(nonNullMethodCallExpression.Method.GetGenericMethodDefinition()))
-                    {
-                        var source = nonNullMethodCallExpression.Arguments[0];
-                        if (nonNullMethodCallExpression.Arguments.Count == 2)
-                        {
-                            source = Expression.Call(
-                                QueryableMethods.Where.MakeGenericMethod(source.Type.GetSequenceType()),
-                                source,
-                                nonNullMethodCallExpression.Arguments[1]);
-                        }
-
-                        var translatedSubquery = _queryableMethodTranslatingExpressionVisitor.TranslateSubquery(source);
-                        if (translatedSubquery != null)
-                        {
-                            var projection = translatedSubquery.ShaperExpression;
-                            if (projection is NewExpression
-                                || RemoveConvert(projection) is EntityShaperExpression { IsNullable: false })
-                            {
-                                var anySubquery = Expression.Call(
-                                    QueryableMethods.AnyWithoutPredicate.MakeGenericMethod(translatedSubquery.Type.GetSequenceType()),
-                                    translatedSubquery);
-
-                                return Visit(binaryExpression.NodeType == ExpressionType.Equal
-                                    ? Expression.Not(anySubquery)
-                                    : anySubquery);
-                            }
-
-                            static Expression RemoveConvert(Expression e)
-                                => e is UnaryExpression { NodeType: ExpressionType.Convert or ExpressionType.ConvertChecked } unary
-                                    ? RemoveConvert(unary.Operand)
-                                    : e;
-                        }
-                    }
-                }
-            }
-
-            var visitedLeft = Visit(left);
-            var visitedRight = Visit(right);
-
-            if ((binaryExpression.NodeType == ExpressionType.Equal
-                    || binaryExpression.NodeType == ExpressionType.NotEqual)
-                // Visited expression could be null, We need to pass MemberInitExpression
-                && TryRewriteEntityEquality(
-                    binaryExpression.NodeType,
-                    visitedLeft == QueryCompilationContext.NotTranslatedExpression ? left : visitedLeft,
-                    visitedRight == QueryCompilationContext.NotTranslatedExpression ? right : visitedRight,
-                    equalsMethod: false, out var result))
->>>>>>> 4b0f8305
             {
                 operand = convertExpression.Operand;
                 return true;
