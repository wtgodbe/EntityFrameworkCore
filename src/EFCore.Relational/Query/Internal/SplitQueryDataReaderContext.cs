﻿// Licensed to the .NET Foundation under one or more agreements.
// The .NET Foundation licenses this file to you under the MIT license.

namespace Microsoft.EntityFrameworkCore.Query.Internal;

/// <summary>
///     This is an internal API that supports the Entity Framework Core infrastructure and not subject to
///     the same compatibility standards as public APIs. It may be changed or removed without notice in
///     any release. You should only use it directly in your code with extreme caution and knowing that
///     doing so can result in application failures when updating to a new Entity Framework Core release.
/// </summary>
<<<<<<< HEAD
public class SplitQueryDataReaderContext
=======
public sealed class SplitQueryDataReaderContext
>>>>>>> 5d0d937a
{
    /// <summary>
    ///     This is an internal API that supports the Entity Framework Core infrastructure and not subject to
    ///     the same compatibility standards as public APIs. It may be changed or removed without notice in
    ///     any release. You should only use it directly in your code with extreme caution and knowing that
    ///     doing so can result in application failures when updating to a new Entity Framework Core release.
    /// </summary>
    public SplitQueryDataReaderContext(
        RelationalDataReader dataReader)
    {
        DataReader = dataReader;
    }

    /// <summary>
    ///     This is an internal API that supports the Entity Framework Core infrastructure and not subject to
    ///     the same compatibility standards as public APIs. It may be changed or removed without notice in
    ///     any release. You should only use it directly in your code with extreme caution and knowing that
    ///     doing so can result in application failures when updating to a new Entity Framework Core release.
    /// </summary>
<<<<<<< HEAD
    public virtual bool? HasNext { get; set; }
=======
    public bool? HasNext { get; set; }
>>>>>>> 5d0d937a

    /// <summary>
    ///     This is an internal API that supports the Entity Framework Core infrastructure and not subject to
    ///     the same compatibility standards as public APIs. It may be changed or removed without notice in
    ///     any release. You should only use it directly in your code with extreme caution and knowing that
    ///     doing so can result in application failures when updating to a new Entity Framework Core release.
    /// </summary>
<<<<<<< HEAD
    public virtual RelationalDataReader DataReader { get; }
=======
    public RelationalDataReader DataReader { get; }
>>>>>>> 5d0d937a
}<|MERGE_RESOLUTION|>--- conflicted
+++ resolved
@@ -9,11 +9,7 @@
 ///     any release. You should only use it directly in your code with extreme caution and knowing that
 ///     doing so can result in application failures when updating to a new Entity Framework Core release.
 /// </summary>
-<<<<<<< HEAD
-public class SplitQueryDataReaderContext
-=======
 public sealed class SplitQueryDataReaderContext
->>>>>>> 5d0d937a
 {
     /// <summary>
     ///     This is an internal API that supports the Entity Framework Core infrastructure and not subject to
@@ -33,11 +29,7 @@
     ///     any release. You should only use it directly in your code with extreme caution and knowing that
     ///     doing so can result in application failures when updating to a new Entity Framework Core release.
     /// </summary>
-<<<<<<< HEAD
-    public virtual bool? HasNext { get; set; }
-=======
     public bool? HasNext { get; set; }
->>>>>>> 5d0d937a
 
     /// <summary>
     ///     This is an internal API that supports the Entity Framework Core infrastructure and not subject to
@@ -45,9 +37,5 @@
     ///     any release. You should only use it directly in your code with extreme caution and knowing that
     ///     doing so can result in application failures when updating to a new Entity Framework Core release.
     /// </summary>
-<<<<<<< HEAD
-    public virtual RelationalDataReader DataReader { get; }
-=======
     public RelationalDataReader DataReader { get; }
->>>>>>> 5d0d937a
 }