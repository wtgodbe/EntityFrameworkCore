<?xml version="1.0" encoding="utf-8"?>
<Dependencies>
  <ProductDependencies>
<<<<<<< HEAD
    <Dependency Name="Internal.AspNetCore.Analyzers" Version="3.1.27-servicing.22316.1">
      <Uri>https://dev.azure.com/dnceng/internal/_git/dotnet-extensions</Uri>
      <Sha>06a95a71d3f1a5662d67a5f1dfc33b692328a051</Sha>
    </Dependency>
    <Dependency Name="Microsoft.AspNetCore.Analyzer.Testing" Version="3.1.27-servicing.22316.1">
      <Uri>https://dev.azure.com/dnceng/internal/_git/dotnet-extensions</Uri>
      <Sha>06a95a71d3f1a5662d67a5f1dfc33b692328a051</Sha>
    </Dependency>
    <Dependency Name="Microsoft.AspNetCore.BenchmarkRunner.Sources" Version="3.1.27-servicing.22316.1">
      <Uri>https://dev.azure.com/dnceng/internal/_git/dotnet-extensions</Uri>
      <Sha>06a95a71d3f1a5662d67a5f1dfc33b692328a051</Sha>
    </Dependency>
    <Dependency Name="Microsoft.AspNetCore.Testing" Version="3.1.27-servicing.22316.1">
      <Uri>https://dev.azure.com/dnceng/internal/_git/dotnet-extensions</Uri>
      <Sha>06a95a71d3f1a5662d67a5f1dfc33b692328a051</Sha>
=======
    <Dependency Name="Microsoft.Extensions.Caching.Memory" Version="7.0.0-preview.7.22358.7">
      <Uri>https://github.com/dotnet/runtime</Uri>
      <Sha>1967649721058a457157d4321af3e6fceaa5441b</Sha>
    </Dependency>
    <Dependency Name="Microsoft.Extensions.Configuration.EnvironmentVariables" Version="7.0.0-preview.7.22358.7">
      <Uri>https://github.com/dotnet/runtime</Uri>
      <Sha>1967649721058a457157d4321af3e6fceaa5441b</Sha>
    </Dependency>
    <Dependency Name="Microsoft.Extensions.Configuration.Abstractions" Version="7.0.0-preview.7.22358.7">
      <Uri>https://github.com/dotnet/runtime</Uri>
      <Sha>1967649721058a457157d4321af3e6fceaa5441b</Sha>
    </Dependency>
    <Dependency Name="Microsoft.Extensions.Configuration.Json" Version="7.0.0-preview.7.22358.7">
      <Uri>https://github.com/dotnet/runtime</Uri>
      <Sha>1967649721058a457157d4321af3e6fceaa5441b</Sha>
>>>>>>> 10d40d7b
    </Dependency>
    <Dependency Name="Microsoft.Extensions.Configuration" Version="7.0.0-preview.7.22358.7">
      <Uri>https://github.com/dotnet/runtime</Uri>
      <Sha>1967649721058a457157d4321af3e6fceaa5441b</Sha>
    </Dependency>
    <Dependency Name="Microsoft.Extensions.DependencyInjection" Version="7.0.0-preview.7.22358.7">
      <Uri>https://github.com/dotnet/runtime</Uri>
      <Sha>1967649721058a457157d4321af3e6fceaa5441b</Sha>
    </Dependency>
    <Dependency Name="Microsoft.Extensions.DependencyModel" Version="7.0.0-preview.7.22358.7">
      <Uri>https://github.com/dotnet/runtime</Uri>
      <Sha>1967649721058a457157d4321af3e6fceaa5441b</Sha>
    </Dependency>
    <Dependency Name="Microsoft.Extensions.HostFactoryResolver.Sources" Version="7.0.0-preview.7.22358.7">
      <Uri>https://github.com/dotnet/runtime</Uri>
      <Sha>1967649721058a457157d4321af3e6fceaa5441b</Sha>
    </Dependency>
<<<<<<< HEAD
    <Dependency Name="Microsoft.Extensions.ActivatorUtilities.Sources" Version="3.1.27-servicing.22316.1">
      <Uri>https://dev.azure.com/dnceng/internal/_git/dotnet-extensions</Uri>
      <Sha>06a95a71d3f1a5662d67a5f1dfc33b692328a051</Sha>
    </Dependency>
    <Dependency Name="Microsoft.Extensions.Caching.Abstractions" Version="3.1.27">
      <Uri>https://dev.azure.com/dnceng/internal/_git/dotnet-extensions</Uri>
      <Sha>06a95a71d3f1a5662d67a5f1dfc33b692328a051</Sha>
    </Dependency>
    <Dependency Name="Microsoft.Extensions.Caching.Memory" Version="3.1.27">
      <Uri>https://dev.azure.com/dnceng/internal/_git/dotnet-extensions</Uri>
      <Sha>06a95a71d3f1a5662d67a5f1dfc33b692328a051</Sha>
    </Dependency>
    <Dependency Name="Microsoft.Extensions.Caching.SqlServer" Version="3.1.27">
      <Uri>https://dev.azure.com/dnceng/internal/_git/dotnet-extensions</Uri>
      <Sha>06a95a71d3f1a5662d67a5f1dfc33b692328a051</Sha>
    </Dependency>
    <Dependency Name="Microsoft.Extensions.Caching.StackExchangeRedis" Version="3.1.27">
      <Uri>https://dev.azure.com/dnceng/internal/_git/dotnet-extensions</Uri>
      <Sha>06a95a71d3f1a5662d67a5f1dfc33b692328a051</Sha>
    </Dependency>
    <Dependency Name="Microsoft.Extensions.CommandLineUtils.Sources" Version="3.1.27-servicing.22316.1">
      <Uri>https://dev.azure.com/dnceng/internal/_git/dotnet-extensions</Uri>
      <Sha>06a95a71d3f1a5662d67a5f1dfc33b692328a051</Sha>
    </Dependency>
    <Dependency Name="Microsoft.Extensions.Configuration.Abstractions" Version="3.1.27">
      <Uri>https://dev.azure.com/dnceng/internal/_git/dotnet-extensions</Uri>
      <Sha>06a95a71d3f1a5662d67a5f1dfc33b692328a051</Sha>
    </Dependency>
    <Dependency Name="Microsoft.Extensions.Configuration.AzureKeyVault" Version="3.1.27-servicing.22316.1">
      <Uri>https://dev.azure.com/dnceng/internal/_git/dotnet-extensions</Uri>
      <Sha>06a95a71d3f1a5662d67a5f1dfc33b692328a051</Sha>
    </Dependency>
    <Dependency Name="Microsoft.Extensions.Configuration.Binder" Version="3.1.27">
      <Uri>https://dev.azure.com/dnceng/internal/_git/dotnet-extensions</Uri>
      <Sha>06a95a71d3f1a5662d67a5f1dfc33b692328a051</Sha>
    </Dependency>
    <Dependency Name="Microsoft.Extensions.Configuration.CommandLine" Version="3.1.27">
      <Uri>https://dev.azure.com/dnceng/internal/_git/dotnet-extensions</Uri>
      <Sha>06a95a71d3f1a5662d67a5f1dfc33b692328a051</Sha>
    </Dependency>
    <Dependency Name="Microsoft.Extensions.Configuration.EnvironmentVariables" Version="3.1.27">
      <Uri>https://dev.azure.com/dnceng/internal/_git/dotnet-extensions</Uri>
      <Sha>06a95a71d3f1a5662d67a5f1dfc33b692328a051</Sha>
    </Dependency>
    <Dependency Name="Microsoft.Extensions.Configuration.FileExtensions" Version="3.1.27">
      <Uri>https://dev.azure.com/dnceng/internal/_git/dotnet-extensions</Uri>
      <Sha>06a95a71d3f1a5662d67a5f1dfc33b692328a051</Sha>
    </Dependency>
    <Dependency Name="Microsoft.Extensions.Configuration.Ini" Version="3.1.27">
      <Uri>https://dev.azure.com/dnceng/internal/_git/dotnet-extensions</Uri>
      <Sha>06a95a71d3f1a5662d67a5f1dfc33b692328a051</Sha>
    </Dependency>
    <Dependency Name="Microsoft.Extensions.Configuration.Json" Version="3.1.27">
      <Uri>https://dev.azure.com/dnceng/internal/_git/dotnet-extensions</Uri>
      <Sha>06a95a71d3f1a5662d67a5f1dfc33b692328a051</Sha>
    </Dependency>
    <Dependency Name="Microsoft.Extensions.Configuration.KeyPerFile" Version="3.1.27">
      <Uri>https://dev.azure.com/dnceng/internal/_git/dotnet-extensions</Uri>
      <Sha>06a95a71d3f1a5662d67a5f1dfc33b692328a051</Sha>
    </Dependency>
    <Dependency Name="Microsoft.Extensions.Configuration.UserSecrets" Version="3.1.27">
      <Uri>https://dev.azure.com/dnceng/internal/_git/dotnet-extensions</Uri>
      <Sha>06a95a71d3f1a5662d67a5f1dfc33b692328a051</Sha>
    </Dependency>
    <Dependency Name="Microsoft.Extensions.Configuration.Xml" Version="3.1.27">
      <Uri>https://dev.azure.com/dnceng/internal/_git/dotnet-extensions</Uri>
      <Sha>06a95a71d3f1a5662d67a5f1dfc33b692328a051</Sha>
    </Dependency>
    <Dependency Name="Microsoft.Extensions.Configuration" Version="3.1.27">
      <Uri>https://dev.azure.com/dnceng/internal/_git/dotnet-extensions</Uri>
      <Sha>06a95a71d3f1a5662d67a5f1dfc33b692328a051</Sha>
    </Dependency>
    <Dependency Name="Microsoft.Extensions.DependencyInjection.Abstractions" Version="3.1.27">
      <Uri>https://dev.azure.com/dnceng/internal/_git/dotnet-extensions</Uri>
      <Sha>06a95a71d3f1a5662d67a5f1dfc33b692328a051</Sha>
    </Dependency>
    <Dependency Name="Microsoft.Extensions.DependencyInjection" Version="3.1.27">
      <Uri>https://dev.azure.com/dnceng/internal/_git/dotnet-extensions</Uri>
      <Sha>06a95a71d3f1a5662d67a5f1dfc33b692328a051</Sha>
    </Dependency>
    <!-- !!! Pin this again & remove CPD once 3.1.8 is released. -->
    <Dependency Name="Microsoft.Internal.Extensions.Refs" Version="3.1.8-servicing.20420.4">
      <Uri>https://github.com/dotnet/extensions</Uri>
      <Sha>1774c15ac24c65513fa9fc1f4fbb69be9a2a4e25</Sha>
    </Dependency>
    <Dependency Name="Microsoft.Extensions.DependencyModel" Version="3.1.25" CoherentParentDependency="Microsoft.Extensions.Logging">
      <Uri>https://dev.azure.com/dnceng/internal/_git/dotnet-core-setup</Uri>
      <Sha>9165b88e05fc37585aa1c3fc9585b5a7d751bb21</Sha>
    </Dependency>
    <Dependency Name="Microsoft.Extensions.DiagnosticAdapter" Version="3.1.27">
      <Uri>https://dev.azure.com/dnceng/internal/_git/dotnet-extensions</Uri>
      <Sha>06a95a71d3f1a5662d67a5f1dfc33b692328a051</Sha>
    </Dependency>
    <Dependency Name="Microsoft.Extensions.Diagnostics.HealthChecks.Abstractions" Version="3.1.27">
      <Uri>https://dev.azure.com/dnceng/internal/_git/dotnet-extensions</Uri>
      <Sha>06a95a71d3f1a5662d67a5f1dfc33b692328a051</Sha>
    </Dependency>
    <Dependency Name="Microsoft.Extensions.Diagnostics.HealthChecks" Version="3.1.27">
      <Uri>https://dev.azure.com/dnceng/internal/_git/dotnet-extensions</Uri>
      <Sha>06a95a71d3f1a5662d67a5f1dfc33b692328a051</Sha>
    </Dependency>
    <Dependency Name="Microsoft.Extensions.FileProviders.Abstractions" Version="3.1.27">
      <Uri>https://dev.azure.com/dnceng/internal/_git/dotnet-extensions</Uri>
      <Sha>06a95a71d3f1a5662d67a5f1dfc33b692328a051</Sha>
    </Dependency>
    <Dependency Name="Microsoft.Extensions.FileProviders.Composite" Version="3.1.27">
      <Uri>https://dev.azure.com/dnceng/internal/_git/dotnet-extensions</Uri>
      <Sha>06a95a71d3f1a5662d67a5f1dfc33b692328a051</Sha>
    </Dependency>
    <Dependency Name="Microsoft.Extensions.FileProviders.Embedded" Version="3.1.27">
      <Uri>https://dev.azure.com/dnceng/internal/_git/dotnet-extensions</Uri>
      <Sha>06a95a71d3f1a5662d67a5f1dfc33b692328a051</Sha>
    </Dependency>
    <Dependency Name="Microsoft.Extensions.FileProviders.Physical" Version="3.1.27">
      <Uri>https://dev.azure.com/dnceng/internal/_git/dotnet-extensions</Uri>
      <Sha>06a95a71d3f1a5662d67a5f1dfc33b692328a051</Sha>
    </Dependency>
    <Dependency Name="Microsoft.Extensions.FileSystemGlobbing" Version="3.1.27">
      <Uri>https://dev.azure.com/dnceng/internal/_git/dotnet-extensions</Uri>
      <Sha>06a95a71d3f1a5662d67a5f1dfc33b692328a051</Sha>
    </Dependency>
    <Dependency Name="Microsoft.Extensions.HashCodeCombiner.Sources" Version="3.1.27-servicing.22316.1">
      <Uri>https://dev.azure.com/dnceng/internal/_git/dotnet-extensions</Uri>
      <Sha>06a95a71d3f1a5662d67a5f1dfc33b692328a051</Sha>
    </Dependency>
    <Dependency Name="Microsoft.Extensions.Hosting.Abstractions" Version="3.1.27">
      <Uri>https://dev.azure.com/dnceng/internal/_git/dotnet-extensions</Uri>
      <Sha>06a95a71d3f1a5662d67a5f1dfc33b692328a051</Sha>
    </Dependency>
    <Dependency Name="Microsoft.Extensions.Hosting" Version="3.1.27">
      <Uri>https://dev.azure.com/dnceng/internal/_git/dotnet-extensions</Uri>
      <Sha>06a95a71d3f1a5662d67a5f1dfc33b692328a051</Sha>
    </Dependency>
    <Dependency Name="Microsoft.Extensions.HostFactoryResolver.Sources" Version="3.1.27-servicing.22316.1">
      <Uri>https://dev.azure.com/dnceng/internal/_git/dotnet-extensions</Uri>
      <Sha>06a95a71d3f1a5662d67a5f1dfc33b692328a051</Sha>
    </Dependency>
    <Dependency Name="Microsoft.Extensions.Http" Version="3.1.27">
      <Uri>https://dev.azure.com/dnceng/internal/_git/dotnet-extensions</Uri>
      <Sha>06a95a71d3f1a5662d67a5f1dfc33b692328a051</Sha>
    </Dependency>
    <Dependency Name="Microsoft.Extensions.Localization.Abstractions" Version="3.1.27">
      <Uri>https://dev.azure.com/dnceng/internal/_git/dotnet-extensions</Uri>
      <Sha>06a95a71d3f1a5662d67a5f1dfc33b692328a051</Sha>
    </Dependency>
    <Dependency Name="Microsoft.Extensions.Localization" Version="3.1.27">
      <Uri>https://dev.azure.com/dnceng/internal/_git/dotnet-extensions</Uri>
      <Sha>06a95a71d3f1a5662d67a5f1dfc33b692328a051</Sha>
    </Dependency>
    <Dependency Name="Microsoft.Extensions.Logging.Abstractions" Version="3.1.27">
      <Uri>https://dev.azure.com/dnceng/internal/_git/dotnet-extensions</Uri>
      <Sha>06a95a71d3f1a5662d67a5f1dfc33b692328a051</Sha>
    </Dependency>
    <Dependency Name="Microsoft.Extensions.Logging.AzureAppServices" Version="3.1.27">
      <Uri>https://dev.azure.com/dnceng/internal/_git/dotnet-extensions</Uri>
      <Sha>06a95a71d3f1a5662d67a5f1dfc33b692328a051</Sha>
    </Dependency>
    <Dependency Name="Microsoft.Extensions.Logging.Configuration" Version="3.1.27">
      <Uri>https://dev.azure.com/dnceng/internal/_git/dotnet-extensions</Uri>
      <Sha>06a95a71d3f1a5662d67a5f1dfc33b692328a051</Sha>
    </Dependency>
    <Dependency Name="Microsoft.Extensions.Logging.Console" Version="3.1.27">
      <Uri>https://dev.azure.com/dnceng/internal/_git/dotnet-extensions</Uri>
      <Sha>06a95a71d3f1a5662d67a5f1dfc33b692328a051</Sha>
    </Dependency>
    <Dependency Name="Microsoft.Extensions.Logging.Debug" Version="3.1.27">
      <Uri>https://dev.azure.com/dnceng/internal/_git/dotnet-extensions</Uri>
      <Sha>06a95a71d3f1a5662d67a5f1dfc33b692328a051</Sha>
    </Dependency>
    <Dependency Name="Microsoft.Extensions.Logging.EventSource" Version="3.1.27">
      <Uri>https://dev.azure.com/dnceng/internal/_git/dotnet-extensions</Uri>
      <Sha>06a95a71d3f1a5662d67a5f1dfc33b692328a051</Sha>
    </Dependency>
    <Dependency Name="Microsoft.Extensions.Logging.EventLog" Version="3.1.27">
      <Uri>https://dev.azure.com/dnceng/internal/_git/dotnet-extensions</Uri>
      <Sha>06a95a71d3f1a5662d67a5f1dfc33b692328a051</Sha>
    </Dependency>
    <Dependency Name="Microsoft.Extensions.Logging.TraceSource" Version="3.1.27">
      <Uri>https://dev.azure.com/dnceng/internal/_git/dotnet-extensions</Uri>
      <Sha>06a95a71d3f1a5662d67a5f1dfc33b692328a051</Sha>
    </Dependency>
    <Dependency Name="Microsoft.Extensions.Logging.Testing" Version="3.1.27-servicing.22316.1">
      <Uri>https://dev.azure.com/dnceng/internal/_git/dotnet-extensions</Uri>
      <Sha>06a95a71d3f1a5662d67a5f1dfc33b692328a051</Sha>
    </Dependency>
    <Dependency Name="Microsoft.Extensions.Logging" Version="3.1.27">
      <Uri>https://dev.azure.com/dnceng/internal/_git/dotnet-extensions</Uri>
      <Sha>06a95a71d3f1a5662d67a5f1dfc33b692328a051</Sha>
    </Dependency>
    <Dependency Name="Microsoft.Extensions.ObjectPool" Version="3.1.27">
      <Uri>https://dev.azure.com/dnceng/internal/_git/dotnet-extensions</Uri>
      <Sha>06a95a71d3f1a5662d67a5f1dfc33b692328a051</Sha>
    </Dependency>
    <Dependency Name="Microsoft.Extensions.Options.ConfigurationExtensions" Version="3.1.27">
      <Uri>https://dev.azure.com/dnceng/internal/_git/dotnet-extensions</Uri>
      <Sha>06a95a71d3f1a5662d67a5f1dfc33b692328a051</Sha>
    </Dependency>
    <Dependency Name="Microsoft.Extensions.Options.DataAnnotations" Version="3.1.27">
      <Uri>https://dev.azure.com/dnceng/internal/_git/dotnet-extensions</Uri>
      <Sha>06a95a71d3f1a5662d67a5f1dfc33b692328a051</Sha>
    </Dependency>
    <Dependency Name="Microsoft.Extensions.Options" Version="3.1.27">
      <Uri>https://dev.azure.com/dnceng/internal/_git/dotnet-extensions</Uri>
      <Sha>06a95a71d3f1a5662d67a5f1dfc33b692328a051</Sha>
    </Dependency>
    <Dependency Name="Microsoft.Extensions.ParameterDefaultValue.Sources" Version="3.1.27-servicing.22316.1">
      <Uri>https://dev.azure.com/dnceng/internal/_git/dotnet-extensions</Uri>
      <Sha>06a95a71d3f1a5662d67a5f1dfc33b692328a051</Sha>
    </Dependency>
    <Dependency Name="Microsoft.Extensions.Primitives" Version="3.1.27">
      <Uri>https://dev.azure.com/dnceng/internal/_git/dotnet-extensions</Uri>
      <Sha>06a95a71d3f1a5662d67a5f1dfc33b692328a051</Sha>
    </Dependency>
    <Dependency Name="Microsoft.Extensions.TypeNameHelper.Sources" Version="3.1.27-servicing.22316.1">
      <Uri>https://dev.azure.com/dnceng/internal/_git/dotnet-extensions</Uri>
      <Sha>06a95a71d3f1a5662d67a5f1dfc33b692328a051</Sha>
    </Dependency>
    <Dependency Name="Microsoft.Extensions.ValueStopwatch.Sources" Version="3.1.27-servicing.22316.1">
      <Uri>https://dev.azure.com/dnceng/internal/_git/dotnet-extensions</Uri>
      <Sha>06a95a71d3f1a5662d67a5f1dfc33b692328a051</Sha>
    </Dependency>
    <Dependency Name="Microsoft.Extensions.WebEncoders" Version="3.1.27">
      <Uri>https://dev.azure.com/dnceng/internal/_git/dotnet-extensions</Uri>
      <Sha>06a95a71d3f1a5662d67a5f1dfc33b692328a051</Sha>
    </Dependency>
    <Dependency Name="Microsoft.JSInterop" Version="3.1.27">
      <Uri>https://dev.azure.com/dnceng/internal/_git/dotnet-extensions</Uri>
      <Sha>06a95a71d3f1a5662d67a5f1dfc33b692328a051</Sha>
    </Dependency>
    <Dependency Name="Microsoft.NETCore.App.Runtime.win-x64" Version="3.1.27" CoherentParentDependency="Microsoft.Extensions.Logging">
      <Uri>https://dev.azure.com/dnceng/internal/_git/dotnet-core-setup</Uri>
      <Sha>2d4bb962fd423dbd630a02e220880a73f4b9fa1a</Sha>
    </Dependency>
    <Dependency Name="Microsoft.NETCore.App.Internal" Version="3.1.27-servicing.22315.13" CoherentParentDependency="Microsoft.Extensions.Logging">
      <Uri>https://dev.azure.com/dnceng/internal/_git/dotnet-core-setup</Uri>
      <Sha>2d4bb962fd423dbd630a02e220880a73f4b9fa1a</Sha>
    </Dependency>
    <Dependency Name="System.Collections.Immutable" Version="1.7.1" CoherentParentDependency="Microsoft.NETCore.App.Runtime.win-x64">
      <Uri>https://dev.azure.com/dnceng/internal/_git/dotnet-corefx</Uri>
      <Sha>059a4a19e602494bfbed473dbbb18f2dbfbd0878</Sha>
    </Dependency>
    <Dependency Name="System.ComponentModel.Annotations" Version="4.7.0" CoherentParentDependency="Microsoft.NETCore.App.Runtime.win-x64">
      <Uri>https://github.com/dotnet/corefx</Uri>
      <Sha>0f7f38c4fd323b26da10cce95f857f77f0f09b48</Sha>
    </Dependency>
    <Dependency Name="System.Diagnostics.DiagnosticSource" Version="4.7.1" CoherentParentDependency="Microsoft.NETCore.App.Runtime.win-x64">
      <Uri>https://dev.azure.com/dnceng/internal/_git/dotnet-corefx</Uri>
      <Sha>059a4a19e602494bfbed473dbbb18f2dbfbd0878</Sha>
    </Dependency>
    <Dependency Name="System.IO.Pipelines" Version="4.7.5" CoherentParentDependency="Microsoft.NETCore.App.Runtime.win-x64">
      <Uri>https://dev.azure.com/dnceng/internal/_git/dotnet-corefx</Uri>
      <Sha>641ee87bc17bd8307682c4677c10e0eb33906c0d</Sha>
    </Dependency>
    <Dependency Name="System.Net.Http.Json" Version="3.2.1" CoherentParentDependency="Microsoft.NETCore.App.Runtime.win-x64">
      <Uri>https://dev.azure.com/dnceng/internal/_git/dotnet-corefx</Uri>
      <Sha>620cea9ccf0359993e803c900059932966399584</Sha>
    </Dependency>
    <Dependency Name="System.Net.Http.WinHttpHandler" Version="4.7.2" CoherentParentDependency="Microsoft.NETCore.App.Runtime.win-x64">
      <Uri>https://dev.azure.com/dnceng/internal/_git/dotnet-corefx</Uri>
      <Sha>620cea9ccf0359993e803c900059932966399584</Sha>
    </Dependency>
    <Dependency Name="System.Net.WebSockets.WebSocketProtocol" Version="4.7.1" CoherentParentDependency="Microsoft.NETCore.App.Runtime.win-x64">
      <Uri>https://dev.azure.com/dnceng/internal/_git/dotnet-corefx</Uri>
      <Sha>059a4a19e602494bfbed473dbbb18f2dbfbd0878</Sha>
    </Dependency>
    <Dependency Name="System.Runtime.CompilerServices.Unsafe" Version="4.7.1" CoherentParentDependency="Microsoft.NETCore.App.Runtime.win-x64">
      <Uri>https://github.com/dotnet/corefx</Uri>
      <Sha>8a3ffed558ddf943c1efa87d693227722d6af094</Sha>
    </Dependency>
    <Dependency Name="System.Text.Json" Version="4.7.2" CoherentParentDependency="Microsoft.NETCore.App.Runtime.win-x64">
      <Uri>https://dev.azure.com/dnceng/internal/_git/dotnet-corefx</Uri>
      <Sha>059a4a19e602494bfbed473dbbb18f2dbfbd0878</Sha>
    </Dependency>
    <Dependency Name="System.Threading.Channels" Version="4.7.1" CoherentParentDependency="Microsoft.NETCore.App.Runtime.win-x64">
      <Uri>https://dev.azure.com/dnceng/internal/_git/dotnet-corefx</Uri>
      <Sha>059a4a19e602494bfbed473dbbb18f2dbfbd0878</Sha>
    </Dependency>
    <!-- Keep this dependency at the bottom of ProductDependencies, else it will be picked as the parent for CoherentParentDependencies -->
    <Dependency Name="Microsoft.NETCore.App.Ref" Version="3.1.0" Pinned="true">
      <Uri>https://github.com/dotnet/core-setup</Uri>
      <Sha>65f04fb6db7a5e198d05dbebd5c4ad21eb018f89</Sha>
    </Dependency>
    <Dependency Name="NETStandard.Library.Ref" Version="2.1.0" Pinned="true">
      <Uri>https://github.com/dotnet/core-setup</Uri>
      <Sha>7d57652f33493fa022125b7f63aad0d70c52d810</Sha>
=======
    <Dependency Name="Microsoft.Extensions.Logging" Version="7.0.0-preview.7.22358.7">
      <Uri>https://github.com/dotnet/runtime</Uri>
      <Sha>1967649721058a457157d4321af3e6fceaa5441b</Sha>
>>>>>>> 10d40d7b
    </Dependency>
  </ProductDependencies>
  <ToolsetDependencies>
    <Dependency Name="Microsoft.DotNet.Arcade.Sdk" Version="7.0.0-beta.22358.3">
      <Uri>https://github.com/dotnet/arcade</Uri>
      <Sha>54a00a84b53b63a74d232498a9d1476ff2000b7f</Sha>
    </Dependency>
    <Dependency Name="Microsoft.DotNet.Helix.Sdk" Version="7.0.0-beta.22358.3">
      <Uri>https://github.com/dotnet/arcade</Uri>
      <Sha>54a00a84b53b63a74d232498a9d1476ff2000b7f</Sha>
    </Dependency>
  </ToolsetDependencies>
</Dependencies><|MERGE_RESOLUTION|>--- conflicted
+++ resolved
@@ -1,23 +1,6 @@
 <?xml version="1.0" encoding="utf-8"?>
 <Dependencies>
   <ProductDependencies>
-<<<<<<< HEAD
-    <Dependency Name="Internal.AspNetCore.Analyzers" Version="3.1.27-servicing.22316.1">
-      <Uri>https://dev.azure.com/dnceng/internal/_git/dotnet-extensions</Uri>
-      <Sha>06a95a71d3f1a5662d67a5f1dfc33b692328a051</Sha>
-    </Dependency>
-    <Dependency Name="Microsoft.AspNetCore.Analyzer.Testing" Version="3.1.27-servicing.22316.1">
-      <Uri>https://dev.azure.com/dnceng/internal/_git/dotnet-extensions</Uri>
-      <Sha>06a95a71d3f1a5662d67a5f1dfc33b692328a051</Sha>
-    </Dependency>
-    <Dependency Name="Microsoft.AspNetCore.BenchmarkRunner.Sources" Version="3.1.27-servicing.22316.1">
-      <Uri>https://dev.azure.com/dnceng/internal/_git/dotnet-extensions</Uri>
-      <Sha>06a95a71d3f1a5662d67a5f1dfc33b692328a051</Sha>
-    </Dependency>
-    <Dependency Name="Microsoft.AspNetCore.Testing" Version="3.1.27-servicing.22316.1">
-      <Uri>https://dev.azure.com/dnceng/internal/_git/dotnet-extensions</Uri>
-      <Sha>06a95a71d3f1a5662d67a5f1dfc33b692328a051</Sha>
-=======
     <Dependency Name="Microsoft.Extensions.Caching.Memory" Version="7.0.0-preview.7.22358.7">
       <Uri>https://github.com/dotnet/runtime</Uri>
       <Sha>1967649721058a457157d4321af3e6fceaa5441b</Sha>
@@ -33,7 +16,6 @@
     <Dependency Name="Microsoft.Extensions.Configuration.Json" Version="7.0.0-preview.7.22358.7">
       <Uri>https://github.com/dotnet/runtime</Uri>
       <Sha>1967649721058a457157d4321af3e6fceaa5441b</Sha>
->>>>>>> 10d40d7b
     </Dependency>
     <Dependency Name="Microsoft.Extensions.Configuration" Version="7.0.0-preview.7.22358.7">
       <Uri>https://github.com/dotnet/runtime</Uri>
@@ -51,297 +33,9 @@
       <Uri>https://github.com/dotnet/runtime</Uri>
       <Sha>1967649721058a457157d4321af3e6fceaa5441b</Sha>
     </Dependency>
-<<<<<<< HEAD
-    <Dependency Name="Microsoft.Extensions.ActivatorUtilities.Sources" Version="3.1.27-servicing.22316.1">
-      <Uri>https://dev.azure.com/dnceng/internal/_git/dotnet-extensions</Uri>
-      <Sha>06a95a71d3f1a5662d67a5f1dfc33b692328a051</Sha>
-    </Dependency>
-    <Dependency Name="Microsoft.Extensions.Caching.Abstractions" Version="3.1.27">
-      <Uri>https://dev.azure.com/dnceng/internal/_git/dotnet-extensions</Uri>
-      <Sha>06a95a71d3f1a5662d67a5f1dfc33b692328a051</Sha>
-    </Dependency>
-    <Dependency Name="Microsoft.Extensions.Caching.Memory" Version="3.1.27">
-      <Uri>https://dev.azure.com/dnceng/internal/_git/dotnet-extensions</Uri>
-      <Sha>06a95a71d3f1a5662d67a5f1dfc33b692328a051</Sha>
-    </Dependency>
-    <Dependency Name="Microsoft.Extensions.Caching.SqlServer" Version="3.1.27">
-      <Uri>https://dev.azure.com/dnceng/internal/_git/dotnet-extensions</Uri>
-      <Sha>06a95a71d3f1a5662d67a5f1dfc33b692328a051</Sha>
-    </Dependency>
-    <Dependency Name="Microsoft.Extensions.Caching.StackExchangeRedis" Version="3.1.27">
-      <Uri>https://dev.azure.com/dnceng/internal/_git/dotnet-extensions</Uri>
-      <Sha>06a95a71d3f1a5662d67a5f1dfc33b692328a051</Sha>
-    </Dependency>
-    <Dependency Name="Microsoft.Extensions.CommandLineUtils.Sources" Version="3.1.27-servicing.22316.1">
-      <Uri>https://dev.azure.com/dnceng/internal/_git/dotnet-extensions</Uri>
-      <Sha>06a95a71d3f1a5662d67a5f1dfc33b692328a051</Sha>
-    </Dependency>
-    <Dependency Name="Microsoft.Extensions.Configuration.Abstractions" Version="3.1.27">
-      <Uri>https://dev.azure.com/dnceng/internal/_git/dotnet-extensions</Uri>
-      <Sha>06a95a71d3f1a5662d67a5f1dfc33b692328a051</Sha>
-    </Dependency>
-    <Dependency Name="Microsoft.Extensions.Configuration.AzureKeyVault" Version="3.1.27-servicing.22316.1">
-      <Uri>https://dev.azure.com/dnceng/internal/_git/dotnet-extensions</Uri>
-      <Sha>06a95a71d3f1a5662d67a5f1dfc33b692328a051</Sha>
-    </Dependency>
-    <Dependency Name="Microsoft.Extensions.Configuration.Binder" Version="3.1.27">
-      <Uri>https://dev.azure.com/dnceng/internal/_git/dotnet-extensions</Uri>
-      <Sha>06a95a71d3f1a5662d67a5f1dfc33b692328a051</Sha>
-    </Dependency>
-    <Dependency Name="Microsoft.Extensions.Configuration.CommandLine" Version="3.1.27">
-      <Uri>https://dev.azure.com/dnceng/internal/_git/dotnet-extensions</Uri>
-      <Sha>06a95a71d3f1a5662d67a5f1dfc33b692328a051</Sha>
-    </Dependency>
-    <Dependency Name="Microsoft.Extensions.Configuration.EnvironmentVariables" Version="3.1.27">
-      <Uri>https://dev.azure.com/dnceng/internal/_git/dotnet-extensions</Uri>
-      <Sha>06a95a71d3f1a5662d67a5f1dfc33b692328a051</Sha>
-    </Dependency>
-    <Dependency Name="Microsoft.Extensions.Configuration.FileExtensions" Version="3.1.27">
-      <Uri>https://dev.azure.com/dnceng/internal/_git/dotnet-extensions</Uri>
-      <Sha>06a95a71d3f1a5662d67a5f1dfc33b692328a051</Sha>
-    </Dependency>
-    <Dependency Name="Microsoft.Extensions.Configuration.Ini" Version="3.1.27">
-      <Uri>https://dev.azure.com/dnceng/internal/_git/dotnet-extensions</Uri>
-      <Sha>06a95a71d3f1a5662d67a5f1dfc33b692328a051</Sha>
-    </Dependency>
-    <Dependency Name="Microsoft.Extensions.Configuration.Json" Version="3.1.27">
-      <Uri>https://dev.azure.com/dnceng/internal/_git/dotnet-extensions</Uri>
-      <Sha>06a95a71d3f1a5662d67a5f1dfc33b692328a051</Sha>
-    </Dependency>
-    <Dependency Name="Microsoft.Extensions.Configuration.KeyPerFile" Version="3.1.27">
-      <Uri>https://dev.azure.com/dnceng/internal/_git/dotnet-extensions</Uri>
-      <Sha>06a95a71d3f1a5662d67a5f1dfc33b692328a051</Sha>
-    </Dependency>
-    <Dependency Name="Microsoft.Extensions.Configuration.UserSecrets" Version="3.1.27">
-      <Uri>https://dev.azure.com/dnceng/internal/_git/dotnet-extensions</Uri>
-      <Sha>06a95a71d3f1a5662d67a5f1dfc33b692328a051</Sha>
-    </Dependency>
-    <Dependency Name="Microsoft.Extensions.Configuration.Xml" Version="3.1.27">
-      <Uri>https://dev.azure.com/dnceng/internal/_git/dotnet-extensions</Uri>
-      <Sha>06a95a71d3f1a5662d67a5f1dfc33b692328a051</Sha>
-    </Dependency>
-    <Dependency Name="Microsoft.Extensions.Configuration" Version="3.1.27">
-      <Uri>https://dev.azure.com/dnceng/internal/_git/dotnet-extensions</Uri>
-      <Sha>06a95a71d3f1a5662d67a5f1dfc33b692328a051</Sha>
-    </Dependency>
-    <Dependency Name="Microsoft.Extensions.DependencyInjection.Abstractions" Version="3.1.27">
-      <Uri>https://dev.azure.com/dnceng/internal/_git/dotnet-extensions</Uri>
-      <Sha>06a95a71d3f1a5662d67a5f1dfc33b692328a051</Sha>
-    </Dependency>
-    <Dependency Name="Microsoft.Extensions.DependencyInjection" Version="3.1.27">
-      <Uri>https://dev.azure.com/dnceng/internal/_git/dotnet-extensions</Uri>
-      <Sha>06a95a71d3f1a5662d67a5f1dfc33b692328a051</Sha>
-    </Dependency>
-    <!-- !!! Pin this again & remove CPD once 3.1.8 is released. -->
-    <Dependency Name="Microsoft.Internal.Extensions.Refs" Version="3.1.8-servicing.20420.4">
-      <Uri>https://github.com/dotnet/extensions</Uri>
-      <Sha>1774c15ac24c65513fa9fc1f4fbb69be9a2a4e25</Sha>
-    </Dependency>
-    <Dependency Name="Microsoft.Extensions.DependencyModel" Version="3.1.25" CoherentParentDependency="Microsoft.Extensions.Logging">
-      <Uri>https://dev.azure.com/dnceng/internal/_git/dotnet-core-setup</Uri>
-      <Sha>9165b88e05fc37585aa1c3fc9585b5a7d751bb21</Sha>
-    </Dependency>
-    <Dependency Name="Microsoft.Extensions.DiagnosticAdapter" Version="3.1.27">
-      <Uri>https://dev.azure.com/dnceng/internal/_git/dotnet-extensions</Uri>
-      <Sha>06a95a71d3f1a5662d67a5f1dfc33b692328a051</Sha>
-    </Dependency>
-    <Dependency Name="Microsoft.Extensions.Diagnostics.HealthChecks.Abstractions" Version="3.1.27">
-      <Uri>https://dev.azure.com/dnceng/internal/_git/dotnet-extensions</Uri>
-      <Sha>06a95a71d3f1a5662d67a5f1dfc33b692328a051</Sha>
-    </Dependency>
-    <Dependency Name="Microsoft.Extensions.Diagnostics.HealthChecks" Version="3.1.27">
-      <Uri>https://dev.azure.com/dnceng/internal/_git/dotnet-extensions</Uri>
-      <Sha>06a95a71d3f1a5662d67a5f1dfc33b692328a051</Sha>
-    </Dependency>
-    <Dependency Name="Microsoft.Extensions.FileProviders.Abstractions" Version="3.1.27">
-      <Uri>https://dev.azure.com/dnceng/internal/_git/dotnet-extensions</Uri>
-      <Sha>06a95a71d3f1a5662d67a5f1dfc33b692328a051</Sha>
-    </Dependency>
-    <Dependency Name="Microsoft.Extensions.FileProviders.Composite" Version="3.1.27">
-      <Uri>https://dev.azure.com/dnceng/internal/_git/dotnet-extensions</Uri>
-      <Sha>06a95a71d3f1a5662d67a5f1dfc33b692328a051</Sha>
-    </Dependency>
-    <Dependency Name="Microsoft.Extensions.FileProviders.Embedded" Version="3.1.27">
-      <Uri>https://dev.azure.com/dnceng/internal/_git/dotnet-extensions</Uri>
-      <Sha>06a95a71d3f1a5662d67a5f1dfc33b692328a051</Sha>
-    </Dependency>
-    <Dependency Name="Microsoft.Extensions.FileProviders.Physical" Version="3.1.27">
-      <Uri>https://dev.azure.com/dnceng/internal/_git/dotnet-extensions</Uri>
-      <Sha>06a95a71d3f1a5662d67a5f1dfc33b692328a051</Sha>
-    </Dependency>
-    <Dependency Name="Microsoft.Extensions.FileSystemGlobbing" Version="3.1.27">
-      <Uri>https://dev.azure.com/dnceng/internal/_git/dotnet-extensions</Uri>
-      <Sha>06a95a71d3f1a5662d67a5f1dfc33b692328a051</Sha>
-    </Dependency>
-    <Dependency Name="Microsoft.Extensions.HashCodeCombiner.Sources" Version="3.1.27-servicing.22316.1">
-      <Uri>https://dev.azure.com/dnceng/internal/_git/dotnet-extensions</Uri>
-      <Sha>06a95a71d3f1a5662d67a5f1dfc33b692328a051</Sha>
-    </Dependency>
-    <Dependency Name="Microsoft.Extensions.Hosting.Abstractions" Version="3.1.27">
-      <Uri>https://dev.azure.com/dnceng/internal/_git/dotnet-extensions</Uri>
-      <Sha>06a95a71d3f1a5662d67a5f1dfc33b692328a051</Sha>
-    </Dependency>
-    <Dependency Name="Microsoft.Extensions.Hosting" Version="3.1.27">
-      <Uri>https://dev.azure.com/dnceng/internal/_git/dotnet-extensions</Uri>
-      <Sha>06a95a71d3f1a5662d67a5f1dfc33b692328a051</Sha>
-    </Dependency>
-    <Dependency Name="Microsoft.Extensions.HostFactoryResolver.Sources" Version="3.1.27-servicing.22316.1">
-      <Uri>https://dev.azure.com/dnceng/internal/_git/dotnet-extensions</Uri>
-      <Sha>06a95a71d3f1a5662d67a5f1dfc33b692328a051</Sha>
-    </Dependency>
-    <Dependency Name="Microsoft.Extensions.Http" Version="3.1.27">
-      <Uri>https://dev.azure.com/dnceng/internal/_git/dotnet-extensions</Uri>
-      <Sha>06a95a71d3f1a5662d67a5f1dfc33b692328a051</Sha>
-    </Dependency>
-    <Dependency Name="Microsoft.Extensions.Localization.Abstractions" Version="3.1.27">
-      <Uri>https://dev.azure.com/dnceng/internal/_git/dotnet-extensions</Uri>
-      <Sha>06a95a71d3f1a5662d67a5f1dfc33b692328a051</Sha>
-    </Dependency>
-    <Dependency Name="Microsoft.Extensions.Localization" Version="3.1.27">
-      <Uri>https://dev.azure.com/dnceng/internal/_git/dotnet-extensions</Uri>
-      <Sha>06a95a71d3f1a5662d67a5f1dfc33b692328a051</Sha>
-    </Dependency>
-    <Dependency Name="Microsoft.Extensions.Logging.Abstractions" Version="3.1.27">
-      <Uri>https://dev.azure.com/dnceng/internal/_git/dotnet-extensions</Uri>
-      <Sha>06a95a71d3f1a5662d67a5f1dfc33b692328a051</Sha>
-    </Dependency>
-    <Dependency Name="Microsoft.Extensions.Logging.AzureAppServices" Version="3.1.27">
-      <Uri>https://dev.azure.com/dnceng/internal/_git/dotnet-extensions</Uri>
-      <Sha>06a95a71d3f1a5662d67a5f1dfc33b692328a051</Sha>
-    </Dependency>
-    <Dependency Name="Microsoft.Extensions.Logging.Configuration" Version="3.1.27">
-      <Uri>https://dev.azure.com/dnceng/internal/_git/dotnet-extensions</Uri>
-      <Sha>06a95a71d3f1a5662d67a5f1dfc33b692328a051</Sha>
-    </Dependency>
-    <Dependency Name="Microsoft.Extensions.Logging.Console" Version="3.1.27">
-      <Uri>https://dev.azure.com/dnceng/internal/_git/dotnet-extensions</Uri>
-      <Sha>06a95a71d3f1a5662d67a5f1dfc33b692328a051</Sha>
-    </Dependency>
-    <Dependency Name="Microsoft.Extensions.Logging.Debug" Version="3.1.27">
-      <Uri>https://dev.azure.com/dnceng/internal/_git/dotnet-extensions</Uri>
-      <Sha>06a95a71d3f1a5662d67a5f1dfc33b692328a051</Sha>
-    </Dependency>
-    <Dependency Name="Microsoft.Extensions.Logging.EventSource" Version="3.1.27">
-      <Uri>https://dev.azure.com/dnceng/internal/_git/dotnet-extensions</Uri>
-      <Sha>06a95a71d3f1a5662d67a5f1dfc33b692328a051</Sha>
-    </Dependency>
-    <Dependency Name="Microsoft.Extensions.Logging.EventLog" Version="3.1.27">
-      <Uri>https://dev.azure.com/dnceng/internal/_git/dotnet-extensions</Uri>
-      <Sha>06a95a71d3f1a5662d67a5f1dfc33b692328a051</Sha>
-    </Dependency>
-    <Dependency Name="Microsoft.Extensions.Logging.TraceSource" Version="3.1.27">
-      <Uri>https://dev.azure.com/dnceng/internal/_git/dotnet-extensions</Uri>
-      <Sha>06a95a71d3f1a5662d67a5f1dfc33b692328a051</Sha>
-    </Dependency>
-    <Dependency Name="Microsoft.Extensions.Logging.Testing" Version="3.1.27-servicing.22316.1">
-      <Uri>https://dev.azure.com/dnceng/internal/_git/dotnet-extensions</Uri>
-      <Sha>06a95a71d3f1a5662d67a5f1dfc33b692328a051</Sha>
-    </Dependency>
-    <Dependency Name="Microsoft.Extensions.Logging" Version="3.1.27">
-      <Uri>https://dev.azure.com/dnceng/internal/_git/dotnet-extensions</Uri>
-      <Sha>06a95a71d3f1a5662d67a5f1dfc33b692328a051</Sha>
-    </Dependency>
-    <Dependency Name="Microsoft.Extensions.ObjectPool" Version="3.1.27">
-      <Uri>https://dev.azure.com/dnceng/internal/_git/dotnet-extensions</Uri>
-      <Sha>06a95a71d3f1a5662d67a5f1dfc33b692328a051</Sha>
-    </Dependency>
-    <Dependency Name="Microsoft.Extensions.Options.ConfigurationExtensions" Version="3.1.27">
-      <Uri>https://dev.azure.com/dnceng/internal/_git/dotnet-extensions</Uri>
-      <Sha>06a95a71d3f1a5662d67a5f1dfc33b692328a051</Sha>
-    </Dependency>
-    <Dependency Name="Microsoft.Extensions.Options.DataAnnotations" Version="3.1.27">
-      <Uri>https://dev.azure.com/dnceng/internal/_git/dotnet-extensions</Uri>
-      <Sha>06a95a71d3f1a5662d67a5f1dfc33b692328a051</Sha>
-    </Dependency>
-    <Dependency Name="Microsoft.Extensions.Options" Version="3.1.27">
-      <Uri>https://dev.azure.com/dnceng/internal/_git/dotnet-extensions</Uri>
-      <Sha>06a95a71d3f1a5662d67a5f1dfc33b692328a051</Sha>
-    </Dependency>
-    <Dependency Name="Microsoft.Extensions.ParameterDefaultValue.Sources" Version="3.1.27-servicing.22316.1">
-      <Uri>https://dev.azure.com/dnceng/internal/_git/dotnet-extensions</Uri>
-      <Sha>06a95a71d3f1a5662d67a5f1dfc33b692328a051</Sha>
-    </Dependency>
-    <Dependency Name="Microsoft.Extensions.Primitives" Version="3.1.27">
-      <Uri>https://dev.azure.com/dnceng/internal/_git/dotnet-extensions</Uri>
-      <Sha>06a95a71d3f1a5662d67a5f1dfc33b692328a051</Sha>
-    </Dependency>
-    <Dependency Name="Microsoft.Extensions.TypeNameHelper.Sources" Version="3.1.27-servicing.22316.1">
-      <Uri>https://dev.azure.com/dnceng/internal/_git/dotnet-extensions</Uri>
-      <Sha>06a95a71d3f1a5662d67a5f1dfc33b692328a051</Sha>
-    </Dependency>
-    <Dependency Name="Microsoft.Extensions.ValueStopwatch.Sources" Version="3.1.27-servicing.22316.1">
-      <Uri>https://dev.azure.com/dnceng/internal/_git/dotnet-extensions</Uri>
-      <Sha>06a95a71d3f1a5662d67a5f1dfc33b692328a051</Sha>
-    </Dependency>
-    <Dependency Name="Microsoft.Extensions.WebEncoders" Version="3.1.27">
-      <Uri>https://dev.azure.com/dnceng/internal/_git/dotnet-extensions</Uri>
-      <Sha>06a95a71d3f1a5662d67a5f1dfc33b692328a051</Sha>
-    </Dependency>
-    <Dependency Name="Microsoft.JSInterop" Version="3.1.27">
-      <Uri>https://dev.azure.com/dnceng/internal/_git/dotnet-extensions</Uri>
-      <Sha>06a95a71d3f1a5662d67a5f1dfc33b692328a051</Sha>
-    </Dependency>
-    <Dependency Name="Microsoft.NETCore.App.Runtime.win-x64" Version="3.1.27" CoherentParentDependency="Microsoft.Extensions.Logging">
-      <Uri>https://dev.azure.com/dnceng/internal/_git/dotnet-core-setup</Uri>
-      <Sha>2d4bb962fd423dbd630a02e220880a73f4b9fa1a</Sha>
-    </Dependency>
-    <Dependency Name="Microsoft.NETCore.App.Internal" Version="3.1.27-servicing.22315.13" CoherentParentDependency="Microsoft.Extensions.Logging">
-      <Uri>https://dev.azure.com/dnceng/internal/_git/dotnet-core-setup</Uri>
-      <Sha>2d4bb962fd423dbd630a02e220880a73f4b9fa1a</Sha>
-    </Dependency>
-    <Dependency Name="System.Collections.Immutable" Version="1.7.1" CoherentParentDependency="Microsoft.NETCore.App.Runtime.win-x64">
-      <Uri>https://dev.azure.com/dnceng/internal/_git/dotnet-corefx</Uri>
-      <Sha>059a4a19e602494bfbed473dbbb18f2dbfbd0878</Sha>
-    </Dependency>
-    <Dependency Name="System.ComponentModel.Annotations" Version="4.7.0" CoherentParentDependency="Microsoft.NETCore.App.Runtime.win-x64">
-      <Uri>https://github.com/dotnet/corefx</Uri>
-      <Sha>0f7f38c4fd323b26da10cce95f857f77f0f09b48</Sha>
-    </Dependency>
-    <Dependency Name="System.Diagnostics.DiagnosticSource" Version="4.7.1" CoherentParentDependency="Microsoft.NETCore.App.Runtime.win-x64">
-      <Uri>https://dev.azure.com/dnceng/internal/_git/dotnet-corefx</Uri>
-      <Sha>059a4a19e602494bfbed473dbbb18f2dbfbd0878</Sha>
-    </Dependency>
-    <Dependency Name="System.IO.Pipelines" Version="4.7.5" CoherentParentDependency="Microsoft.NETCore.App.Runtime.win-x64">
-      <Uri>https://dev.azure.com/dnceng/internal/_git/dotnet-corefx</Uri>
-      <Sha>641ee87bc17bd8307682c4677c10e0eb33906c0d</Sha>
-    </Dependency>
-    <Dependency Name="System.Net.Http.Json" Version="3.2.1" CoherentParentDependency="Microsoft.NETCore.App.Runtime.win-x64">
-      <Uri>https://dev.azure.com/dnceng/internal/_git/dotnet-corefx</Uri>
-      <Sha>620cea9ccf0359993e803c900059932966399584</Sha>
-    </Dependency>
-    <Dependency Name="System.Net.Http.WinHttpHandler" Version="4.7.2" CoherentParentDependency="Microsoft.NETCore.App.Runtime.win-x64">
-      <Uri>https://dev.azure.com/dnceng/internal/_git/dotnet-corefx</Uri>
-      <Sha>620cea9ccf0359993e803c900059932966399584</Sha>
-    </Dependency>
-    <Dependency Name="System.Net.WebSockets.WebSocketProtocol" Version="4.7.1" CoherentParentDependency="Microsoft.NETCore.App.Runtime.win-x64">
-      <Uri>https://dev.azure.com/dnceng/internal/_git/dotnet-corefx</Uri>
-      <Sha>059a4a19e602494bfbed473dbbb18f2dbfbd0878</Sha>
-    </Dependency>
-    <Dependency Name="System.Runtime.CompilerServices.Unsafe" Version="4.7.1" CoherentParentDependency="Microsoft.NETCore.App.Runtime.win-x64">
-      <Uri>https://github.com/dotnet/corefx</Uri>
-      <Sha>8a3ffed558ddf943c1efa87d693227722d6af094</Sha>
-    </Dependency>
-    <Dependency Name="System.Text.Json" Version="4.7.2" CoherentParentDependency="Microsoft.NETCore.App.Runtime.win-x64">
-      <Uri>https://dev.azure.com/dnceng/internal/_git/dotnet-corefx</Uri>
-      <Sha>059a4a19e602494bfbed473dbbb18f2dbfbd0878</Sha>
-    </Dependency>
-    <Dependency Name="System.Threading.Channels" Version="4.7.1" CoherentParentDependency="Microsoft.NETCore.App.Runtime.win-x64">
-      <Uri>https://dev.azure.com/dnceng/internal/_git/dotnet-corefx</Uri>
-      <Sha>059a4a19e602494bfbed473dbbb18f2dbfbd0878</Sha>
-    </Dependency>
-    <!-- Keep this dependency at the bottom of ProductDependencies, else it will be picked as the parent for CoherentParentDependencies -->
-    <Dependency Name="Microsoft.NETCore.App.Ref" Version="3.1.0" Pinned="true">
-      <Uri>https://github.com/dotnet/core-setup</Uri>
-      <Sha>65f04fb6db7a5e198d05dbebd5c4ad21eb018f89</Sha>
-    </Dependency>
-    <Dependency Name="NETStandard.Library.Ref" Version="2.1.0" Pinned="true">
-      <Uri>https://github.com/dotnet/core-setup</Uri>
-      <Sha>7d57652f33493fa022125b7f63aad0d70c52d810</Sha>
-=======
     <Dependency Name="Microsoft.Extensions.Logging" Version="7.0.0-preview.7.22358.7">
       <Uri>https://github.com/dotnet/runtime</Uri>
       <Sha>1967649721058a457157d4321af3e6fceaa5441b</Sha>
->>>>>>> 10d40d7b
     </Dependency>
   </ProductDependencies>
   <ToolsetDependencies>
