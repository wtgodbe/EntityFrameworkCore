<?xml version="1.0" encoding="utf-8"?>
<Dependencies>
  <ProductDependencies>
<<<<<<< HEAD
    <Dependency Name="Microsoft.Extensions.Caching.Memory" Version="6.0.0-preview.4.21222.3">
      <Uri>https://github.com/dotnet/runtime</Uri>
      <Sha>4c0865f867424101f95697f642c42be8845e5f0e</Sha>
    </Dependency>
    <Dependency Name="Microsoft.Extensions.Configuration.EnvironmentVariables" Version="6.0.0-preview.4.21222.3">
      <Uri>https://github.com/dotnet/runtime</Uri>
      <Sha>4c0865f867424101f95697f642c42be8845e5f0e</Sha>
    </Dependency>
    <Dependency Name="Microsoft.Extensions.Configuration.Abstractions" Version="6.0.0-preview.4.21222.3">
      <Uri>https://github.com/dotnet/runtime</Uri>
      <Sha>4c0865f867424101f95697f642c42be8845e5f0e</Sha>
    </Dependency>
    <Dependency Name="Microsoft.Extensions.Configuration.Json" Version="6.0.0-preview.4.21222.3">
      <Uri>https://github.com/dotnet/runtime</Uri>
      <Sha>4c0865f867424101f95697f642c42be8845e5f0e</Sha>
    </Dependency>
    <Dependency Name="Microsoft.Extensions.Configuration" Version="6.0.0-preview.4.21222.3">
      <Uri>https://github.com/dotnet/runtime</Uri>
      <Sha>4c0865f867424101f95697f642c42be8845e5f0e</Sha>
    </Dependency>
    <Dependency Name="Microsoft.Extensions.DependencyInjection" Version="6.0.0-preview.4.21222.3">
      <Uri>https://github.com/dotnet/runtime</Uri>
      <Sha>4c0865f867424101f95697f642c42be8845e5f0e</Sha>
    </Dependency>
    <Dependency Name="Microsoft.Extensions.DependencyModel" Version="6.0.0-preview.4.21222.3">
      <Uri>https://github.com/dotnet/runtime</Uri>
      <Sha>4c0865f867424101f95697f642c42be8845e5f0e</Sha>
    </Dependency>
    <Dependency Name="Microsoft.Extensions.HostFactoryResolver.Sources" Version="6.0.0-preview.4.21222.3">
      <Uri>https://github.com/dotnet/runtime</Uri>
      <Sha>4c0865f867424101f95697f642c42be8845e5f0e</Sha>
    </Dependency>
    <Dependency Name="Microsoft.Extensions.Logging" Version="6.0.0-preview.4.21222.3">
      <Uri>https://github.com/dotnet/runtime</Uri>
      <Sha>4c0865f867424101f95697f642c42be8845e5f0e</Sha>
    </Dependency>
    <Dependency Name="System.Collections.Immutable" Version="6.0.0-preview.4.21222.3">
      <Uri>https://github.com/dotnet/runtime</Uri>
      <Sha>4c0865f867424101f95697f642c42be8845e5f0e</Sha>
    </Dependency>
    <Dependency Name="System.ComponentModel.Annotations" Version="6.0.0-preview.4.21222.3">
      <Uri>https://github.com/dotnet/runtime</Uri>
      <Sha>4c0865f867424101f95697f642c42be8845e5f0e</Sha>
    </Dependency>
    <Dependency Name="System.Diagnostics.DiagnosticSource" Version="6.0.0-preview.4.21222.3">
      <Uri>https://github.com/dotnet/runtime</Uri>
      <Sha>4c0865f867424101f95697f642c42be8845e5f0e</Sha>
=======
    <Dependency Name="Microsoft.Extensions.Caching.Memory" Version="6.0.0-preview.5.21218.1">
      <Uri>https://github.com/dotnet/runtime</Uri>
      <Sha>ccc25a90082fa6592eeca8e146ff37e1b7d6b79d</Sha>
    </Dependency>
    <Dependency Name="Microsoft.Extensions.Configuration.EnvironmentVariables" Version="6.0.0-preview.5.21218.1">
      <Uri>https://github.com/dotnet/runtime</Uri>
      <Sha>ccc25a90082fa6592eeca8e146ff37e1b7d6b79d</Sha>
    </Dependency>
    <Dependency Name="Microsoft.Extensions.Configuration.Abstractions" Version="6.0.0-preview.5.21218.1">
      <Uri>https://github.com/dotnet/runtime</Uri>
      <Sha>ccc25a90082fa6592eeca8e146ff37e1b7d6b79d</Sha>
    </Dependency>
    <Dependency Name="Microsoft.Extensions.Configuration.Json" Version="6.0.0-preview.5.21218.1">
      <Uri>https://github.com/dotnet/runtime</Uri>
      <Sha>ccc25a90082fa6592eeca8e146ff37e1b7d6b79d</Sha>
    </Dependency>
    <Dependency Name="Microsoft.Extensions.Configuration" Version="6.0.0-preview.5.21218.1">
      <Uri>https://github.com/dotnet/runtime</Uri>
      <Sha>ccc25a90082fa6592eeca8e146ff37e1b7d6b79d</Sha>
    </Dependency>
    <Dependency Name="Microsoft.Extensions.DependencyInjection" Version="6.0.0-preview.5.21218.1">
      <Uri>https://github.com/dotnet/runtime</Uri>
      <Sha>ccc25a90082fa6592eeca8e146ff37e1b7d6b79d</Sha>
    </Dependency>
    <Dependency Name="Microsoft.Extensions.DependencyModel" Version="6.0.0-preview.5.21218.1">
      <Uri>https://github.com/dotnet/runtime</Uri>
      <Sha>ccc25a90082fa6592eeca8e146ff37e1b7d6b79d</Sha>
    </Dependency>
    <Dependency Name="Microsoft.Extensions.HostFactoryResolver.Sources" Version="6.0.0-preview.5.21218.1">
      <Uri>https://github.com/dotnet/runtime</Uri>
      <Sha>ccc25a90082fa6592eeca8e146ff37e1b7d6b79d</Sha>
    </Dependency>
    <Dependency Name="Microsoft.Extensions.Logging" Version="6.0.0-preview.5.21218.1">
      <Uri>https://github.com/dotnet/runtime</Uri>
      <Sha>ccc25a90082fa6592eeca8e146ff37e1b7d6b79d</Sha>
    </Dependency>
    <Dependency Name="System.Collections.Immutable" Version="6.0.0-preview.5.21218.1">
      <Uri>https://github.com/dotnet/runtime</Uri>
      <Sha>ccc25a90082fa6592eeca8e146ff37e1b7d6b79d</Sha>
    </Dependency>
    <Dependency Name="System.ComponentModel.Annotations" Version="6.0.0-preview.5.21218.1">
      <Uri>https://github.com/dotnet/runtime</Uri>
      <Sha>ccc25a90082fa6592eeca8e146ff37e1b7d6b79d</Sha>
    </Dependency>
    <Dependency Name="System.Diagnostics.DiagnosticSource" Version="6.0.0-preview.5.21218.1">
      <Uri>https://github.com/dotnet/runtime</Uri>
      <Sha>ccc25a90082fa6592eeca8e146ff37e1b7d6b79d</Sha>
>>>>>>> 68fde631
    </Dependency>
  </ProductDependencies>
  <ToolsetDependencies>
    <Dependency Name="Microsoft.DotNet.Arcade.Sdk" Version="6.0.0-beta.21216.2">
      <Uri>https://github.com/dotnet/arcade</Uri>
      <Sha>53fe29e220fc0db05eafd5c6bc6c8fb9ee7cec7c</Sha>
    </Dependency>
    <Dependency Name="Microsoft.DotNet.Helix.Sdk" Version="6.0.0-beta.21216.2">
      <Uri>https://github.com/dotnet/arcade</Uri>
      <Sha>53fe29e220fc0db05eafd5c6bc6c8fb9ee7cec7c</Sha>
    </Dependency>
  </ToolsetDependencies>
</Dependencies><|MERGE_RESOLUTION|>--- conflicted
+++ resolved
@@ -1,55 +1,6 @@
 <?xml version="1.0" encoding="utf-8"?>
 <Dependencies>
   <ProductDependencies>
-<<<<<<< HEAD
-    <Dependency Name="Microsoft.Extensions.Caching.Memory" Version="6.0.0-preview.4.21222.3">
-      <Uri>https://github.com/dotnet/runtime</Uri>
-      <Sha>4c0865f867424101f95697f642c42be8845e5f0e</Sha>
-    </Dependency>
-    <Dependency Name="Microsoft.Extensions.Configuration.EnvironmentVariables" Version="6.0.0-preview.4.21222.3">
-      <Uri>https://github.com/dotnet/runtime</Uri>
-      <Sha>4c0865f867424101f95697f642c42be8845e5f0e</Sha>
-    </Dependency>
-    <Dependency Name="Microsoft.Extensions.Configuration.Abstractions" Version="6.0.0-preview.4.21222.3">
-      <Uri>https://github.com/dotnet/runtime</Uri>
-      <Sha>4c0865f867424101f95697f642c42be8845e5f0e</Sha>
-    </Dependency>
-    <Dependency Name="Microsoft.Extensions.Configuration.Json" Version="6.0.0-preview.4.21222.3">
-      <Uri>https://github.com/dotnet/runtime</Uri>
-      <Sha>4c0865f867424101f95697f642c42be8845e5f0e</Sha>
-    </Dependency>
-    <Dependency Name="Microsoft.Extensions.Configuration" Version="6.0.0-preview.4.21222.3">
-      <Uri>https://github.com/dotnet/runtime</Uri>
-      <Sha>4c0865f867424101f95697f642c42be8845e5f0e</Sha>
-    </Dependency>
-    <Dependency Name="Microsoft.Extensions.DependencyInjection" Version="6.0.0-preview.4.21222.3">
-      <Uri>https://github.com/dotnet/runtime</Uri>
-      <Sha>4c0865f867424101f95697f642c42be8845e5f0e</Sha>
-    </Dependency>
-    <Dependency Name="Microsoft.Extensions.DependencyModel" Version="6.0.0-preview.4.21222.3">
-      <Uri>https://github.com/dotnet/runtime</Uri>
-      <Sha>4c0865f867424101f95697f642c42be8845e5f0e</Sha>
-    </Dependency>
-    <Dependency Name="Microsoft.Extensions.HostFactoryResolver.Sources" Version="6.0.0-preview.4.21222.3">
-      <Uri>https://github.com/dotnet/runtime</Uri>
-      <Sha>4c0865f867424101f95697f642c42be8845e5f0e</Sha>
-    </Dependency>
-    <Dependency Name="Microsoft.Extensions.Logging" Version="6.0.0-preview.4.21222.3">
-      <Uri>https://github.com/dotnet/runtime</Uri>
-      <Sha>4c0865f867424101f95697f642c42be8845e5f0e</Sha>
-    </Dependency>
-    <Dependency Name="System.Collections.Immutable" Version="6.0.0-preview.4.21222.3">
-      <Uri>https://github.com/dotnet/runtime</Uri>
-      <Sha>4c0865f867424101f95697f642c42be8845e5f0e</Sha>
-    </Dependency>
-    <Dependency Name="System.ComponentModel.Annotations" Version="6.0.0-preview.4.21222.3">
-      <Uri>https://github.com/dotnet/runtime</Uri>
-      <Sha>4c0865f867424101f95697f642c42be8845e5f0e</Sha>
-    </Dependency>
-    <Dependency Name="System.Diagnostics.DiagnosticSource" Version="6.0.0-preview.4.21222.3">
-      <Uri>https://github.com/dotnet/runtime</Uri>
-      <Sha>4c0865f867424101f95697f642c42be8845e5f0e</Sha>
-=======
     <Dependency Name="Microsoft.Extensions.Caching.Memory" Version="6.0.0-preview.5.21218.1">
       <Uri>https://github.com/dotnet/runtime</Uri>
       <Sha>ccc25a90082fa6592eeca8e146ff37e1b7d6b79d</Sha>
@@ -97,7 +48,6 @@
     <Dependency Name="System.Diagnostics.DiagnosticSource" Version="6.0.0-preview.5.21218.1">
       <Uri>https://github.com/dotnet/runtime</Uri>
       <Sha>ccc25a90082fa6592eeca8e146ff37e1b7d6b79d</Sha>
->>>>>>> 68fde631
     </Dependency>
   </ProductDependencies>
   <ToolsetDependencies>
