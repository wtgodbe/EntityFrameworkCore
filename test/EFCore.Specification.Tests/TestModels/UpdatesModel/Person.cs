﻿// Licensed to the .NET Foundation under one or more agreements.
// The .NET Foundation licenses this file to you under the MIT license.

# nullable enable

namespace Microsoft.EntityFrameworkCore.TestModels.UpdatesModel;

public class Person
{
    protected Person()
    {
        Name = null!;
    }

    public Person(string name, Person? parent)
    {
        Name = name;
        Parent = parent;
    }

    public int PersonId { get; set; }
    public string Name { get; set; }
    public int? ParentId { get; set; }
<<<<<<< HEAD
    public Person? Parent { get; set; }
=======
    public string? Country { get; set; }
    public Person? Parent { get; set; }
    public Address? Address { get; set; }
>>>>>>> 5d0d937a
}<|MERGE_RESOLUTION|>--- conflicted
+++ resolved
@@ -21,11 +21,7 @@
     public int PersonId { get; set; }
     public string Name { get; set; }
     public int? ParentId { get; set; }
-<<<<<<< HEAD
-    public Person? Parent { get; set; }
-=======
     public string? Country { get; set; }
     public Person? Parent { get; set; }
     public Address? Address { get; set; }
->>>>>>> 5d0d937a
 }