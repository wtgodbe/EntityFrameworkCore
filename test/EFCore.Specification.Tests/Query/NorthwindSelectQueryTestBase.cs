﻿// Licensed to the .NET Foundation under one or more agreements.
// The .NET Foundation licenses this file to you under the MIT license.

using Microsoft.EntityFrameworkCore.TestModels.Northwind;

#pragma warning disable RCS1202 // Avoid NullReferenceException.

// ReSharper disable InconsistentNaming
namespace Microsoft.EntityFrameworkCore.Query;

public abstract class NorthwindSelectQueryTestBase<TFixture> : QueryTestBase<TFixture>
    where TFixture : NorthwindQueryFixtureBase<NoopModelCustomizer>, new()
{
    protected NorthwindSelectQueryTestBase(TFixture fixture)
        : base(fixture)
    {
    }

    protected NorthwindContext CreateContext()
        => Fixture.CreateContext();

    protected virtual void ClearLog()
    {
    }

    [ConditionalTheory]
    [MemberData(nameof(IsAsyncData))]
    public virtual Task Select_into(bool async)
        => AssertQuery(
            async,
            ss => from c in ss.Set<Customer>()
                  select c.CustomerID
                  into id
                  where id == "ALFKI"
                  select id);

    [ConditionalTheory]
    [MemberData(nameof(IsAsyncData))]
    public virtual Task Projection_when_arithmetic_expression_precedence(bool async)
        => AssertQuery(
            async,
            ss => ss.Set<Order>().Select(o => new { A = o.OrderID / (o.OrderID / 2), B = o.OrderID / o.OrderID / 2 }),
            e => (e.A, e.B));

    [ConditionalTheory]
    [MemberData(nameof(IsAsyncData))]
    public virtual Task Projection_when_arithmetic_expressions(bool async)
        => AssertQuery(
            async,
            ss => ss.Set<Order>().Select(
                o => new
                {
                    o.OrderID,
                    Double = o.OrderID * 2,
                    Add = o.OrderID + 23,
                    Sub = 100000 - o.OrderID,
                    Divide = o.OrderID / (o.OrderID / 2),
                    Literal = 42,
                    o
                }),
            elementSorter: e => e.OrderID,
            entryCount: 830);

    [ConditionalTheory]
    [MemberData(nameof(IsAsyncData))]
    public virtual Task Projection_when_arithmetic_mixed(bool async)
        => AssertQuery(
            async,
            ss =>
                from o in ss.Set<Order>().OrderBy(o => o.OrderID).Take(10)
                from e in ss.Set<Employee>().OrderBy(e => e.EmployeeID).Take(5)
                select new
                {
                    Add = e.EmployeeID + o.OrderID,
                    o.OrderID,
                    o,
                    Literal = 42,
                    e.EmployeeID,
                    e
                },
            elementSorter: e => e.OrderID + " " + e.EmployeeID,
            entryCount: 15);

    [ConditionalTheory]
    [MemberData(nameof(IsAsyncData))]
    public virtual Task Projection_when_arithmetic_mixed_subqueries(bool async)
        => AssertQuery(
            async,
            ss =>
                from o in ss.Set<Order>().OrderBy(o => o.OrderID).Take(3).Select(
                    o2 => new { o2, Mod = o2.OrderID % 2 })
                from e in ss.Set<Employee>().OrderBy(e => e.EmployeeID).Take(2).Select(
                    e2 => new { e2, Square = e2.EmployeeID ^ 2 })
                select new
                {
                    Add = e.e2.EmployeeID + o.o2.OrderID,
                    e.Square,
                    e.e2,
                    Literal = 42,
                    o.o2,
                    o.Mod
                },
            elementSorter: e => (e.e2.EmployeeID, e.o2.OrderID),
            entryCount: 5);

    [ConditionalTheory]
    [MemberData(nameof(IsAsyncData))]
    public virtual Task Projection_when_null_value(bool async)
        => AssertQuery(
            async,
            ss => ss.Set<Customer>().Select(c => c.Region));

    [ConditionalTheory]
    [MemberData(nameof(IsAsyncData))]
    public virtual Task Projection_when_client_evald_subquery(bool async)
        => AssertQuery(
            async,
            ss => ss.Set<Customer>().Select(c => string.Join(", ", c.Orders.Select(o => o.CustomerID).ToList())));

    [ConditionalTheory]
    [MemberData(nameof(IsAsyncData))]
    public virtual Task Project_to_object_array(bool async)
        => AssertQuery(
            async,
            ss => ss.Set<Employee>().Where(e => e.EmployeeID == 1)
                .Select(e => new object[] { e.EmployeeID, e.ReportsTo, EF.Property<string>(e, "Title") }),
            elementAsserter: (e, a) => AssertArrays(e, a, 3));

    [ConditionalTheory]
    [MemberData(nameof(IsAsyncData))]
    public virtual Task Projection_of_entity_type_into_object_array(bool async)
        => AssertQuery(
            async,
            ss => ss.Set<Customer>().OrderBy(c => c.CustomerID).Where(c => c.CustomerID.StartsWith("A"))
                .Select(c => new object[] { c }),
            entryCount: 4,
            assertOrder: true);

    [ConditionalTheory]
    [MemberData(nameof(IsAsyncData))]
    public virtual Task Projection_of_multiple_entity_types_into_object_array(bool async)
        => AssertQuery(
            async,
            ss => ss.Set<Order>().OrderBy(o => o.OrderID).Where(o => o.OrderID < 10300)
                .Select(o => new object[] { o, o.Customer }),
            entryCount: 87,
            assertOrder: true);

    [ConditionalTheory]
    [MemberData(nameof(IsAsyncData))]
    public virtual Task Projection_of_entity_type_into_object_list(bool async)
        => AssertQuery(
            async,
            ss => ss.Set<Customer>().OrderBy(c => c.CustomerID).Select(c => new List<object> { c }),
            entryCount: 91,
            assertOrder: true);

    [ConditionalTheory]
    [MemberData(nameof(IsAsyncData))]
    public virtual Task Project_to_int_array(bool async)
        => AssertQuery(
            async,
            ss => ss.Set<Employee>().Where(e => e.EmployeeID == 1)
                .Select(e => new[] { e.EmployeeID, e.ReportsTo }),
            elementAsserter: (e, a) => AssertArrays(e, a, 2));

    private static void AssertArrays<T>(T[] expectedArray, T[] actualArray, int count)
    {
        Assert.Equal(count, expectedArray.Length);
        Assert.Equal(count, actualArray.Length);

        for (var i = 0; i < expectedArray.Length; i++)
        {
            Assert.Same(expectedArray[i].GetType(), actualArray[i].GetType());
            Assert.Equal(expectedArray[i], actualArray[i]);
        }
    }

    [ConditionalTheory]
    [MemberData(nameof(IsAsyncData))]
    public virtual async Task Select_bool_closure(bool async)
    {
        var boolean = false;

        await AssertQuery(
            async,
            ss => ss.Set<Customer>().Select(c => new { f = boolean }),
            e => e.f);

        boolean = true;

        await AssertQuery(
            async,
            ss => ss.Set<Customer>().Select(c => new { f = boolean }),
            e => e.f);
    }

    [ConditionalTheory]
    [MemberData(nameof(IsAsyncData))]
    public virtual Task Select_bool_closure_with_order_by_property_with_cast_to_nullable(bool async)
    {
        var boolean = false;

        return AssertQuery(
            async,
            ss => ss.Set<Customer>().Select(c => new { f = boolean }).OrderBy(e => (bool?)e.f),
            assertOrder: true);
    }

    [ConditionalTheory]
    [MemberData(nameof(IsAsyncData))]
    public virtual async Task Select_bool_closure_with_order_parameter_with_cast_to_nullable(bool async)
    {
        var boolean = false;
        await AssertQueryScalar(
            async,
            ss => ss.Set<Customer>().Select(c => boolean).OrderBy(e => (bool?)e),
            assertOrder: true);
    }

    [ConditionalTheory]
    [MemberData(nameof(IsAsyncData))]
    public virtual Task Select_scalar(bool async)
        => AssertQuery(
            async,
            ss => ss.Set<Customer>().Select(c => c.City));

    [ConditionalTheory]
    [MemberData(nameof(IsAsyncData))]
    public virtual Task Select_anonymous_one(bool async)
        => AssertQuery(
            async,
            ss => ss.Set<Customer>().Select(c => new { c.City }),
            e => e.City);

    [ConditionalTheory]
    [MemberData(nameof(IsAsyncData))]
    public virtual Task Select_anonymous_two(bool async)
        => AssertQuery(
            async,
            ss => ss.Set<Customer>().Select(c => new { c.City, c.Phone }),
            e => e.Phone);

    [ConditionalTheory]
    [MemberData(nameof(IsAsyncData))]
    public virtual Task Select_anonymous_three(bool async)
        => AssertQuery(
            async,
            ss => ss.Set<Customer>().Select(
                c => new
                {
                    c.City,
                    c.Phone,
                    c.Country
                }),
            e => e.Phone);

    [ConditionalTheory]
    [MemberData(nameof(IsAsyncData))]
    public virtual Task Select_anonymous_bool_constant_true(bool async)
        => AssertQuery(
            async,
            ss => ss.Set<Customer>().Select(c => new { c.CustomerID, ConstantTrue = true }),
            e => e.CustomerID);

    [ConditionalTheory]
    [MemberData(nameof(IsAsyncData))]
    public virtual Task Select_anonymous_constant_in_expression(bool async)
        => AssertQuery(
            async,
            ss => ss.Set<Customer>().Select(c => new { c.CustomerID, Expression = c.CustomerID.Length + 5 }),
            e => e.CustomerID);

    [ConditionalTheory]
    [MemberData(nameof(IsAsyncData))]
    public virtual Task Select_anonymous_conditional_expression(bool async)
        => AssertQuery(
            async,
            ss => ss.Set<Product>().Select(p => new { p.ProductID, IsAvailable = p.UnitsInStock > 0 }),
            e => e.ProductID);

    [ConditionalTheory]
    [MemberData(nameof(IsAsyncData))]
    public virtual Task Select_customer_table(bool async)
        => AssertQuery(
            async,
            ss => ss.Set<Customer>(),
            entryCount: 91);

    [ConditionalTheory]
    [MemberData(nameof(IsAsyncData))]
    public virtual Task Select_customer_identity(bool async)
        => AssertQuery(
            async,
            ss => ss.Set<Customer>().Select(c => c),
            entryCount: 91);

    [ConditionalTheory]
    [MemberData(nameof(IsAsyncData))]
    public virtual Task Select_anonymous_with_object(bool async)
        => AssertQuery(
            async,
            ss => ss.Set<Customer>().Select(c => new { c.City, c }),
            e => e.c.CustomerID,
            entryCount: 91);

    [ConditionalTheory]
    [MemberData(nameof(IsAsyncData))]
    public virtual Task Select_anonymous_nested(bool async)
        => AssertQuery(
            async,
            ss => ss.Set<Customer>().Select(c => new { c.City, Country = new { c.Country } }),
            e => e.City);

    [ConditionalTheory]
    [MemberData(nameof(IsAsyncData))]
    public virtual Task Select_anonymous_empty(bool async)
        => AssertQuery(
            async,
            ss => ss.Set<Customer>().Select(c => new { }),
            e => 1);

    [ConditionalTheory]
    [MemberData(nameof(IsAsyncData))]
    public virtual Task Select_anonymous_literal(bool async)
        => AssertQuery(
            async,
            ss => ss.Set<Customer>().Select(c => new { X = 10 }),
            e => e.X);

    [ConditionalTheory]
    [MemberData(nameof(IsAsyncData))]
    public virtual Task Select_constant_int(bool async)
        => AssertQueryScalar(
            async,
            ss => ss.Set<Customer>().Select(c => 0));

    [ConditionalTheory]
    [MemberData(nameof(IsAsyncData))]
    public virtual Task Select_constant_null_string(bool async)
        => AssertQuery(
            async,
            ss => ss.Set<Customer>().Select(c => (string)null));

    [ConditionalTheory]
    [MemberData(nameof(IsAsyncData))]
    public virtual Task Select_local(bool async)
    {
        var x = 10;
        return AssertQueryScalar(
            async,
            ss => ss.Set<Customer>().Select(c => x));
    }

    [ConditionalTheory]
    [MemberData(nameof(IsAsyncData))]
    public virtual Task Select_scalar_primitive(bool async)
        => AssertQueryScalar(
            async,
            ss => ss.Set<Employee>().Select(e => e.EmployeeID));

    [ConditionalTheory]
    [MemberData(nameof(IsAsyncData))]
    public virtual Task Select_scalar_primitive_after_take(bool async)
        => AssertQueryScalar(
            async,
            ss => ss.Set<Employee>().Take(9).Select(e => e.EmployeeID));

    [ConditionalTheory]
    [MemberData(nameof(IsAsyncData))]
    public virtual Task Select_project_filter(bool async)
        => AssertQuery(
            async,
            ss => from c in ss.Set<Customer>()
                  where c.City == "London"
                  select c.CompanyName);

    [ConditionalTheory]
    [MemberData(nameof(IsAsyncData))]
    public virtual Task Select_project_filter2(bool async)
        => AssertQuery(
            async,
            ss => from c in ss.Set<Customer>()
                  where c.City == "London"
                  select c.City);

    [ConditionalTheory]
    [MemberData(nameof(IsAsyncData))]
    public virtual Task Select_nested_collection(bool async)
        => AssertQuery(
            async,
            ss =>
                from c in ss.Set<Customer>()
                where c.City == "London"
                orderby c.CustomerID
                select ss.Set<Order>()
                    .Where(
                        o => o.CustomerID == c.CustomerID
                            && o.OrderDate.Value.Year == 1997)
                    .Select(o => o.OrderID)
                    .OrderBy(o => o)
                    .ToList(),
            assertOrder: true,
            elementAsserter: (e, a) => AssertCollection(e, a, ordered: true));

    [ConditionalTheory]
    [MemberData(nameof(IsAsyncData))]
    public virtual Task Select_nested_collection_multi_level(bool async)
        => AssertQuery(
            async,
            ss => ss.Set<Customer>()
                .OrderBy(c => c.CustomerID)
                .Where(c => c.CustomerID.StartsWith("A"))
                .Select(c => new
                {
                    OrderDates = c.Orders
                        .Where(o => o.OrderID < 10500)
                        .OrderBy(o => o.OrderID)
                        .Take(3)
                        .Select(o => new { Date = o.OrderDate })
                }),
            assertOrder: true,
            elementAsserter: (e, a) => AssertCollection(e.OrderDates, a.OrderDates, ordered: true));

    [ConditionalTheory]
    [MemberData(nameof(IsAsyncData))]
    public virtual Task Select_nested_collection_multi_level2(bool async)
        => AssertQuery(
            async,
            ss => ss.Set<Customer>()
                .OrderBy(c => c.CustomerID)
                .Where(c => c.CustomerID.StartsWith("A"))
                .Select(c => new
                {
                    OrderDates = c.Orders
                        .OrderBy(o => o.OrderID)
                        .Where(o => o.OrderID < 10500)
                        .Select(o => o.OrderDate)
                        .FirstOrDefault()
                }),
            assertOrder: true);

    [ConditionalTheory]
    [MemberData(nameof(IsAsyncData))]
    public virtual Task Select_nested_collection_multi_level3(bool async)
        => AssertQuery(
            async,
            ss => ss.Set<Customer>()
                .OrderBy(c => c.CustomerID)
                .Where(c => c.CustomerID.StartsWith("A"))
                .Select(c => new
                {
                    OrderDates = ss.Set<Order>()
                        .OrderBy(o => o.OrderID)
                        .Where(o => o.OrderID < 10500)
                        .Where(o => c.CustomerID == o.CustomerID)
                        .Select(o => o.OrderDate)
                        .FirstOrDefault()
                }),
            assertOrder: true);

    [ConditionalTheory]
    [MemberData(nameof(IsAsyncData))]
    public virtual Task Select_nested_collection_multi_level4(bool async)
        => AssertQuery(
            async,
            ss => ss.Set<Customer>()
                .OrderBy(c => c.CustomerID)
                .Where(c => c.CustomerID.StartsWith("A"))
                .Select(c => new
                {
                    Order = (int?)c.Orders
                        .OrderBy(o => o.OrderID)
                        .Where(o => o.OrderID < 10500)
                        .Select(o => o.OrderDetails
                            .Where(od => od.OrderID > 10)
                            .Select(od => od.ProductID)
                            .Count())
                        .FirstOrDefault()
                }),
            assertOrder: true);

    [ConditionalTheory]
    [MemberData(nameof(IsAsyncData))]
    public virtual Task Select_nested_collection_multi_level5(bool async)
        => AssertQuery(
            async,
            ss => ss.Set<Customer>()
                .OrderBy(c => c.CustomerID)
                .Where(c => c.CustomerID.StartsWith("A"))
                .Select(c => new
                {
                    Order = (int?)c.Orders
                        .OrderBy(o => o.OrderID)
                        .Where(o => o.OrderID < 10500)
                        .Select(
                            o => o.OrderDetails
                                .OrderBy(od => od.OrderID)
                                .ThenBy(od => od.ProductID)
                                .Where(od => od.OrderID != c.Orders.Count)
                                .Select(od => od.ProductID)
                                .FirstOrDefault())
                        .FirstOrDefault()
                }),
            assertOrder: true);

    [ConditionalTheory]
    [MemberData(nameof(IsAsyncData))]
    public virtual Task Select_nested_collection_multi_level6(bool async)
        => AssertQuery(
            async,
            ss => ss.Set<Customer>()
                .OrderBy(c => c.CustomerID)
                .Where(c => c.CustomerID.StartsWith("A"))
                .Select(c => new
                {
                    Order = (int?)c.Orders
                        .OrderBy(o => o.OrderID)
                        .Where(o => o.OrderID < 10500)
                        .Select(
                            o => o.OrderDetails
                                .OrderBy(od => od.OrderID)
                                .ThenBy(od => od.ProductID)
                                .Where(od => od.OrderID != c.CustomerID.Length)
                                .Select(od => od.ProductID)
                                .FirstOrDefault())
                        .FirstOrDefault()
                }),
            assertOrder: true);

    [ConditionalTheory]
    [MemberData(nameof(IsAsyncData))]
    public virtual Task Select_nested_collection_count_using_anonymous_type(bool async)
        => AssertQuery(
            async,
            ss => ss.Set<Customer>().Where(c => c.CustomerID.StartsWith("A"))
                .Select(c => new { c.Orders.Count }),
            e => e.Count);

    [ConditionalTheory]
    [MemberData(nameof(IsAsyncData))]
    public virtual Task Select_nested_collection_deep(bool async)
        => AssertQuery(
            async,
            ss =>
                from c in ss.Set<Customer>()
                where c.City == "London"
                orderby c.CustomerID
                select (from o1 in ss.Set<Order>()
                        where o1.CustomerID == c.CustomerID
                            && o1.OrderDate.Value.Year == 1997
                        orderby o1.OrderID
                        select (from o2 in ss.Set<Order>()
                                where o1.CustomerID == c.CustomerID
                                orderby o2.OrderID
                                select o1.OrderID).ToList()).ToList(),
            assertOrder: true,
            elementAsserter: (e, a) => AssertCollection(
                e,
                a,
                ordered: true,
                elementAsserter: (ee, aa) => AssertCollection(ee, aa)));

    [ConditionalTheory]
    [MemberData(nameof(IsAsyncData))]
    public virtual Task Select_nested_collection_deep_distinct_no_identifiers(bool async)
        => AssertQuery(
            async,
            ss =>
                (from c in ss.Set<Customer>()
                 where c.City == "London"
                 orderby c.CustomerID
                 select new { c.City }).Distinct().Select(
                    x =>
                        ((from o1 in ss.Set<Order>()
                          where o1.CustomerID == x.City
                              && o1.OrderDate.Value.Year == 1997
                          orderby o1.OrderID
                          select o1).Distinct().Select(
                            xx =>
                                (from o2 in ss.Set<Order>()
                                 where xx.CustomerID == x.City
                                 orderby o2.OrderID
                                 select xx.OrderID).ToList()).ToList())),
            elementSorter: e => e.Count,
            elementAsserter: (e, a) => AssertCollection(
                e,
                a,
                ordered: true,
                elementAsserter: (ee, aa) => AssertCollection(ee, aa)));

    [ConditionalTheory]
    [MemberData(nameof(IsAsyncData))]
    public virtual Task New_date_time_in_anonymous_type_works(bool async)
        => AssertQuery(
            async,
            ss => from c in ss.Set<Customer>()
                  where c.CustomerID.StartsWith("A")
                  select new { A = new DateTime() },
            e => e.A);

    [ConditionalTheory]
    [MemberData(nameof(IsAsyncData))]
    public virtual Task Select_non_matching_value_types_int_to_long_introduces_explicit_cast(bool async)
        => AssertQueryScalar(
            async,
            ss => ss.Set<Order>()
                .Where(o => o.CustomerID == "ALFKI")
                .OrderBy(o => o.OrderID)
                .Select(o => (long)o.OrderID),
            assertOrder: true);

    [ConditionalTheory]
    [MemberData(nameof(IsAsyncData))]
    public virtual Task Select_non_matching_value_types_nullable_int_to_long_introduces_explicit_cast(bool async)
        => AssertQueryScalar(
            async,
            ss => ss.Set<Order>()
                .Where(o => o.CustomerID == "ALFKI")
                .OrderBy(o => o.OrderID)
                .Select(o => (long)o.EmployeeID),
            assertOrder: true);

    [ConditionalTheory]
    [MemberData(nameof(IsAsyncData))]
    public virtual Task Select_non_matching_value_types_nullable_int_to_int_doesnt_introduce_explicit_cast(bool async)
        => AssertQueryScalar(
            async,
            ss => ss.Set<Order>()
                .Where(o => o.CustomerID == "ALFKI")
                .OrderBy(o => o.OrderID)
                .Select(o => (uint)o.EmployeeID),
            assertOrder: true);

    [ConditionalTheory]
    [MemberData(nameof(IsAsyncData))]
    public virtual Task Select_non_matching_value_types_int_to_nullable_int_doesnt_introduce_explicit_cast(bool async)
        => AssertQueryScalar(
            async,
            ss => ss.Set<Order>()
                .Where(o => o.CustomerID == "ALFKI")
                .OrderBy(o => o.OrderID)
                .Select(o => (int?)o.OrderID),
            assertOrder: true);

    [ConditionalTheory]
    [MemberData(nameof(IsAsyncData))]
    public virtual Task Select_non_matching_value_types_from_binary_expression_introduces_explicit_cast(bool async)
        => AssertQueryScalar(
            async,
            ss => ss.Set<Order>()
                .Where(o => o.CustomerID == "ALFKI")
                .OrderBy(o => o.OrderID)
                .Select(o => (long)(o.OrderID + o.OrderID)),
            assertOrder: true);

    [ConditionalTheory]
    [MemberData(nameof(IsAsyncData))]
    public virtual Task Select_non_matching_value_types_from_binary_expression_nested_introduces_top_level_explicit_cast(bool async)
        => AssertQueryScalar(
            async,
            ss => ss.Set<Order>()
                .Where(o => o.CustomerID == "ALFKI")
                .OrderBy(o => o.OrderID)
                .Select(o => (short)(o.OrderID + (long)o.OrderID)),
            assertOrder: true);

    [ConditionalTheory]
    [MemberData(nameof(IsAsyncData))]
    public virtual Task Select_non_matching_value_types_from_unary_expression_introduces_explicit_cast1(bool async)
        => AssertQueryScalar(
            async,
            ss => ss.Set<Order>()
                .Where(o => o.CustomerID == "ALFKI")
                .OrderBy(o => o.OrderID)
                .Select(o => (long)-o.OrderID),
            assertOrder: true);

    [ConditionalTheory]
    [MemberData(nameof(IsAsyncData))]
    public virtual Task Select_non_matching_value_types_from_unary_expression_introduces_explicit_cast2(bool async)
        => AssertQueryScalar(
            async,
            ss => ss.Set<Order>()
                .Where(o => o.CustomerID == "ALFKI")
                .OrderBy(o => o.OrderID)
                .Select(o => -((long)o.OrderID)),
            assertOrder: true);

    [ConditionalTheory]
    [MemberData(nameof(IsAsyncData))]
    public virtual Task Select_non_matching_value_types_from_length_introduces_explicit_cast(bool async)
        => AssertQueryScalar(
            async,
            ss => ss.Set<Order>()
                .Where(o => o.CustomerID == "ALFKI")
                .OrderBy(o => o.OrderID)
                .Select(o => (long)o.CustomerID.Length),
            assertOrder: true);

    [ConditionalTheory]
    [MemberData(nameof(IsAsyncData))]
    public virtual Task Select_non_matching_value_types_from_method_call_introduces_explicit_cast(bool async)
        => AssertQueryScalar(
            async,
            ss => ss.Set<Order>()
                .Where(o => o.CustomerID == "ALFKI")
                .OrderBy(o => o.OrderID)
                .Select(o => (long)Math.Abs(o.OrderID)),
            assertOrder: true);

    [ConditionalTheory]
    [MemberData(nameof(IsAsyncData))]
    public virtual Task Select_non_matching_value_types_from_anonymous_type_introduces_explicit_cast(bool async)
        => AssertQuery(
            async,
            ss => ss.Set<Order>()
                .Where(o => o.CustomerID == "ALFKI")
                .OrderBy(o => o.OrderID)
                .Select(
                    o => new
                    {
                        LongOrder = (long)o.OrderID,
                        ShortOrder = (short)o.OrderID,
                        Order = o.OrderID
                    }),
            assertOrder: true);

    [ConditionalTheory]
    [MemberData(nameof(IsAsyncData))]
    public virtual Task Select_conditional_with_null_comparison_in_test(bool async)
        => AssertQueryScalar(
            async,
            ss => from o in ss.Set<Order>()
                  where o.CustomerID == "ALFKI"
                  select o.CustomerID == null ? true : o.OrderID < 100);

    [ConditionalTheory]
    [MemberData(nameof(IsAsyncData))]
    public virtual Task Select_over_10_nested_ternary_condition(bool isAsync)
        => AssertQuery(
            isAsync,
            os => from c in os.Set<Customer>()
                  select
                      c.CustomerID == "1"
                          ? "01"
                          : c.CustomerID == "2"
                              ? "02"
                              : c.CustomerID == "3"
                                  ? "03"
                                  : c.CustomerID == "4"
                                      ? "04"
                                      : c.CustomerID == "5"
                                          ? "05"
                                          : c.CustomerID == "6"
                                              ? "06"
                                              : c.CustomerID == "7"
                                                  ? "07"
                                                  : c.CustomerID == "8"
                                                      ? "08"
                                                      : c.CustomerID == "9"
                                                          ? "09"
                                                          : c.CustomerID == "10"
                                                              ? "10"
                                                              : c.CustomerID == "11"
                                                                  ? "11"
                                                                  : null);

    [ConditionalTheory]
    [MemberData(nameof(IsAsyncData))]
    public virtual Task Projection_in_a_subquery_should_be_liftable(bool async)
        => AssertQuery(
            async,
            ss => ss.Set<Employee>().OrderBy(e => e.EmployeeID)
                .Select(e => string.Format("{0}", e.EmployeeID))
                .Skip(1));

    [ConditionalTheory]
    [MemberData(nameof(IsAsyncData))]
    public virtual Task Reverse_changes_asc_order_to_desc(bool async)
        => AssertQuery(
            async,
            ss => ss.Set<Employee>().OrderBy(e => e.EmployeeID)
                .Reverse()
                .Select(e => $"{e.EmployeeID}"),
            assertOrder: true);

    [ConditionalTheory]
    [MemberData(nameof(IsAsyncData))]
    public virtual Task Reverse_changes_desc_order_to_asc(bool async)
        => AssertQuery(
            async,
            ss => ss.Set<Employee>().OrderByDescending(e => e.EmployeeID)
                .Select(e => $"{e.EmployeeID}")
                .Reverse(),
            assertOrder: true);

    [ConditionalTheory]
    [MemberData(nameof(IsAsyncData))]
    public virtual Task Reverse_without_explicit_ordering(bool async)
        => AssertQueryScalar(
            async,
            ss => ss.Set<Employee>().Reverse().Select(e => e.EmployeeID));

    [ConditionalTheory]
    [MemberData(nameof(IsAsyncData))]
    public virtual Task Reverse_after_multiple_orderbys(bool async)
        => AssertQueryScalar(
            async,
            ss => ss.Set<Employee>()
                .OrderBy(e => e.City)
                .OrderByDescending(e => e.EmployeeID)
                .Reverse()
                .Select(e => e.EmployeeID),
            assertOrder: true);

    [ConditionalTheory]
    [MemberData(nameof(IsAsyncData))]
    public virtual Task Reverse_after_orderby_thenby(bool async)
        => AssertQueryScalar(
            async,
            ss => ss.Set<Employee>()
                .OrderBy(e => e.EmployeeID)
                .ThenByDescending(e => e.City)
                .Select(e => e.EmployeeID)
                .Reverse(),
            assertOrder: true);

    [ConditionalTheory]
    [MemberData(nameof(IsAsyncData))]
    public virtual Task Reverse_in_subquery_via_pushdown(bool async)
        => AssertQuery(
            async,
            ss => ss.Set<Employee>()
                .OrderBy(e => e.EmployeeID)
                .Reverse()
                .Take(5)
                .Distinct()
                .Select(e => new { e.EmployeeID, e.City }),
            elementSorter: e => e.EmployeeID);

    [ConditionalTheory]
    [MemberData(nameof(IsAsyncData))]
    public virtual Task Reverse_after_orderBy_and_take(bool async)
        => AssertQuery(
            async,
            ss => ss.Set<Employee>()
                .OrderBy(e => e.EmployeeID)
                .Take(5)
                .Reverse()
                .Select(e => new { e.EmployeeID, e.City }),
            assertOrder: true);

    [ConditionalTheory]
    [MemberData(nameof(IsAsyncData))]
    public virtual Task Reverse_in_join_outer(bool async)
        => AssertQuery(
            async,
            ss => ss.Set<Customer>()
                .OrderByDescending(c => c.City)
                .ThenBy(c => c.CustomerID)
                .Reverse()
                .Join(
                    ss.Set<Order>().OrderBy(o => o.OrderID),
                    o => o.CustomerID,
                    i => i.CustomerID,
                    (o, i) => new { o.CustomerID, i.OrderID }),
            elementSorter: e => (e.CustomerID, e.OrderID));

    [ConditionalTheory]
    [MemberData(nameof(IsAsyncData))]
    public virtual Task Reverse_in_join_outer_with_take(bool async)
        => AssertQuery(
            async,
            ss => ss.Set<Customer>()
                .OrderByDescending(c => c.CustomerID)
                .Reverse()
                .Take(20)
                .Join(
                    ss.Set<Order>().OrderBy(o => o.OrderID),
                    o => o.CustomerID,
                    i => i.CustomerID,
                    (o, i) => new { o.CustomerID, i.OrderID }),
            elementSorter: e => (e.CustomerID, e.OrderID));

    [ConditionalTheory]
    [MemberData(nameof(IsAsyncData))]
    public virtual Task Reverse_in_join_inner(bool async)
        => AssertQuery(
            async,
            ss => from c in ss.Set<Customer>().OrderBy(x => x.CustomerID)
                  join o in ss.Set<Order>().OrderByDescending(x => x.OrderDate).Reverse() on c.CustomerID equals o.CustomerID into
                      grouping
                  from o in grouping.DefaultIfEmpty()
                  select new { c.CustomerID, OrderID = (int?)o.OrderID },
            elementSorter: e => (e.CustomerID, e.OrderID));

    [ConditionalTheory]
    [MemberData(nameof(IsAsyncData))]
    public virtual Task Reverse_in_join_inner_with_skip(bool async)
        => AssertQuery(
            async,
            ss => from c in ss.Set<Customer>().OrderBy(x => x.CustomerID)
                  join o in ss.Set<Order>().OrderByDescending(x => x.OrderID).Skip(2).Reverse() on c.CustomerID equals o.CustomerID into
                      grouping
                  from o in grouping.DefaultIfEmpty()
                  select new { c.CustomerID, OrderID = (int?)o.OrderID },
            elementSorter: e => (e.CustomerID, e.OrderID));

    [ConditionalTheory]
    [MemberData(nameof(IsAsyncData))]
    public virtual Task Reverse_in_SelectMany(bool async)
        => AssertQuery(
            async,
            ss => ss.Set<Customer>()
                .OrderBy(c => c.CustomerID)
                .Reverse()
                .SelectMany(c => c.Orders.OrderByDescending(o => o.OrderID).Reverse()),
            entryCount: 830);

    [ConditionalTheory]
    [MemberData(nameof(IsAsyncData))]
    public virtual Task Reverse_in_SelectMany_with_Take(bool async)
        => AssertQuery(
            async,
            ss => ss.Set<Customer>()
                .OrderBy(c => c.CustomerID)
                .Reverse()
                .Take(20)
                .SelectMany(c => c.Orders.OrderByDescending(o => o.OrderID).Take(30).Reverse()),
            entryCount: 161);

    [ConditionalTheory]
    [MemberData(nameof(IsAsyncData))]
    public virtual Task Reverse_in_projection_subquery(bool async)
        => AssertQuery(
            async,
            ss => ss.Set<Customer>()
                .OrderBy(c => c.CustomerID)
                .Select(c => ss.Set<Order>().OrderBy(o => o.OrderDate).ThenByDescending(o => o.OrderID).Reverse().ToList()),
            assertOrder: true,
            elementAsserter: (e, a) => AssertCollection(e, a, ordered: true),
            entryCount: 830);

    [ConditionalTheory]
    [MemberData(nameof(IsAsyncData))]
    public virtual Task Reverse_in_projection_subquery_single_result(bool async)
        => AssertQuery(
            async,
            ss => ss.Set<Customer>()
                .OrderBy(c => c.CustomerID)
                .Select(c => ss.Set<Order>().OrderBy(o => o.OrderDate).ThenByDescending(o => o.OrderID).Reverse().FirstOrDefault()),
            assertOrder: true,
            entryCount: 1);

    [ConditionalTheory]
    [MemberData(nameof(IsAsyncData))]
    public virtual Task Reverse_in_projection_scalar_subquery(bool async)
        => AssertQueryScalar(
            async,
            ss => ss.Set<Customer>()
                .OrderBy(c => c.CustomerID)
                .Select(
                    c => ss.Set<Order>().OrderBy(o => o.OrderDate).ThenByDescending(o => o.OrderID).Reverse().Select(o => o.OrderID)
                        .FirstOrDefault()),
            assertOrder: true);

    [ConditionalTheory]
    [MemberData(nameof(IsAsyncData))]
    public virtual Task Projection_containing_DateTime_subtraction(bool async)
        => AssertQueryScalar(
            async,
            ss => ss.Set<Order>().Where(o => o.OrderID < 10300)
                .Select(o => o.OrderDate.Value - new DateTime(1997, 1, 1)));

    [ConditionalTheory]
    [MemberData(nameof(IsAsyncData))]
    public virtual Task Project_single_element_from_collection_with_OrderBy_Take_and_FirstOrDefault(bool async)
        => AssertQuery(
            async,
            ss => ss.Set<Customer>().Select(c => c.Orders.OrderBy(o => o.OrderID).Select(o => o.CustomerID).Take(1).FirstOrDefault()));

    [ConditionalTheory]
    [MemberData(nameof(IsAsyncData))]
    public virtual Task Project_single_element_from_collection_with_OrderBy_Skip_and_FirstOrDefault(bool async)
        => AssertQuery(
            async,
            ss => ss.Set<Customer>().Select(c => c.Orders.OrderBy(o => o.OrderID).Select(o => o.CustomerID).Skip(1).FirstOrDefault()));

    [ConditionalTheory]
    [MemberData(nameof(IsAsyncData))]
    public virtual Task Project_single_element_from_collection_with_OrderBy_Distinct_and_FirstOrDefault(bool async)
        => AssertQuery(
            async,
            ss => ss.Set<Customer>()
                .Select(c => c.Orders.OrderBy(o => o.OrderID).Select(o => o.CustomerID).Distinct().FirstOrDefault()));

    [ConditionalTheory]
    [MemberData(nameof(IsAsyncData))]
    public virtual Task Project_single_element_from_collection_with_OrderBy_Distinct_and_FirstOrDefault_followed_by_projecting_length(
        bool async)
        => AssertQueryScalar(
            async,
            ss => ss.Set<Customer>()
                .Select(c => c.Orders.OrderBy(o => o.OrderID).Select(o => o.CustomerID).Distinct().FirstOrDefault())
                .Select(e => (int?)e.Length),
            ss => ss.Set<Customer>()
                .Select(c => c.Orders.OrderBy(o => o.OrderID).Select(o => o.CustomerID).Distinct().FirstOrDefault())
                .Select(e => e.MaybeScalar(e => e.Length)));

    [ConditionalTheory]
    [MemberData(nameof(IsAsyncData))]
    public virtual Task Project_single_element_from_collection_with_OrderBy_Take_and_SingleOrDefault(bool async)
        => AssertQuery(
            async,
            ss => ss.Set<Customer>().Where(c => c.CustomerID == "ALFKI")
                .Select(c => c.Orders.OrderBy(o => o.OrderID).Select(o => o.CustomerID).Take(1).SingleOrDefault()));

    [ConditionalTheory]
    [MemberData(nameof(IsAsyncData))]
    public virtual Task Project_single_element_from_collection_with_OrderBy_Take_and_FirstOrDefault_with_parameter(bool async)
    {
        var i = 1;
        return AssertQuery(
            async,
            ss => ss.Set<Customer>().Select(c => c.Orders.OrderBy(o => o.OrderID).Select(o => o.CustomerID).Take(i).FirstOrDefault()));
    }

    [ConditionalTheory]
    [MemberData(nameof(IsAsyncData))]
    public virtual Task Project_single_element_from_collection_with_multiple_OrderBys_Take_and_FirstOrDefault(bool async)
        => AssertQuery(
            async,
            ss => ss.Set<Customer>().Select(
                c => c.Orders.OrderBy(o => o.OrderID)
                    .ThenByDescending(o => o.OrderDate)
                    .Select(o => o.CustomerID)
                    .Take(2)
                    .FirstOrDefault()));

    [ConditionalTheory]
    [MemberData(nameof(IsAsyncData))]
    public virtual Task
        Project_single_element_from_collection_with_multiple_OrderBys_Take_and_FirstOrDefault_followed_by_projection_of_length_property(
            bool async)
        => AssertQueryScalar(
            async,
            ss => ss.Set<Customer>().Select(
                c => (int?)c.Orders.OrderBy(o => o.OrderID)
                    .ThenByDescending(o => o.OrderDate)
                    .Select(o => o.CustomerID)
                    .Take(2)
                    .FirstOrDefault().Length),
            ss => ss.Set<Customer>().Select(
                c => c.Orders.OrderBy(o => o.OrderID)
                    .ThenByDescending(o => o.OrderDate)
                    .Select(o => o.CustomerID)
                    .Take(2)
                    .FirstOrDefault().MaybeScalar(x => x.Length)));

    [ConditionalTheory]
    [MemberData(nameof(IsAsyncData))]
    public virtual Task Project_single_element_from_collection_with_multiple_OrderBys_Take_and_FirstOrDefault_2(bool async)
        => AssertQuery(
            async,
            ss => ss.Set<Customer>().Select(
                c => c.Orders.OrderBy(o => o.CustomerID)
                    .ThenByDescending(o => o.OrderDate)
                    .Select(o => o.CustomerID)
                    .Take(2)
                    .FirstOrDefault()));

    [ConditionalTheory]
    [MemberData(nameof(IsAsyncData))]
    public virtual Task Project_single_element_from_collection_with_OrderBy_over_navigation_Take_and_FirstOrDefault(bool async)
        => AssertQueryScalar(
            async,
            ss => ss.Set<Order>().Where(o => o.OrderID < 10300)
                .Select(o => o.OrderDetails.OrderBy(od => od.Product.ProductName).Select(od => od.OrderID).Take(1).FirstOrDefault()));

    [ConditionalTheory]
    [MemberData(nameof(IsAsyncData))]
    public virtual Task Project_single_element_from_collection_with_OrderBy_over_navigation_Take_and_FirstOrDefault_2(bool async)
        => AssertQuery(
            async,
            ss => ss.Set<Order>().Where(o => o.OrderID < 10250)
                .Select(o => o.OrderDetails.OrderBy(od => od.Product.ProductName).Take(1).FirstOrDefault()),
            entryCount: 2);

    [ConditionalTheory]
    [MemberData(nameof(IsAsyncData))]
    public virtual Task Select_datetime_year_component(bool async)
        => AssertQueryScalar(
            async,
            ss => ss.Set<Order>().Select(o => o.OrderDate.Value.Year));

    [ConditionalTheory]
    [MemberData(nameof(IsAsyncData))]
    public virtual Task Select_datetime_month_component(bool async)
        => AssertQueryScalar(
            async,
            ss => ss.Set<Order>().Select(o => o.OrderDate.Value.Month));

    [ConditionalTheory]
    [MemberData(nameof(IsAsyncData))]
    public virtual Task Select_datetime_day_of_year_component(bool async)
        => AssertQueryScalar(
            async,
            ss => ss.Set<Order>().Select(o => o.OrderDate.Value.DayOfYear));

    [ConditionalTheory]
    [MemberData(nameof(IsAsyncData))]
    public virtual Task Select_datetime_day_component(bool async)
        => AssertQueryScalar(
            async,
            ss => ss.Set<Order>().Select(o => o.OrderDate.Value.Day));

    [ConditionalTheory]
    [MemberData(nameof(IsAsyncData))]
    public virtual Task Select_datetime_hour_component(bool async)
        => AssertQueryScalar(
            async,
            ss => ss.Set<Order>().Select(o => o.OrderDate.Value.Hour));

    [ConditionalTheory]
    [MemberData(nameof(IsAsyncData))]
    public virtual Task Select_datetime_minute_component(bool async)
        => AssertQueryScalar(
            async,
            ss => ss.Set<Order>().Select(o => o.OrderDate.Value.Minute));

    [ConditionalTheory]
    [MemberData(nameof(IsAsyncData))]
    public virtual Task Select_datetime_second_component(bool async)
        => AssertQueryScalar(
            async,
            ss => ss.Set<Order>().Select(o => o.OrderDate.Value.Second));

    [ConditionalTheory]
    [MemberData(nameof(IsAsyncData))]
    public virtual Task Select_datetime_millisecond_component(bool async)
        => AssertQueryScalar(
            async,
            ss => ss.Set<Order>().Select(o => o.OrderDate.Value.Millisecond));

    [ConditionalTheory]
    [MemberData(nameof(IsAsyncData))]
    public virtual Task Select_datetime_DayOfWeek_component(bool async)
        => AssertQueryScalar(
            async,
            ss => ss.Set<Order>().Select(o => (int)o.OrderDate.Value.DayOfWeek));

    [ConditionalTheory]
    [MemberData(nameof(IsAsyncData))]
    public virtual Task Select_datetime_Ticks_component(bool async)
        => AssertQueryScalar(
            async,
            ss => ss.Set<Order>().Select(o => o.OrderDate.Value.Ticks));

    [ConditionalTheory]
    [MemberData(nameof(IsAsyncData))]
    public virtual Task Select_datetime_TimeOfDay_component(bool async)
        => AssertQueryScalar(
            async,
            ss => ss.Set<Order>().Select(o => o.OrderDate.Value.TimeOfDay));

    [ConditionalTheory]
    [MemberData(nameof(IsAsyncData))]
    public virtual Task Select_byte_constant(bool async)
        => AssertQueryScalar(
            async,
            ss => ss.Set<Customer>().Select(c => c.CustomerID == "ALFKI" ? (byte)1 : (byte)2));

    [ConditionalTheory]
    [MemberData(nameof(IsAsyncData))]
    public virtual Task Select_short_constant(bool async)
        => AssertQueryScalar(
            async,
            ss => ss.Set<Customer>().Select(c => c.CustomerID == "ALFKI" ? (short)1 : (short)2));

    [ConditionalTheory]
    [MemberData(nameof(IsAsyncData))]
    public virtual Task Select_bool_constant(bool async)
        => AssertQueryScalar(
            async,
            ss => ss.Set<Customer>().Select(c => c.CustomerID == "ALFKI" ? true : false));

    [ConditionalTheory]
    [MemberData(nameof(IsAsyncData))]
    public virtual Task Anonymous_projection_AsNoTracking_Selector(bool async)
        => AssertQueryScalar(
            async,
            ss => ss.Set<Order>().Select(o => new { A = o.CustomerID, B = o.OrderDate })
                .AsNoTracking() // Just to cause a subquery
                .Select(e => e.B));

    [ConditionalTheory]
    [MemberData(nameof(IsAsyncData))]
    public virtual Task Anonymous_projection_with_repeated_property_being_ordered(bool async)
        => AssertQuery(
            async,
            ss => from c in ss.Set<Customer>()
                  orderby c.CustomerID
                  select new { A = c.CustomerID, B = c.CustomerID });

    [ConditionalTheory]
    [MemberData(nameof(IsAsyncData))]
    public virtual Task Anonymous_projection_with_repeated_property_being_ordered_2(bool async)
        => AssertQuery(
            async,
            ss => from o in ss.Set<Order>()
                  orderby o.CustomerID
                  select new { A = o.Customer.CustomerID, B = o.CustomerID });

    [ConditionalTheory]
    [MemberData(nameof(IsAsyncData))]
    public virtual Task Select_GetValueOrDefault_on_DateTime(bool async)
        => AssertQueryScalar(
            async,
            ss => ss.Set<Order>().Select(o => o.OrderDate.GetValueOrDefault()));

    [ConditionalTheory]
    [MemberData(nameof(IsAsyncData))]
    public virtual Task Select_GetValueOrDefault_on_DateTime_with_null_values(bool async)
        => AssertQueryScalar(
            async,
            ss => from c in ss.Set<Customer>()
                  join o in ss.Set<Order>() on c.CustomerID equals o.CustomerID into grouping
                  from o in grouping.DefaultIfEmpty()
                  select o.OrderDate.GetValueOrDefault(new DateTime(1753, 1, 1)),
            ss => from c in ss.Set<Customer>()
                  join o in ss.Set<Order>() on c.CustomerID equals o.CustomerID into grouping
                  from o in grouping.DefaultIfEmpty()
                  select o != null ? o.OrderDate.Value : new DateTime(1753, 1, 1));

    [ConditionalTheory]
    [MemberData(nameof(IsAsyncData))]
    public virtual Task Cast_on_top_level_projection_brings_explicit_Cast(bool async)
        => AssertQueryScalar(
            async,
            ss => ss.Set<Order>().Select(o => (double?)o.OrderID));

    [ConditionalTheory]
    [MemberData(nameof(IsAsyncData))]
    public virtual Task Client_method_in_projection_requiring_materialization_1(bool async)
        => AssertQuery(
            async,
            ss => ss.Set<Customer>().Where(c => c.CustomerID.StartsWith("A")).Select(c => c.ToString()),
            entryCount: 4);

    [ConditionalTheory]
    [MemberData(nameof(IsAsyncData))]
    public virtual Task Client_method_in_projection_requiring_materialization_2(bool async)
        => AssertQuery(
            async,
            ss => ss.Set<Customer>().Where(c => c.CustomerID.StartsWith("A")).Select(c => ClientMethod(c)),
            entryCount: 4);

    private static string ClientMethod(Customer c)
        => c.CustomerID;

    [ConditionalTheory]
    [MemberData(nameof(IsAsyncData))]
    public virtual Task Projecting_nullable_struct(bool async)
        => AssertQuery(
            async,
            ss => ss.Set<Order>().Select(
                o => new
                {
                    One = o.CustomerID,
                    Two = o.CustomerID == "ALFKI"
                        ? new MyStruct { X = o.OrderID, Y = o.CustomerID.Length }
                        : (MyStruct?)null
                }),
            elementSorter: e => (e.One, e.Two?.X));

    public struct MyStruct
    {
        public int X, Y;
    }

    [ConditionalTheory]
    [MemberData(nameof(IsAsyncData))]
    public virtual Task Multiple_select_many_with_predicate(bool async)
        => AssertQuery(
            async,
            ss => from c in ss.Set<Customer>()
                  from o in c.Orders
                  from od in o.OrderDetails
                  where od.Discount >= 0.25
                  select c,
            entryCount: 38);

    [ConditionalTheory]
    [MemberData(nameof(IsAsyncData))]
    public virtual Task SelectMany_without_result_selector_naked_collection_navigation(bool async)
        => AssertQuery(
            async,
            ss => ss.Set<Customer>().SelectMany(c => c.Orders),
            entryCount: 830);

    [ConditionalTheory]
    [MemberData(nameof(IsAsyncData))]
    public virtual Task SelectMany_without_result_selector_collection_navigation_composed(bool async)
        => AssertQuery(
            async,
            ss => ss.Set<Customer>().SelectMany(c => c.Orders.Select(o => o.CustomerID)));

    [ConditionalTheory]
    [MemberData(nameof(IsAsyncData))]
    public virtual Task SelectMany_correlated_with_outer_1(bool async)
        => AssertQuery(
            async,
            ss => from c in ss.Set<Customer>()
                  from o in ss.Set<Order>().Where(o => c.CustomerID == o.CustomerID).Select(o => c.City)
                  select new { c, o },
            entryCount: 89);

    [ConditionalTheory]
    [MemberData(nameof(IsAsyncData))]
    public virtual Task SelectMany_correlated_with_outer_2(bool async)
        => AssertQuery(
            async,
            ss => from c in ss.Set<Customer>()
                  from o in ss.Set<Order>().Where(o => c.CustomerID == o.CustomerID)
                      .OrderBy(o => c.City).ThenBy(o => o.OrderID).Take(2)
                  select new { c, o },
            elementSorter: e => (e.c.CustomerID, e.o.OrderID),
            elementAsserter: (e, a) =>
            {
                AssertEqual(e.c, a.c);
                AssertEqual(e.o, a.o);
            },
            entryCount: 266);

    [ConditionalTheory]
    [MemberData(nameof(IsAsyncData))]
    public virtual Task SelectMany_correlated_with_outer_3(bool async)
        => AssertQuery(
            async,
            ss => from c in ss.Set<Customer>()
                  from o in ss.Set<Order>().Where(o => c.CustomerID == o.CustomerID).Select(o => c.City).DefaultIfEmpty()
                  select new { c, o },
            elementSorter: e => (e.c.CustomerID, e.o),
            elementAsserter: (e, a) =>
            {
                AssertEqual(e.c, a.c);
                Assert.Equal(e.o, a.o);
            },
            entryCount: 91);

    [ConditionalTheory]
    [MemberData(nameof(IsAsyncData))]
    public virtual Task SelectMany_correlated_with_outer_4(bool async)
        => AssertQuery(
            async,
            ss => from c in ss.Set<Customer>()
                  from o in ss.Set<Order>().Where(o => c.CustomerID == o.CustomerID)
                      .OrderBy(o => c.City).ThenBy(o => o.OrderID).Take(2).DefaultIfEmpty()
                  select new { c, o },
            elementSorter: e => (e.c.CustomerID, e.o?.OrderID),
            elementAsserter: (e, a) =>
            {
                AssertEqual(e.c, a.c);
                AssertEqual(e.o, a.o);
            },
            entryCount: 268);

    [ConditionalTheory]
    [MemberData(nameof(IsAsyncData))]
    public virtual Task SelectMany_correlated_with_outer_5(bool async)
        => AssertQuery(
            async,
            ss => from c in ss.Set<Customer>()
                  from o in ss.Set<Order>().Where(o => c.CustomerID != o.CustomerID).Select(o => c.City).DefaultIfEmpty()
                  select new { c, o },
            elementSorter: e => (e.c.CustomerID, e.o),
            elementAsserter: (e, a) =>
            {
                AssertEqual(e.c, a.c);
                Assert.Equal(e.o, a.o);
            },
            entryCount: 91);

    [ConditionalTheory]
    [MemberData(nameof(IsAsyncData))]
    public virtual Task SelectMany_correlated_with_outer_6(bool async)
        => AssertQuery(
            async,
            ss => from c in ss.Set<Customer>()
                  from o in ss.Set<Order>().Where(o => c.CustomerID != o.CustomerID)
                      .OrderBy(o => c.City).ThenBy(o => o.OrderID).Take(2).DefaultIfEmpty()
                  select new { c, o },
            elementSorter: e => (e.c.CustomerID, e.o?.OrderID),
            elementAsserter: (e, a) =>
            {
                AssertEqual(e.c, a.c);
                AssertEqual(e.o, a.o);
            },
            entryCount: 94);

    [ConditionalTheory]
    [MemberData(nameof(IsAsyncData))]
    public virtual Task SelectMany_correlated_with_outer_7(bool async)
        => AssertQuery(
            async,
            ss => from c in ss.Set<Customer>()
                  from o in ss.Set<Order>().Where(o => c.CustomerID.Length >= o.CustomerID.Length)
                      .OrderBy(o => c.City).ThenBy(o => o.OrderID).Take(2).DefaultIfEmpty()
                  select new { c, o },
            elementSorter: e => (e.c.CustomerID, e.o?.OrderID),
            elementAsserter: (e, a) =>
            {
                AssertEqual(e.c, a.c);
                AssertEqual(e.o, a.o);
            },
            entryCount: 93);

    [ConditionalTheory]
    [MemberData(nameof(IsAsyncData))]
    public virtual Task FirstOrDefault_over_empty_collection_of_value_type_returns_correct_results(bool async)
        => AssertQuery(
            async,
            ss => from c in ss.Set<Customer>()
                  where c.CustomerID.Equals("FISSA")
                  select new { c.CustomerID, OrderId = c.Orders.OrderBy(o => o.OrderID).Select(o => o.OrderID).FirstOrDefault() });

    [ConditionalTheory]
    [MemberData(nameof(IsAsyncData))]
    public virtual Task Project_non_nullable_value_after_FirstOrDefault_on_empty_collection(bool async)
        => AssertQueryScalar(
            async,
            ss => ss.Set<Customer>().Select(
                c => (int?)ss.Set<Order>().Where(o => o.CustomerID == "John Doe").Select(o => o.CustomerID).FirstOrDefault().Length),
            ss => ss.Set<Customer>().Select(
                c => ss.Set<Order>().Where(o => o.CustomerID == "John Doe").Select(o => o.CustomerID).FirstOrDefault()
                    .MaybeScalar(e => e.Length)));

    [ConditionalTheory]
    [MemberData(nameof(IsAsyncData))]
    public virtual Task Member_binding_after_ctor_arguments_fails_with_client_eval(bool async)
        => AssertQuery(
            async,
            ss => ss.Set<Customer>().Select(c => new CustomerListItem(c.CustomerID, c.City)).OrderBy(c => c.City),
            assertOrder: true);

    protected class CustomerListItem
    {
        public CustomerListItem(string id, string city)
        {
            Id = id;
            City = city;
        }

        public string Id { get; }
        public string City { get; }

        public override bool Equals(object obj)
            => obj != null
                && (ReferenceEquals(this, obj)
                    || obj is CustomerListItem customerListItem
                    && Id == customerListItem.Id
                    && City == customerListItem.City);

        public override int GetHashCode()
            => HashCode.Combine(Id, City);
    }

    [ConditionalTheory]
    [MemberData(nameof(IsAsyncData))]
    public virtual async Task Filtered_collection_projection_is_tracked(bool async)
    {
        using var context = CreateContext();
        var query = context.Customers
            .Where(c => c.CustomerID.StartsWith("A"))
            .Select(
                c =>
                    new { Customer = c, FilteredOrders = c.Orders.Where(o => o.OrderID > 11000) });

        var result = async
            ? (await query.ToListAsync())
            : query.ToList();

        Assert.Equal(4, result.Count);
        Assert.True(result.All(r => (r.Customer.Orders?.Count ?? 0) == r.FilteredOrders.Count()));
        Assert.Equal(6, context.ChangeTracker.Entries().Count());
    }

    [ConditionalTheory]
    [MemberData(nameof(IsAsyncData))]
    public virtual async Task Filtered_collection_projection_with_to_list_is_tracked(bool async)
    {
        using var context = CreateContext();
        var query = context.Customers
            .Where(c => c.CustomerID.StartsWith("A"))
            .Select(
                c =>
                    new { Customer = c, FilteredOrders = c.Orders.Where(o => o.OrderID > 11000).ToList() });

        var result = async
            ? (await query.ToListAsync())
            : query.ToList();

        Assert.Equal(4, result.Count);
        Assert.True(result.All(r => (r.Customer.Orders?.Count ?? 0) == r.FilteredOrders.Count));
        Assert.Equal(6, context.ChangeTracker.Entries().Count());
    }

    [ConditionalTheory]
    [MemberData(nameof(IsAsyncData))]
    public virtual Task SelectMany_with_collection_being_correlated_subquery_which_references_inner_and_outer_entity(bool async)
        => AssertQuery(
            async,
            ss => ss.Set<Customer>().SelectMany(
                c => c.Orders.Select(o => new { OrderProperty = o.CustomerID, CustomerProperty = c.CustomerID })));

    [ConditionalTheory]
    [MemberData(nameof(IsAsyncData))]
    public virtual Task
        SelectMany_with_collection_being_correlated_subquery_which_references_non_mapped_properties_from_inner_and_outer_entity(bool async)
        => AssertQuery(
            async,
            ss => ss.Set<Customer>().SelectMany(
                c => c.Orders.Select(o => new { OrderProperty = o.ShipName, CustomerProperty = c.ContactName })));

    [ConditionalTheory]
    [MemberData(nameof(IsAsyncData))]
    public virtual Task Select_with_complex_expression_that_can_be_funcletized(bool async)
        => AssertQueryScalar(
            async,
            ss => ss.Set<Customer>().Where(c => c.CustomerID == "ALFKI").Select(c => c.ContactName.IndexOf("")),
            assertOrder: true);

    [ConditionalTheory]
    [MemberData(nameof(IsAsyncData))]
    public virtual Task Select_chained_entity_navigation_doesnt_materialize_intermittent_entities(bool async)
        => AssertQuery(
            async,
            ss => ss.Set<Order>().OrderBy(o => o.OrderID).Select(o => o.Customer.Orders),
            elementAsserter: (e, a) => AssertCollection(e, a),
            assertOrder: true,
            entryCount: 830);

    [ConditionalTheory]
    [MemberData(nameof(IsAsyncData))]
    public virtual Task Select_entity_compared_to_null(bool async)
        => AssertQueryScalar(
            async,
            ss => from o in ss.Set<Order>()
                  where o.CustomerID == "ALFKI"
                  select o.Customer == null);

    [ConditionalTheory]
    [MemberData(nameof(IsAsyncData))]
    public virtual Task Explicit_cast_in_arithmetic_operation_is_preserved(bool async)
        => AssertQueryScalar(
            async,
            ss => from o in ss.Set<Order>()
                  where o.OrderID == 10243
                  select o.OrderID / (decimal)(o.OrderID + 1000));

    [ConditionalTheory]
    [MemberData(nameof(IsAsyncData))]
    public virtual Task SelectMany_whose_selector_references_outer_source(bool async)
        => AssertQuery(
            async,
            ss => from c in ss.Set<Customer>()
                  from g in from o in ss.Set<Order>()
                            where c.CustomerID == o.CustomerID
                            select new { o.OrderDate, CustomerCity = c.City }
                  select g,
            elementSorter: e => (e.OrderDate, e.CustomerCity));

    [ConditionalTheory]
    [MemberData(nameof(IsAsyncData))]
    public virtual Task Collection_FirstOrDefault_with_entity_equality_check_in_projection(bool async)
        => AssertQuery(
            async,
            ss => ss.Set<Customer>().Select(
                c => new { Order = (c.Orders.Any() ? c.Orders.FirstOrDefault() : null) == null ? null : new Order() }));

    [ConditionalTheory]
    [MemberData(nameof(IsAsyncData))]
    public virtual Task Collection_FirstOrDefault_with_nullable_unsigned_int_column(bool async)
        => AssertQueryScalar(
            async,
            ss => ss.Set<Customer>().Select(c => c.Orders.OrderBy(o => o.OrderID).Select(o => o.EmployeeID).FirstOrDefault()));

    [ConditionalTheory]
    [MemberData(nameof(IsAsyncData))]
    public virtual Task ToList_Count_in_projection_works(bool async)
        => AssertQuery(
            async,
            ss => ss.Set<Customer>().Where(c => c.CustomerID.StartsWith("A"))
                .Select(c => new { c, Count = c.Orders.ToList().Count() }),
            entryCount: 4,
            elementSorter: r => r.c.CustomerID,
            elementAsserter: (e, a) =>
            {
                AssertEqual(e.c, a.c);
                Assert.Equal(e.Count, a.Count);
            });

    [ConditionalTheory]
    [MemberData(nameof(IsAsyncData))]
    public virtual Task LastOrDefault_member_access_in_projection_translates_to_server(bool async)
        => AssertQuery(
            async,
            ss => ss.Set<Customer>().Where(c => c.CustomerID.StartsWith("A"))
                .Select(c => new { c, c.Orders.OrderByDescending(o => o.OrderID).LastOrDefault().OrderDate }),
            entryCount: 4);

    [ConditionalTheory]
    [MemberData(nameof(IsAsyncData))]
    public virtual Task Projection_with_parameterized_constructor(bool async)
        => AssertQuery(
            async,
            ss => ss.Set<Customer>().Where(c => c.CustomerID == "ALFKI").Select(c => new CustomerWrapper(c)),
            entryCount: 1,
            elementSorter: e => e.Customer.CustomerID,
            elementAsserter: (e, a) => Assert.Equal(e.Customer, a.Customer));

    [ConditionalTheory]
    [MemberData(nameof(IsAsyncData))]
    public virtual Task Projection_with_parameterized_constructor_with_member_assignment(bool async)
        => AssertQuery(
            async,
            ss => ss.Set<Customer>().Where(c => c.CustomerID == "ALFKI").Select(c => new CustomerWrapper(c) { City = c.City }),
            entryCount: 1,
            elementSorter: e => e.Customer.CustomerID,
            elementAsserter: (e, a) => Assert.Equal(e.Customer, a.Customer));

    private class CustomerWrapper
    {
        public CustomerWrapper(Customer customer)
        {
            Customer = customer;
        }

        public string City { get; set; }
        public Customer Customer { get; }
    }

    [ConditionalTheory]
    [MemberData(nameof(IsAsyncData))]
    public virtual Task Collection_projection_AsNoTracking_OrderBy(bool async)
        => AssertQuery(
            async,
            ss => (from c in ss.Set<Customer>()
                   select new { c.CustomerID, Orders = c.Orders.Select(o => o.OrderDate).ToList() })
                .AsNoTracking()
                .OrderBy(a => a.CustomerID),
            assertOrder: true,
            elementAsserter: (e, a) =>
            {
                Assert.Equal(e.CustomerID, a.CustomerID);
                AssertCollection(e.Orders, a.Orders, elementSorter: i => i, elementAsserter: (ie, ia) => Assert.Equal(ie, ia));
            });

    [ConditionalTheory]
    [MemberData(nameof(IsAsyncData))]
    public virtual Task Coalesce_over_nullable_uint(bool async)
        => AssertQueryScalar(
            async,
            ss => ss.Set<Order>().Select(o => o.EmployeeID ?? 0));

    [ConditionalTheory]
    [MemberData(nameof(IsAsyncData))]
    public virtual Task Project_uint_through_collection_FirstOrDefault(bool async)
        => AssertQueryScalar(
            async,
            ss => ss.Set<Customer>().Select(c => c.Orders.OrderBy(o => o.OrderID).FirstOrDefault()).Select(e => e.EmployeeID),
            ss => ss.Set<Customer>().Select(c => c.Orders.OrderBy(o => o.OrderID).FirstOrDefault())
                .Select(e => e.MaybeScalar(x => x.EmployeeID)));

    [ConditionalTheory]
    [MemberData(nameof(IsAsyncData))]
    public virtual Task Project_keyless_entity_FirstOrDefault_without_orderby(bool async)
        => AssertQuery(
            async,
            ss => ss.Set<Customer>().Select(c => ss.Set<CustomerQuery>().FirstOrDefault(cv => cv.CompanyName == c.CompanyName)));

    [ConditionalTheory]
    [MemberData(nameof(IsAsyncData))]
    public virtual Task Projection_AsEnumerable_projection(bool async)
        => AssertQuery(
            async,
            ss => ss.Set<Customer>()
                .Where(c => c.CustomerID.StartsWith("A"))
                .OrderBy(c => c.CustomerID)
                .Select(c => ss.Set<Order>().Where(o => o.CustomerID == c.CustomerID).AsEnumerable())
                .Where(e => e.Where(o => o.OrderID < 11000).Count() > 0)
                .Select(e => e.Where(o => o.OrderID < 10750)),
            assertOrder: true,
            elementAsserter: (e, a) => AssertCollection(e, a, elementSorter: ee => ee.OrderID),
            entryCount: 18);

    [ConditionalTheory]
    [MemberData(nameof(IsAsyncData))]
    public virtual Task Projection_custom_type_in_both_sides_of_ternary(bool async)
        => AssertQuery(
            async,
            ss => ss.Set<Customer>()
                .OrderBy(c => c.CustomerID)
                .Select(
                    c => c.City == "Seattle"
                        ? new IdName<string> { Id = "PAY", Name = "Pay" }
                        : new IdName<string> { Id = "REC", Name = "Receive" }),
            assertOrder: true,
            elementAsserter: (e, a) =>
            {
                Assert.Equal(e.Id, a.Id);
                Assert.Equal(e.Name, a.Name);
            });

    private class IdName<T>
    {
        public T Id { get; set; }
        public string Name { get; set; }
    }

    [ConditionalTheory]
    [MemberData(nameof(IsAsyncData))]
    public virtual Task Projecting_multiple_collection_with_same_constant_works(bool async)
        => AssertQuery(
            async,
            ss => ss.Set<Customer>().Where(c => c.CustomerID == "ALFKI")
                .Select(c => new { O1 = c.Orders.Select(e => new { Value = 1 }), O2 = c.Orders.Select(e => new { AnotherValue = 1 }) }),
            assertOrder: true, //single element
            elementAsserter: (e, a) =>
            {
                AssertCollection(e.O1, a.O1, ordered: true);
                AssertCollection(e.O2, a.O2, ordered: true);
            });

    [ConditionalTheory]
    [MemberData(nameof(IsAsyncData))]
    public virtual Task Projecting_after_navigation_and_distinct(bool async)
    {
        var filteredOrderIds = new[] { 10248, 10249, 10250 };

        return AssertQuery(
            async,
            ss => ss.Set<Order>()
                .Select(o => o.Customer)
                .Distinct()
                .Select(
                    c => new
                    {
                        c.CustomerID,
                        Orders = c.Orders.Where(x => filteredOrderIds.Contains(x.OrderID)).OrderBy(x => x.OrderID)
                            .Select(
                                x => new
                                {
                                    c.CustomerID,
                                    x.OrderID,
                                    x.OrderDate
                                })
                    }),
            elementSorter: e => e.CustomerID,
            elementAsserter: (e, a) =>
            {
                Assert.Equal(e.CustomerID, a.CustomerID);
                AssertCollection(e.Orders, a.Orders, elementSorter: ee => ee.CustomerID);
            });
    }

    [ConditionalTheory]
    [MemberData(nameof(IsAsyncData))]
    public virtual Task Correlated_collection_after_distinct_with_complex_projection_containing_original_identifier(bool async)
    {
        var filteredOrderIds = new[] { 10248, 10249, 10250 };

        return AssertQuery(
            async,
            ss => ss.Set<Order>()
                .Select(o => new { o.OrderID, Complex = o.OrderDate.Value.Month })
                .Distinct()
                .Select(
                    c => new
                    {
                        c.OrderID,
                        c.Complex,
                        Subquery = (from x in ss.Set<Order>()
                                    where x.OrderID == c.OrderID && filteredOrderIds.Contains(x.OrderID)
                                    select new
                                    {
                                        Outer = c.OrderID,
                                        Inner = x.OrderID,
                                        x.OrderDate
                                    }).ToList()
                    }),
            elementSorter: e => e.OrderID,
            elementAsserter: (e, a) =>
            {
                Assert.Equal(e.OrderID, a.OrderID);
                Assert.Equal(e.Complex, a.Complex);
                AssertCollection(e.Subquery, a.Subquery, elementSorter: ee => ee.Outer);
            });
    }

    [ConditionalTheory]
    [MemberData(nameof(IsAsyncData))]
    public virtual Task Correlated_collection_after_distinct_not_containing_original_identifier(bool async)
    {
        var filteredOrderIds = new[] { 10248, 10249, 10250 };

        return AssertQuery(
            async,
            ss => ss.Set<Order>()
                .Select(o => new { o.OrderDate, o.CustomerID })
                .Distinct()
                .Select(
                    c => new
                    {
                        c.OrderDate,
                        c.CustomerID,
                        Subquery = (from x in ss.Set<Order>()
                                    where x.CustomerID == c.CustomerID && filteredOrderIds.Contains(x.OrderID)
                                    select new
                                    {
                                        Outer1 = c.OrderDate,
                                        Outer2 = c.CustomerID,
                                        Inner = x.OrderID,
                                        x.OrderDate
                                    }).ToList()
                    }),
            elementSorter: e => (e.OrderDate, e.CustomerID),
            elementAsserter: (e, a) =>
            {
                Assert.Equal(e.OrderDate, a.OrderDate);
                Assert.Equal(e.CustomerID, a.CustomerID);
                AssertCollection(e.Subquery, a.Subquery, elementSorter: ee => (ee.Outer1, ee.Outer2, ee.Inner, ee.OrderDate));
            });
    }

    [ConditionalTheory]
    [MemberData(nameof(IsAsyncData))]
    public virtual Task Correlated_collection_after_distinct_with_complex_projection_not_containing_original_identifier(bool async)
    {
        var filteredOrderIds = new[] { 10248, 10249, 10250 };

        return AssertQuery(
            async,
            ss => ss.Set<Order>()
                .Select(
                    o => new
                    {
                        o.OrderDate,
                        o.CustomerID,
                        Complex = o.OrderDate.Value.Month
                    })
                .Distinct()
                .Select(
                    c => new
                    {
                        c.OrderDate,
                        c.CustomerID,
                        c.Complex,
                        Subquery = (from x in ss.Set<Order>()
                                    where x.CustomerID == c.CustomerID && filteredOrderIds.Contains(x.OrderID)
                                    select new
                                    {
                                        Outer1 = c.OrderDate,
                                        Outer2 = c.CustomerID,
                                        Outer3 = c.Complex,
                                        Inner = x.OrderID,
                                        x.OrderDate
                                    }).ToList()
                    }),
            elementSorter: e => (e.OrderDate, e.CustomerID, e.Complex),
            elementAsserter: (e, a) =>
            {
                Assert.Equal(e.OrderDate, a.OrderDate);
                Assert.Equal(e.CustomerID, a.CustomerID);
                Assert.Equal(e.Complex, a.Complex);
                AssertCollection(
                    e.Subquery, a.Subquery, elementSorter: ee => (ee.Outer1, ee.Outer2, ee.Outer3, ee.Inner, ee.OrderDate));
            });
    }

    [ConditionalTheory]
    [MemberData(nameof(IsAsyncData))]
    public virtual Task Correlated_collection_after_groupby_with_complex_projection_containing_original_identifier(bool async)
    {
        var filteredOrderIds = new[] { 10248, 10249, 10250 };

        return AssertQuery(
            async,
            ss => ss.Set<Order>()
                .GroupBy(o => new { o.OrderID, Complex = o.OrderDate.Value.Month })
                .Select(g => new { g.Key, Aggregate = g.Count() })
                .Select(
                    c => new
                    {
                        c.Key.OrderID,
                        c.Key.Complex,
                        Subquery = (from x in ss.Set<Order>()
                                    where x.OrderID == c.Key.OrderID && filteredOrderIds.Contains(x.OrderID)
                                    select new
                                    {
                                        Outer = c.Key.OrderID,
                                        Inner = x.OrderID,
                                        x.OrderDate
                                    }).ToList()
                    }),
            elementSorter: e => e.OrderID,
            elementAsserter: (e, a) =>
            {
                Assert.Equal(e.OrderID, a.OrderID);
                Assert.Equal(e.Complex, a.Complex);
                AssertCollection(e.Subquery, a.Subquery, elementSorter: ee => ee.Outer);
            });
    }

    [ConditionalTheory]
    [MemberData(nameof(IsAsyncData))]
    public virtual Task Custom_projection_reference_navigation_PK_to_FK_optimization(bool async)
        => AssertQuery(
            async,
            ss => ss.Set<Order>()
                .Select(
                    o => new Order
                    {
                        OrderID = o.OrderID,
                        Customer = new Customer { CustomerID = o.Customer.CustomerID, City = o.Customer.City },
                        OrderDate = o.OrderDate
                    }),
            elementAsserter: (e, a) =>
            {
                AssertEqual(e, a);
                AssertEqual(e.Customer, a.Customer);
            });

    [ConditionalTheory]
    [MemberData(nameof(IsAsyncData))]
    public virtual Task Projecting_Length_of_a_string_property_after_FirstOrDefault_on_correlated_collection(bool async)
        => AssertQueryScalar(
            async,
            ss => ss.Set<Customer>()
                .OrderBy(c => c.CustomerID)
                .Select(c => (int?)c.Orders.OrderBy(o => o.OrderID).Select(o => o.CustomerID).FirstOrDefault().Length),
            ss => ss.Set<Customer>()
                .OrderBy(c => c.CustomerID)
                .Select(c => c.Orders.OrderBy(o => o.OrderID).Select(o => o.CustomerID).FirstOrDefault().MaybeScalar(x => x.Length)),
            assertOrder: true);

    [ConditionalTheory]
    [MemberData(nameof(IsAsyncData))]
    public virtual Task Projecting_count_of_navigation_which_is_generic_list(bool async)
        => AssertQueryScalar(
            async,
            ss => ss.Set<Customer>()
                .OrderBy(c => c.CustomerID)
                .Select(c => c.Orders.Count),
            assertOrder: true);

    [ConditionalTheory]
    [MemberData(nameof(IsAsyncData))]
    public virtual Task Projecting_count_of_navigation_which_is_generic_collection(bool async)
    {
        var collectionCount = typeof(ICollection<Order>).GetProperty("Count");

        var prm = Expression.Parameter(typeof(Customer), "c");
        var selector = Expression.Lambda<Func<Customer, int>>(
            Expression.Property(
                Expression.Property(prm, "Orders"),
                collectionCount),
            prm);

        return AssertQueryScalar(
            async,
            ss => ss.Set<Customer>()
                .OrderBy(c => c.CustomerID)
                .Select(selector),
            assertOrder: true);
    }

    [ConditionalTheory]
    [MemberData(nameof(IsAsyncData))]
    public virtual Task Projecting_count_of_navigation_which_is_generic_collection_using_convert(bool async)
        => AssertQueryScalar(
            async,
            ss => ss.Set<Customer>()
                .OrderBy(c => c.CustomerID)
                .Select(c => ((ICollection<Order>)c.Orders).Count),
            assertOrder: true);

    [ConditionalTheory]
    [MemberData(nameof(IsAsyncData))]
    public virtual Task Projection_take_projection_doesnt_project_intermittent_column(bool async)
        => AssertQuery(
            async,
            ss => ss
                .Set<Customer>()
                .OrderBy(c => c.CustomerID)
                .Select(
                    c => new
                    {
                        c.CustomerID,
                        c.City,
                        c.CompanyName
                    })
                .Take(10)
                .Select(x => new { Aggregate = x.CustomerID + " " + x.City }),
            assertOrder: true);

    [ConditionalTheory]
    [MemberData(nameof(IsAsyncData))]
    public virtual Task Do_not_erase_projection_mapping_when_adding_single_projection(bool async)
        => AssertQuery(
            async,
            ss => ss.Set<Order>()
                .Where(o => o.OrderID < 10350)
                .Include(e => e.OrderDetails).ThenInclude(e => e.Product)
                .Select(
                    o => new
                    {
                        o.OrderID,
                        Order = o,
                        Property1 = o.OrderDetails.FirstOrDefault(e => e.UnitPrice > 10),
                        Property2 = o.OrderDetails.Where(e => e.UnitPrice < 10),
                    }),
            elementSorter: e => e.OrderID,
            elementAsserter: (e, a) =>
            {
                Assert.Equal(e.OrderID, a.OrderID);
                AssertInclude(
                    e.Order, a.Order,
                    new ExpectedInclude<Order>(e => e.OrderDetails),
                    new ExpectedInclude<OrderDetail>(e => e.Product, "OrderDetails"));
                AssertInclude(e.Property1, a.Property1, new ExpectedInclude<OrderDetail>(e => e.Product));
                AssertCollection(
                    e.Property2, a.Property2,
                    elementAsserter: (ei, ai) => AssertInclude(ei, ai, new ExpectedInclude<OrderDetail>(e => e.Product)));
            },
            entryCount: 446);

    [ConditionalTheory]
    [MemberData(nameof(IsAsyncData))]
    public virtual Task Projection_skip_projection_doesnt_project_intermittent_column(bool async)
        => AssertQuery(
            async,
            ss => ss
                .Set<Customer>()
                .OrderBy(c => c.CustomerID)
                .Select(
                    c => new
                    {
                        c.CustomerID,
                        c.City,
                        c.CompanyName
                    })
                .Skip(7)
                .Select(x => new { Aggregate = x.CustomerID + " " + x.City }),
            assertOrder: true);

    [ConditionalTheory]
    [MemberData(nameof(IsAsyncData))]
    public virtual Task Projection_Distinct_projection_preserves_columns_used_for_distinct_in_subquery(bool async)
        => AssertQuery(
            async,
            ss => ss
                .Set<Customer>()
                .OrderBy(c => c.CustomerID)
                .Select(
                    c => new
                    {
                        c.CustomerID,
                        FirstLetter = c.CustomerID.Substring(0, 1),
                        Foo = "Foo"
                    })
                .Distinct()
                .Select(x => new { Aggregate = x.FirstLetter + " " + x.Foo }),
            elementSorter: e => e.Aggregate);

    [ConditionalTheory]
    [MemberData(nameof(IsAsyncData))]
    public virtual Task Projection_take_predicate_projection(bool async)
        => AssertQuery(
            async,
            ss => ss
                .Set<Customer>()
                .OrderBy(c => c.CustomerID)
                .Select(
                    c => new
                    {
                        c.CustomerID,
                        c.City,
                        c.CompanyName
                    })
                .Take(10)
                .Where(x => x.CustomerID.StartsWith("A"))
                .Select(x => new { Aggregate = x.CustomerID + " " + x.City }),
            assertOrder: true);

    [ConditionalTheory]
    [MemberData(nameof(IsAsyncData))]
    public virtual Task Ternary_in_client_eval_assigns_correct_types(bool async)
        => AssertQuery(
            async,
            ss => ss.Set<Order>()
                .Where(o => o.OrderID < 10300)
                .OrderBy(e => e.OrderID)
                .Select(
                    o => new
                    {
                        CustomerID = ClientMethod(o.CustomerID),
                        OrderDate = o.OrderDate.HasValue ? o.OrderDate.Value : new DateTime(o.OrderID - 10000, 1, 1),
                        OrderDate2 = o.OrderDate.HasValue == false ? new DateTime(o.OrderID - 10000, 1, 1) : o.OrderDate.Value
                    }),
            assertOrder: true,
            elementAsserter: (e, a) =>
            {
                AssertEqual(e.CustomerID, a.CustomerID);
                AssertEqual(e.OrderDate, a.OrderDate);
                AssertEqual(e.OrderDate2, a.OrderDate2);
            });

    private static string ClientMethod(string s)
        => s;

    [ConditionalTheory]
    [MemberData(nameof(IsAsyncData))]
    public virtual Task VisitLambda_should_not_be_visited_trivially(bool async)
        => AssertTranslationFailed(
            () => AssertQuery(
                async,
                ss =>
                {
                    var orders = ss.Set<Order>().Where(o => o.CustomerID.StartsWith("A")).ToList();

                    return ss.Set<Customer>()
                        .Select(c => new { Customer = c, HasOrder = orders.Any(o => o.CustomerID == c.CustomerID) });
                },
                elementSorter: e => e.Customer.CustomerID,
                elementAsserter: (e, a) =>
                {
                    AssertEqual(e.Customer, a.Customer);
                    AssertEqual(e.HasOrder, a.HasOrder);
                }));

    [ConditionalTheory]
    [MemberData(nameof(IsAsyncData))]
    public virtual Task Correlated_collection_after_groupby_with_complex_projection_not_containing_original_identifier(bool async)
    {
        var filteredOrderIds = new[] { 10248, 10249, 10250 };

        return AssertQuery(
            async,
            ss => ss.Set<Order>()
                .GroupBy(o => new { o.CustomerID, Complex = o.OrderDate.Value.Month })
                .Select(g => new { g.Key, Aggregate = g.Count() })
                .Select(
                    c => new
                    {
                        c.Key.CustomerID,
                        c.Key.Complex,
                        Subquery = (from x in ss.Set<Order>()
                                    where x.CustomerID == c.Key.CustomerID && filteredOrderIds.Contains(x.OrderID)
                                    select new
                                    {
                                        Outer = c.Key.CustomerID,
                                        Inner = x.OrderID,
                                        x.OrderDate
                                    }).ToList()
                    }),
            elementSorter: e => (e.CustomerID, e.Complex),
            elementAsserter: (e, a) =>
            {
                Assert.Equal(e.CustomerID, a.CustomerID);
                Assert.Equal(e.Complex, a.Complex);
                AssertCollection(e.Subquery, a.Subquery, elementSorter: ee => ee.Outer);
            });
    }

    [ConditionalTheory]
    [MemberData(nameof(IsAsyncData))]
    public virtual Task Collection_include_over_result_of_single_non_scalar(bool async)
        => AssertQuery(
            async,
            ss =>
                ss.Set<Customer>().Include(c => c.Orders).ThenInclude(o => o.OrderDetails)
                    .Where(c => c.CustomerID.StartsWith("F"))
                    .Select(c => new { c, SingleOrder = c.Orders.OrderBy(o => o.OrderDate).FirstOrDefault() }),
            elementSorter: e => e.c.CustomerID,
            elementAsserter: (e, a) =>
            {
                AssertInclude(
                    e.c, a.c,
                    new ExpectedInclude<Customer>(c => c.Orders),
                    new ExpectedInclude<Order>(o => o.OrderDetails, "Orders"));
                AssertInclude(e.SingleOrder, a.SingleOrder, new ExpectedInclude<Order>(o => o.OrderDetails));
            },
            entryCount: 235);

    [ConditionalTheory]
    [MemberData(nameof(IsAsyncData))]
    public virtual Task Collection_projection_selecting_outer_element_followed_by_take(bool async)
        => AssertQuery(
            async,
            ss =>
                ss.Set<Customer>().Include(c => c.Orders)
                    .Where(c => c.CustomerID.StartsWith("F"))
                    .OrderBy(e => e.CustomerID)
                    .Select(c => new { Customer = c.Orders.Select(o => c) })
                    .Take(10),
            assertOrder: true,
            elementAsserter: (e, a) =>
            {
                AssertCollection(
                    e.Customer, a.Customer,
                    elementAsserter: (ee, aa) => AssertInclude(ee, aa, new ExpectedInclude<Customer>(i => i.Orders)));
            },
            entryCount: 70);

    [ConditionalTheory]
    [MemberData(nameof(IsAsyncData))]
    public virtual Task Take_on_top_level_and_on_collection_projection_with_outer_apply(bool async)
        => AssertFirstOrDefault(
            async,
            ss =>
                ss.Set<Order>()
                    .Where(o => o.CustomerID.StartsWith("F"))
                    .Select(
                        o => new Order
                        {
                            OrderID = o.OrderID,
                            OrderDate = o.OrderDate,
                            OrderDetails = o.OrderDetails.Select(
                                    e => new OrderDetail
                                    {
                                        OrderID = e.OrderID,
                                        Product = e.Product,
                                        UnitPrice = e.UnitPrice
                                    })
                                .OrderByDescending(e => e.OrderID)
                                .Skip(0)
                                .Take(10)
                                .ToList()
                        }),
            entryCount: 2);

    [ConditionalTheory]
    [MemberData(nameof(IsAsyncData))]
    public virtual Task Take_on_correlated_collection_in_first(bool async)
        => AssertFirstOrDefault(
            async,
            ss =>
                ss.Set<Customer>()
                    .Where(o => o.CustomerID.StartsWith("F"))
                    .OrderBy(e => e.CustomerID)
                    .Select(
                        o => new
                        {
                            Orders = o.Orders.OrderBy(a => a.OrderDate).Take(1)
                                .Select(e => new { Title = e.CustomerID == e.Customer.CustomerID ? "A" : "B" }).ToList()
                        }),
            asserter: (e, a) => AssertCollection(
                e.Orders, a.Orders, ordered: true,
                elementAsserter: (ee, aa) => AssertEqual(ee.Title, aa.Title)));

    [ConditionalTheory]
    [MemberData(nameof(IsAsyncData))]
    public virtual Task Client_projection_via_ctor_arguments(bool async)
        => AssertSingle(
            async,
            ss =>
                ss.Set<Customer>()
                    .Where(c => c.CustomerID == "ALFKI")
                    .Include(c => c.Orders)
                    .Select(
                        c => new CustomerDetailsWithCount(
                            c.CustomerID, c.City,
                            c.Orders.Select(o => new OrderInfo(o.OrderID, o.OrderDate)).ToList(), c.Orders.Count)),
            asserter: (e, a) =>
            {
                Assert.Equal(e.CustomerID, a.CustomerID);
                Assert.Equal(e.City, a.City);
                AssertCollection(
                    e.OrderInfos, a.OrderInfos,
                    elementSorter: i => i.OrderID,
                    elementAsserter: (ie, ia) =>
                    {
                        Assert.Equal(ie.OrderID, ia.OrderID);
                        Assert.Equal(ie.OrderDate, ia.OrderDate);
                    });
                Assert.Equal(e.OrderCount, a.OrderCount);
            });

    private class CustomerDetailsWithCount
    {
        public CustomerDetailsWithCount(string customerID, string city, List<OrderInfo> orderInfos, int orderCount)
        {
            CustomerID = customerID;
            City = city;
            OrderInfos = orderInfos;
            OrderCount = orderCount;
        }

        public string CustomerID { get; }
        public string City { get; }
        public List<OrderInfo> OrderInfos { get; }
        public int OrderCount { get; }
    }

    private class OrderInfo
    {
        public OrderInfo(int orderID, DateTime? orderDate)
        {
            OrderID = orderID;
            OrderDate = orderDate;
        }

        public int OrderID { get; }
        public DateTime? OrderDate { get; }
    }

    [ConditionalTheory]
    [MemberData(nameof(IsAsyncData))]
    public virtual Task Client_projection_with_string_initialization_with_scalar_subquery(bool async)
        => AssertQuery(
            async,
            ss => ss.Set<Customer>()
                .Where(c => c.CustomerID.StartsWith("F"))
                .Select(
                    c => new
                    {
                        c.CustomerID,
                        Order = c.Orders.FirstOrDefault(o => o.OrderID < 11000).OrderDate,
                        InterpolatedString = $"test{c.City}",
                        NonInterpolatedString = "test" + c.City,
                        Collection = new List<string>
                        {
                            $"{c.CustomerID}@test1.com",
                            $"{c.CustomerID}@test2.com",
                            $"{c.CustomerID}@test3.com",
                            $"{c.CustomerID}@test4.com"
                        }
                    }),
            ss => ss.Set<Customer>()
                .Where(c => c.CustomerID.StartsWith("F"))
                .Select(
                    c => new
                    {
                        c.CustomerID,
                        Order = c.Orders.FirstOrDefault(o => o.OrderID < 11000).MaybeScalar(e => e.OrderDate),
                        InterpolatedString = $"test{c.City}",
                        NonInterpolatedString = "test" + c.City,
                        Collection = new List<string>
                        {
                            $"{c.CustomerID}@test1.com",
                            $"{c.CustomerID}@test2.com",
                            $"{c.CustomerID}@test3.com",
                            $"{c.CustomerID}@test4.com"
                        }
                    }),
            elementSorter: e => e.CustomerID,
            elementAsserter: (e, a) =>
            {
                AssertEqual(e.CustomerID, a.CustomerID);
                AssertEqual(e.Order, a.Order);
                AssertEqual(e.InterpolatedString, a.InterpolatedString);
                AssertEqual(e.NonInterpolatedString, a.NonInterpolatedString);
                AssertCollection(e.Collection, a.Collection, ordered: true);
            });

    private class OrderDto
    {
    }

    [ConditionalTheory]
    [MemberData(nameof(IsAsyncData))]
    public virtual Task MemberInit_in_projection_without_arguments(bool async)
        => AssertQuery(
            async,
            ss => ss.Set<Customer>()
                .Where(c => c.CustomerID.StartsWith("F"))
                .Select(c => new { c.CustomerID, Orders = c.Orders.Select(o => new OrderDto()) }),
            elementSorter: e => e.CustomerID,
            elementAsserter: (e, a) =>
            {
                AssertEqual(e.CustomerID, a.CustomerID);
                AssertEqual(e.Orders.Count(), a.Orders.Count());
            });

    [ConditionalTheory]
    [MemberData(nameof(IsAsyncData))]
    public virtual Task List_of_list_of_anonymous_type(bool async)
        => AssertQuery(
            async,
            ss => ss.Set<Customer>()
                    .Where(c => c.CustomerID.StartsWith("F"))
                    .Select(c => new
                    {
                        c.CustomerID,
                        ListWithSubList = c.Orders.OrderBy(e => e.OrderID).Select(o => o.OrderDetails.Select(e => new
                        {
                            e.OrderID,
                            e.ProductID
                        }))
                    }),
            elementSorter: e => e.CustomerID,
            elementAsserter: (e, a) =>
            {
                AssertEqual(e.CustomerID, a.CustomerID);
                AssertCollection(e.ListWithSubList, a.ListWithSubList, ordered: true,
                    elementAsserter: (ee, aa) => AssertCollection(ee, aa, elementSorter: i => (i.OrderID, i.ProductID)));
            });

    [ConditionalTheory]
    [MemberData(nameof(IsAsyncData))]
    public virtual Task Using_enumerable_parameter_in_projection(bool async)
    {
        var customersToLoad = new List<string> { "A" };
        var results = new List<OrderDto>();

        return AssertQuery(
            async,
            ss => ss.Set<Customer>()
                .Where(c => c.CustomerID.StartsWith("F"))
                .Select(c => new
                {
<<<<<<< HEAD
                    c.CustomerID,
                    Orders = customersToLoad.Contains("FISSA")
                        ? c.Orders.Select(e => new OrderDto())
                        : results
                }),
            elementSorter: e => e.CustomerID,
            elementAsserter: (e, a) =>
            {
                AssertEqual(e.CustomerID, a.CustomerID);
                AssertEqual(e.Orders.Count(), a.Orders.Count());
            });
=======
                    AssertEqual(e.CustomerID, a.CustomerID);
                    AssertCollection(e.ListWithSubList, a.ListWithSubList, ordered: true,
                        elementAsserter: (ee, aa) => AssertCollection(ee, aa, elementSorter: i => (i.OrderID, i.ProductID)));
                });
        }

        [ConditionalTheory]
        [MemberData(nameof(IsAsyncData))]
        public virtual Task List_from_result_of_single_result(bool async)
        {
            return AssertFirstOrDefault(
                async,
                ss => ss.Set<Customer>()
                        .OrderBy(c => c.CustomerID)
                        .Select(c => c.Orders.Select(e => e.OrderID)),
                asserter: (e, a) => AssertCollection(e, a, elementSorter: e => e, elementAsserter: (ee, aa) => AssertEqual(ee, aa)));
        }

        [ConditionalTheory]
        [MemberData(nameof(IsAsyncData))]
        public virtual Task List_from_result_of_single_result_2(bool async)
        {
            return AssertFirstOrDefault(
                async,
                ss => ss.Set<Customer>()
                        .OrderBy(c => c.CustomerID)
                        .Select(c => c.Orders.Select(e => new { e.OrderID, e.OrderDate })),
                asserter: (e, a) => AssertCollection(e, a, elementSorter: e => e.OrderID,
                    elementAsserter: (ee, aa) =>
                    {
                        AssertEqual(ee.OrderID, aa.OrderID);
                        AssertEqual(ee.OrderDate, aa.OrderDate);
                    }));
        }

        [ConditionalTheory]
        [MemberData(nameof(IsAsyncData))]
        public virtual Task List_from_result_of_single_result_3(bool async)
        {
            return AssertFirstOrDefault(
                async,
                ss => ss.Set<Customer>()
                        .OrderBy(c => c.CustomerID)
                        .Select(c => c.Orders.OrderBy(o => o.OrderDate)
                            .Select(e => e.OrderDetails.Select(od => od.ProductID)).FirstOrDefault()),
                asserter: (e, a) => AssertCollection(e, a, elementSorter: e => e, elementAsserter: (ee, aa) => AssertEqual(ee, aa)));
        }
>>>>>>> 77cc143f
    }
}<|MERGE_RESOLUTION|>--- conflicted
+++ resolved
@@ -411,14 +411,15 @@
             ss => ss.Set<Customer>()
                 .OrderBy(c => c.CustomerID)
                 .Where(c => c.CustomerID.StartsWith("A"))
-                .Select(c => new
-                {
-                    OrderDates = c.Orders
-                        .Where(o => o.OrderID < 10500)
-                        .OrderBy(o => o.OrderID)
-                        .Take(3)
-                        .Select(o => new { Date = o.OrderDate })
-                }),
+                .Select(
+                    c => new
+                    {
+                        OrderDates = c.Orders
+                            .Where(o => o.OrderID < 10500)
+                            .OrderBy(o => o.OrderID)
+                            .Take(3)
+                            .Select(o => new { Date = o.OrderDate })
+                    }),
             assertOrder: true,
             elementAsserter: (e, a) => AssertCollection(e.OrderDates, a.OrderDates, ordered: true));
 
@@ -430,14 +431,15 @@
             ss => ss.Set<Customer>()
                 .OrderBy(c => c.CustomerID)
                 .Where(c => c.CustomerID.StartsWith("A"))
-                .Select(c => new
-                {
-                    OrderDates = c.Orders
-                        .OrderBy(o => o.OrderID)
-                        .Where(o => o.OrderID < 10500)
-                        .Select(o => o.OrderDate)
-                        .FirstOrDefault()
-                }),
+                .Select(
+                    c => new
+                    {
+                        OrderDates = c.Orders
+                            .OrderBy(o => o.OrderID)
+                            .Where(o => o.OrderID < 10500)
+                            .Select(o => o.OrderDate)
+                            .FirstOrDefault()
+                    }),
             assertOrder: true);
 
     [ConditionalTheory]
@@ -448,15 +450,16 @@
             ss => ss.Set<Customer>()
                 .OrderBy(c => c.CustomerID)
                 .Where(c => c.CustomerID.StartsWith("A"))
-                .Select(c => new
-                {
-                    OrderDates = ss.Set<Order>()
-                        .OrderBy(o => o.OrderID)
-                        .Where(o => o.OrderID < 10500)
-                        .Where(o => c.CustomerID == o.CustomerID)
-                        .Select(o => o.OrderDate)
-                        .FirstOrDefault()
-                }),
+                .Select(
+                    c => new
+                    {
+                        OrderDates = ss.Set<Order>()
+                            .OrderBy(o => o.OrderID)
+                            .Where(o => o.OrderID < 10500)
+                            .Where(o => c.CustomerID == o.CustomerID)
+                            .Select(o => o.OrderDate)
+                            .FirstOrDefault()
+                    }),
             assertOrder: true);
 
     [ConditionalTheory]
@@ -467,17 +470,19 @@
             ss => ss.Set<Customer>()
                 .OrderBy(c => c.CustomerID)
                 .Where(c => c.CustomerID.StartsWith("A"))
-                .Select(c => new
-                {
-                    Order = (int?)c.Orders
-                        .OrderBy(o => o.OrderID)
-                        .Where(o => o.OrderID < 10500)
-                        .Select(o => o.OrderDetails
-                            .Where(od => od.OrderID > 10)
-                            .Select(od => od.ProductID)
-                            .Count())
-                        .FirstOrDefault()
-                }),
+                .Select(
+                    c => new
+                    {
+                        Order = (int?)c.Orders
+                            .OrderBy(o => o.OrderID)
+                            .Where(o => o.OrderID < 10500)
+                            .Select(
+                                o => o.OrderDetails
+                                    .Where(od => od.OrderID > 10)
+                                    .Select(od => od.ProductID)
+                                    .Count())
+                            .FirstOrDefault()
+                    }),
             assertOrder: true);
 
     [ConditionalTheory]
@@ -488,20 +493,21 @@
             ss => ss.Set<Customer>()
                 .OrderBy(c => c.CustomerID)
                 .Where(c => c.CustomerID.StartsWith("A"))
-                .Select(c => new
-                {
-                    Order = (int?)c.Orders
-                        .OrderBy(o => o.OrderID)
-                        .Where(o => o.OrderID < 10500)
-                        .Select(
-                            o => o.OrderDetails
-                                .OrderBy(od => od.OrderID)
-                                .ThenBy(od => od.ProductID)
-                                .Where(od => od.OrderID != c.Orders.Count)
-                                .Select(od => od.ProductID)
-                                .FirstOrDefault())
-                        .FirstOrDefault()
-                }),
+                .Select(
+                    c => new
+                    {
+                        Order = (int?)c.Orders
+                            .OrderBy(o => o.OrderID)
+                            .Where(o => o.OrderID < 10500)
+                            .Select(
+                                o => o.OrderDetails
+                                    .OrderBy(od => od.OrderID)
+                                    .ThenBy(od => od.ProductID)
+                                    .Where(od => od.OrderID != c.Orders.Count)
+                                    .Select(od => od.ProductID)
+                                    .FirstOrDefault())
+                            .FirstOrDefault()
+                    }),
             assertOrder: true);
 
     [ConditionalTheory]
@@ -512,20 +518,21 @@
             ss => ss.Set<Customer>()
                 .OrderBy(c => c.CustomerID)
                 .Where(c => c.CustomerID.StartsWith("A"))
-                .Select(c => new
-                {
-                    Order = (int?)c.Orders
-                        .OrderBy(o => o.OrderID)
-                        .Where(o => o.OrderID < 10500)
-                        .Select(
-                            o => o.OrderDetails
-                                .OrderBy(od => od.OrderID)
-                                .ThenBy(od => od.ProductID)
-                                .Where(od => od.OrderID != c.CustomerID.Length)
-                                .Select(od => od.ProductID)
-                                .FirstOrDefault())
-                        .FirstOrDefault()
-                }),
+                .Select(
+                    c => new
+                    {
+                        Order = (int?)c.Orders
+                            .OrderBy(o => o.OrderID)
+                            .Where(o => o.OrderID < 10500)
+                            .Select(
+                                o => o.OrderDetails
+                                    .OrderBy(od => od.OrderID)
+                                    .ThenBy(od => od.ProductID)
+                                    .Where(od => od.OrderID != c.CustomerID.Length)
+                                    .Select(od => od.ProductID)
+                                    .FirstOrDefault())
+                            .FirstOrDefault()
+                    }),
             assertOrder: true);
 
     [ConditionalTheory]
@@ -2390,21 +2397,20 @@
         => AssertQuery(
             async,
             ss => ss.Set<Customer>()
-                    .Where(c => c.CustomerID.StartsWith("F"))
-                    .Select(c => new
+                .Where(c => c.CustomerID.StartsWith("F"))
+                .Select(
+                    c => new
                     {
                         c.CustomerID,
-                        ListWithSubList = c.Orders.OrderBy(e => e.OrderID).Select(o => o.OrderDetails.Select(e => new
-                        {
-                            e.OrderID,
-                            e.ProductID
-                        }))
+                        ListWithSubList = c.Orders.OrderBy(e => e.OrderID)
+                            .Select(o => o.OrderDetails.Select(e => new { e.OrderID, e.ProductID }))
                     }),
             elementSorter: e => e.CustomerID,
             elementAsserter: (e, a) =>
             {
                 AssertEqual(e.CustomerID, a.CustomerID);
-                AssertCollection(e.ListWithSubList, a.ListWithSubList, ordered: true,
+                AssertCollection(
+                    e.ListWithSubList, a.ListWithSubList, ordered: true,
                     elementAsserter: (ee, aa) => AssertCollection(ee, aa, elementSorter: i => (i.OrderID, i.ProductID)));
             });
 
@@ -2419,68 +2425,63 @@
             async,
             ss => ss.Set<Customer>()
                 .Where(c => c.CustomerID.StartsWith("F"))
-                .Select(c => new
-                {
-<<<<<<< HEAD
-                    c.CustomerID,
-                    Orders = customersToLoad.Contains("FISSA")
-                        ? c.Orders.Select(e => new OrderDto())
-                        : results
-                }),
+                .Select(
+                    c => new
+                    {
+                        c.CustomerID,
+                        Orders = customersToLoad.Contains("FISSA")
+                            ? c.Orders.Select(e => new OrderDto())
+                            : results
+                    }),
             elementSorter: e => e.CustomerID,
             elementAsserter: (e, a) =>
             {
                 AssertEqual(e.CustomerID, a.CustomerID);
                 AssertEqual(e.Orders.Count(), a.Orders.Count());
             });
-=======
-                    AssertEqual(e.CustomerID, a.CustomerID);
-                    AssertCollection(e.ListWithSubList, a.ListWithSubList, ordered: true,
-                        elementAsserter: (ee, aa) => AssertCollection(ee, aa, elementSorter: i => (i.OrderID, i.ProductID)));
-                });
-        }
-
-        [ConditionalTheory]
-        [MemberData(nameof(IsAsyncData))]
-        public virtual Task List_from_result_of_single_result(bool async)
-        {
-            return AssertFirstOrDefault(
-                async,
-                ss => ss.Set<Customer>()
-                        .OrderBy(c => c.CustomerID)
-                        .Select(c => c.Orders.Select(e => e.OrderID)),
-                asserter: (e, a) => AssertCollection(e, a, elementSorter: e => e, elementAsserter: (ee, aa) => AssertEqual(ee, aa)));
-        }
-
-        [ConditionalTheory]
-        [MemberData(nameof(IsAsyncData))]
-        public virtual Task List_from_result_of_single_result_2(bool async)
-        {
-            return AssertFirstOrDefault(
-                async,
-                ss => ss.Set<Customer>()
-                        .OrderBy(c => c.CustomerID)
-                        .Select(c => c.Orders.Select(e => new { e.OrderID, e.OrderDate })),
-                asserter: (e, a) => AssertCollection(e, a, elementSorter: e => e.OrderID,
-                    elementAsserter: (ee, aa) =>
-                    {
-                        AssertEqual(ee.OrderID, aa.OrderID);
-                        AssertEqual(ee.OrderDate, aa.OrderDate);
-                    }));
-        }
-
-        [ConditionalTheory]
-        [MemberData(nameof(IsAsyncData))]
-        public virtual Task List_from_result_of_single_result_3(bool async)
-        {
-            return AssertFirstOrDefault(
-                async,
-                ss => ss.Set<Customer>()
-                        .OrderBy(c => c.CustomerID)
-                        .Select(c => c.Orders.OrderBy(o => o.OrderDate)
-                            .Select(e => e.OrderDetails.Select(od => od.ProductID)).FirstOrDefault()),
-                asserter: (e, a) => AssertCollection(e, a, elementSorter: e => e, elementAsserter: (ee, aa) => AssertEqual(ee, aa)));
-        }
->>>>>>> 77cc143f
+    }
+
+    [ConditionalTheory]
+    [MemberData(nameof(IsAsyncData))]
+    public virtual Task List_from_result_of_single_result(bool async)
+    {
+        return AssertFirstOrDefault(
+            async,
+            ss => ss.Set<Customer>()
+                .OrderBy(c => c.CustomerID)
+                .Select(c => c.Orders.Select(e => e.OrderID)),
+            asserter: (e, a) => AssertCollection(e, a, elementSorter: e => e, elementAsserter: (ee, aa) => AssertEqual(ee, aa)));
+    }
+
+    [ConditionalTheory]
+    [MemberData(nameof(IsAsyncData))]
+    public virtual Task List_from_result_of_single_result_2(bool async)
+    {
+        return AssertFirstOrDefault(
+            async,
+            ss => ss.Set<Customer>()
+                .OrderBy(c => c.CustomerID)
+                .Select(c => c.Orders.Select(e => new { e.OrderID, e.OrderDate })),
+            asserter: (e, a) => AssertCollection(
+                e, a, elementSorter: e => e.OrderID,
+                elementAsserter: (ee, aa) =>
+                {
+                    AssertEqual(ee.OrderID, aa.OrderID);
+                    AssertEqual(ee.OrderDate, aa.OrderDate);
+                }));
+    }
+
+    [ConditionalTheory]
+    [MemberData(nameof(IsAsyncData))]
+    public virtual Task List_from_result_of_single_result_3(bool async)
+    {
+        return AssertFirstOrDefault(
+            async,
+            ss => ss.Set<Customer>()
+                .OrderBy(c => c.CustomerID)
+                .Select(
+                    c => c.Orders.OrderBy(o => o.OrderDate)
+                        .Select(e => e.OrderDetails.Select(od => od.ProductID)).FirstOrDefault()),
+            asserter: (e, a) => AssertCollection(e, a, elementSorter: e => e, elementAsserter: (ee, aa) => AssertEqual(ee, aa)));
     }
 }