--- conflicted
+++ resolved
@@ -383,13 +383,9 @@
                         .HasForeignKey<Car>("fk_PersonId")
                         .IsRequired();
                 });
-<<<<<<< HEAD
-        }
-=======
-
-                modelBuilder.Entity<RecordCar>();
-            }
->>>>>>> bbbd2c88
+
+            modelBuilder.Entity<RecordCar>();
+        }
 
         protected virtual object CreateFullGraph(DbContext context)
             => context.CreateProxy<Root>(
@@ -1903,30 +1899,25 @@
         public virtual Car Vehicle { get; set; }
     }
 
-<<<<<<< HEAD
+    public record RecordBase
+    {
+        public virtual int Id { get; set; }
+    }
+
+    public record RecordCar : RecordBase
+    {
+        public virtual RecordPerson Owner { get; set; }
+        public virtual int? OwnerId { get; set; }
+    }
+
+    public record RecordPerson : RecordBase
+    {
+        public virtual ICollection<RecordCar> Vehicles { get; }
+            = new ObservableHashSet<RecordCar>(LegacyReferenceEqualityComparer.Instance);
+    }
+
     protected DbContext CreateContext()
         => Fixture.CreateContext();
-=======
-        public record RecordBase
-        {
-            public virtual int Id { get; set; }
-        }
-
-        public record RecordCar : RecordBase
-        {
-            public virtual RecordPerson Owner { get; set; }
-            public virtual int? OwnerId { get; set; }
-        }
-
-        public record RecordPerson : RecordBase
-        {
-            public virtual ICollection<RecordCar> Vehicles { get; }
-                = new ObservableHashSet<RecordCar>(LegacyReferenceEqualityComparer.Instance);
-        }
-
-        protected DbContext CreateContext()
-            => Fixture.CreateContext();
->>>>>>> bbbd2c88
 
     protected virtual void ExecuteWithStrategyInTransaction(
         Action<DbContext> testOperation,
