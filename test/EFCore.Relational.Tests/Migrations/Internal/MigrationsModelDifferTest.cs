--- conflicted
+++ resolved
@@ -414,7 +414,7 @@
                     x.Property<int?>("ParentAltId");
                     x.HasOne("Node").WithMany().HasForeignKey("ParentAltId");
                     x.HasIndex("ParentAltId");
-                    x.HasCheckConstraint("SomeCheckConstraint", "[Id] > 10");
+                        x.HasCheckConstraint("CK_Node_SomeCheckConstraint", "[Id] > 10");
                 }),
             upOps =>
             {
@@ -671,16 +671,7 @@
                     x =>
                     {
                         x.Property<int>("Id");
-<<<<<<< HEAD
                         x.HasOne("X", "X").WithMany("Ys").HasForeignKey("XId");
-=======
-                        x.Property<int>("AltId");
-                        x.HasAlternateKey("AltId");
-                        x.Property<int?>("ParentAltId");
-                        x.HasOne("Node").WithMany().HasForeignKey("ParentAltId");
-                        x.HasIndex("ParentAltId");
-                        x.HasCheckConstraint("CK_Node_SomeCheckConstraint", "[Id] > 10");
->>>>>>> 16e17950
                     }),
             operations =>
             {
