--- conflicted
+++ resolved
@@ -26,13 +26,8 @@
         AssertSql(
             @"SELECT ""o"".""CustomerID""
 FROM ""Orders"" AS ""o""
-<<<<<<< HEAD
-WHERE ""o"".""OrderDate"" IS NOT NULL AND ('10' = '' OR instr(CAST(""o"".""EmployeeID"" AS TEXT), '10') > 0)");
-    }
-=======
-WHERE (""o"".""OrderDate"" IS NOT NULL) AND (('10' = '') OR (instr(CAST(""o"".""EmployeeID"" AS TEXT), '10') > 0))");
-        }
->>>>>>> 021fbcb7
+WHERE (""o"".""OrderDate"" IS NOT NULL) AND ('10' = '' OR instr(CAST(""o"".""EmployeeID"" AS TEXT), '10') > 0)");
+    }
 
     public override async Task Take_Skip(bool async)
     {
