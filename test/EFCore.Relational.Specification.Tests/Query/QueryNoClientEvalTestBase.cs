--- conflicted
+++ resolved
@@ -92,7 +92,6 @@
                 .ToList();
 
         Assert.Equal(91, customers.Count);
-<<<<<<< HEAD
     }
 
     [ConditionalFact]
@@ -133,99 +132,6 @@
     }
 
     [ConditionalFact]
-    public virtual void Throws_when_group_join()
-    {
-        using var context = CreateContext();
-        AssertTranslationFailed(
-            () => (from e1 in context.Employees
-                   join i in new uint[] { 1, 2, 3 } on e1.EmployeeID equals i into g
-                   select e1)
-                .ToList());
-    }
-
-    [ConditionalFact(Skip = "Issue#18923")]
-    public virtual void Throws_when_group_by()
-    {
-        using var context = CreateContext();
-        context.Customers
-            .GroupBy(c => c.CustomerID)
-            .ToList();
-
-        AssertTranslationFailed(
-            () => context.Customers
-                .GroupBy(c => c.CustomerID)
-                .ToList());
-    }
-
-    [ConditionalFact]
-    public virtual void Throws_when_first()
-    {
-        using var context = CreateContext();
-        AssertTranslationFailedWithDetails(
-            () => context.Customers.First(c => c.IsLondon),
-            CoreStrings.QueryUnableToTranslateMember(nameof(Customer.IsLondon), nameof(Customer)));
-    }
-
-    [ConditionalFact]
-    public virtual void Throws_when_single()
-    {
-        using var context = CreateContext();
-        AssertTranslationFailedWithDetails(
-            () => context.Customers.Single(c => c.IsLondon),
-            CoreStrings.QueryUnableToTranslateMember(nameof(Customer.IsLondon), nameof(Customer)));
-    }
-
-    [ConditionalFact]
-    public virtual void Throws_when_first_or_default()
-    {
-        using var context = CreateContext();
-        AssertTranslationFailedWithDetails(
-            () => context.Customers.FirstOrDefault(c => c.IsLondon),
-            CoreStrings.QueryUnableToTranslateMember(nameof(Customer.IsLondon), nameof(Customer)));
-    }
-
-    [ConditionalFact]
-=======
-    }
-
-    [ConditionalFact]
-    public virtual void Throws_when_subquery_main_from_clause()
-    {
-        using var context = CreateContext();
-        AssertTranslationFailedWithDetails(
-            () => (from c1 in context.Customers
-                       .Where(c => c.IsLondon)
-                       .OrderBy(c => c.CustomerID)
-                       .Take(5)
-                   select c1)
-                .ToList(),
-            CoreStrings.QueryUnableToTranslateMember(nameof(Customer.IsLondon), nameof(Customer)));
-    }
-
-    [ConditionalFact]
-    public virtual void Throws_when_select_many()
-    {
-        using var context = CreateContext();
-
-        AssertTranslationFailed(
-            () => (from c1 in context.Customers
-                   from i in new[] { 1, 2, 3 }
-                   select c1)
-                .ToList());
-    }
-
-    [ConditionalFact]
-    public virtual void Throws_when_join()
-    {
-        using var context = CreateContext();
-        AssertTranslationFailed(
-            () => (from e1 in context.Employees
-                   join i in new uint[] { 1, 2, 3 } on e1.EmployeeID equals i
-                   select e1)
-                .ToList());
-    }
-
-    [ConditionalFact]
     public virtual void Does_not_throws_when_group_join()
     {
         using var context = CreateContext();
@@ -277,7 +183,6 @@
     }
 
     [ConditionalFact]
->>>>>>> 5d0d937a
     public virtual void Throws_when_single_or_default()
     {
         using var context = CreateContext();
