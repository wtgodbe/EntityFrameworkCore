--- conflicted
+++ resolved
@@ -74,7 +74,7 @@
 
                     e.HasKey("CustomId");
                     e.HasAlternateKey("SSN");
-                    e.HasCheckConstraint("EmployerId", $"{DelimitIdentifier("EmployerId")} > 0");
+                        e.HasCheckConstraint("CK_People_EmployerId", $"{DelimitIdentifier("EmployerId")} > 0");
                     e.HasOne("Employers").WithMany("People").HasForeignKey("EmployerId");
 
                     e.HasComment("Table comment");
@@ -101,7 +101,6 @@
                     },
                     c =>
                     {
-<<<<<<< HEAD
                         Assert.Equal("EmployerId", c.Name);
                         Assert.False(c.IsNullable);
                         Assert.Equal(intStoreType, c.StoreType);
@@ -111,32 +110,6 @@
                         }
                     },
                     c =>
-=======
-                        e.ToTable("People", "dbo2");
-
-                        e.Property<int>("CustomId");
-                        e.Property<int>("EmployerId")
-                            .HasComment("Employer ID comment");
-                        e.Property<string>("SSN")
-                            .HasColumnType(char11StoreType)
-                            .UseCollation(NonDefaultCollation)
-                            .IsRequired(false);
-
-                        e.HasKey("CustomId");
-                        e.HasAlternateKey("SSN");
-                        e.HasCheckConstraint("CK_People_EmployerId", $"{DelimitIdentifier("EmployerId")} > 0");
-                        e.HasOne("Employers").WithMany("People").HasForeignKey("EmployerId");
-
-                        e.HasComment("Table comment");
-                    }),
-                model =>
-                {
-                    var employersTable = Assert.Single(model.Tables, t => t.Name == "Employers");
-                    var peopleTable = Assert.Single(model.Tables, t => t.Name == "People");
-
-                    Assert.Equal("People", peopleTable.Name);
-                    if (AssertSchemaNames)
->>>>>>> 16e17950
                     {
                         Assert.Equal("SSN", c.Name);
                         Assert.False(c.IsNullable);
@@ -679,7 +652,7 @@
                 "People", e =>
                 {
                     e.Property<int>("DriverLicense");
-                    e.HasCheckConstraint("Foo", $"{DelimitIdentifier("DriverLicense")} > 0");
+                        e.HasCheckConstraint("CK_People_Foo", $"{DelimitIdentifier("DriverLicense")} > 0");
                 }),
             model =>
             {
@@ -832,7 +805,6 @@
                     e.Property<int>("Y");
                     e.Property<int>("Sum");
 
-<<<<<<< HEAD
                     e.HasIndex("Sum");
                 }),
             builder => builder.Entity("People").Property<int>("Sum")
@@ -849,229 +821,6 @@
                     Assert.Contains("Y", sumColumn.ComputedColumnSql);
                     Assert.Contains("-", sumColumn.ComputedColumnSql);
                 }
-=======
-                    builder.Entity("MoreSpecialPerson").HasBaseType("SpecialPerson");
-                },
-                builder => { },
-                builder => builder.Entity("Person").Property<string>("Name").HasMaxLength(30),
-                model =>
-                {
-                    var table = Assert.Single(model.Tables, t => t.Name == "Person");
-                    var column = Assert.Single(table.Columns, c => c.Name == "Name");
-                    Assert.Equal(
-                        TypeMappingSource
-                            .FindMapping(typeof(string), storeTypeName: null, size: 30)
-                            .StoreType,
-                        column.StoreType);
-                });
-
-        [ConditionalFact]
-        public virtual Task Add_column_with_fixed_length()
-            => Test(
-                builder => builder.Entity("People").Property<int>("Id"),
-                builder => { },
-                builder => builder.Entity("People").Property<string>("Name")
-                    .IsFixedLength()
-                    .HasMaxLength(100),
-                model =>
-                {
-                    var table = Assert.Single(model.Tables);
-                    var column = Assert.Single(table.Columns, c => c.Name == "Name");
-                    Assert.Equal(
-                        TypeMappingSource
-                            .FindMapping(typeof(string), storeTypeName: null, fixedLength: true, size: 100)
-                            .StoreType,
-                        column.StoreType);
-                });
-
-        [ConditionalFact]
-        public virtual Task Add_column_with_comment()
-            => Test(
-                builder => builder.Entity("People").Property<int>("Id"),
-                builder => { },
-                builder => builder.Entity("People").Property<string>("FullName").HasComment("My comment"),
-                model =>
-                {
-                    var table = Assert.Single(model.Tables);
-                    var column = Assert.Single(table.Columns, c => c.Name == "FullName");
-                    if (AssertComments)
-                        Assert.Equal("My comment", column.Comment);
-                });
-
-        [ConditionalFact]
-        public virtual Task Add_column_with_collation()
-            => Test(
-                builder => builder.Entity("People").Property<int>("Id"),
-                builder => { },
-                builder => builder.Entity("People").Property<string>("Name")
-                    .UseCollation(NonDefaultCollation),
-                model =>
-                {
-                    var table = Assert.Single(model.Tables);
-                    Assert.Equal(2, table.Columns.Count);
-                    var nameColumn = Assert.Single(table.Columns, c => c.Name == "Name");
-                    if (AssertCollations)
-                        Assert.Equal(NonDefaultCollation, nameColumn.Collation);
-                });
-
-        [ConditionalFact]
-        public virtual Task Add_column_computed_with_collation()
-            => Test(
-                builder => builder.Entity("People").Property<int>("Id"),
-                builder => { },
-                builder => builder.Entity("People").Property<string>("Name")
-                    .HasComputedColumnSql("'hello'")
-                    .UseCollation(NonDefaultCollation),
-                model =>
-                {
-                    var table = Assert.Single(model.Tables);
-                    Assert.Equal(2, table.Columns.Count);
-                    var nameColumn = Assert.Single(table.Columns, c => c.Name == "Name");
-                    if (AssertComputedColumns)
-                        Assert.Contains("hello", nameColumn.ComputedColumnSql);
-                    if (AssertCollations)
-                        Assert.Equal(NonDefaultCollation, nameColumn.Collation);
-                });
-
-        [ConditionalFact]
-        public virtual Task Add_column_shared()
-            => Test(
-                builder =>
-                {
-                    builder.Entity("Base").Property<int>("Id");
-                    builder.Entity("Derived1").HasBaseType("Base").Property<string>("Foo");
-                    builder.Entity("Derived2").HasBaseType("Base").Property<string>("Foo");
-                },
-                builder => { },
-                builder => builder.Entity("Base").Property<string>("Foo"),
-                model =>
-                {
-                    var table = Assert.Single(model.Tables);
-                    var column = Assert.Single(table.Columns, c => c.Name == "Foo");
-                });
-
-        [ConditionalFact]
-        public virtual Task Add_column_with_check_constraint()
-            => Test(
-                builder => builder.Entity("People").Property<int>("Id"),
-                builder => { },
-                builder => builder.Entity(
-                    "People", e =>
-                    {
-                        e.Property<int>("DriverLicense");
-                        e.HasCheckConstraint("CK_People_Foo", $"{DelimitIdentifier("DriverLicense")} > 0");
-                    }),
-                model =>
-                {
-                    // TODO: no scaffolding support for check constraints, https://github.com/aspnet/EntityFrameworkCore/issues/15408
-                });
-
-        [ConditionalFact]
-        public virtual Task Alter_column_change_type()
-            => Test(
-                builder => builder.Entity("People").Property<int>("Id"),
-                builder => builder.Entity("People").Property<int>("SomeColumn"),
-                builder => builder.Entity("People").Property<long>("SomeColumn"),
-                model =>
-                {
-                    var table = Assert.Single(model.Tables);
-                    var column = Assert.Single(table.Columns, c => c.Name == "SomeColumn");
-                    Assert.Equal(_typeMappingSource.FindMapping(typeof(long)).StoreType, column.StoreType);
-                });
-
-        [ConditionalFact]
-        public virtual Task Alter_column_make_required()
-            => Test(
-                builder => builder.Entity(
-                    "People", e =>
-                    {
-                        e.Property<int>("Id");
-                        e.Property<string>("SomeColumn");
-                    }),
-                builder => { },
-                builder => builder.Entity("People").Property<string>("SomeColumn").IsRequired(),
-                model =>
-                {
-                    var table = Assert.Single(model.Tables);
-                    var column = Assert.Single(table.Columns, c => c.Name != "Id");
-                    Assert.False(column.IsNullable);
-                });
-
-        [ConditionalFact]
-        public virtual Task Alter_column_make_required_with_index()
-            => Test(
-                builder => builder.Entity(
-                    "People", e =>
-                    {
-                        e.Property<int>("Id");
-                        e.Property<string>("SomeColumn");
-                        e.HasIndex("SomeColumn");
-                    }),
-                builder => { },
-                builder => builder.Entity("People").Property<string>("SomeColumn").IsRequired(),
-                model =>
-                {
-                    var table = Assert.Single(model.Tables);
-                    var column = Assert.Single(table.Columns, c => c.Name != "Id");
-                    Assert.False(column.IsNullable);
-                    var index = Assert.Single(table.Indexes);
-                    Assert.Same(column, Assert.Single(index.Columns));
-                });
-
-        [ConditionalFact]
-        public virtual Task Alter_column_make_required_with_composite_index()
-            => Test(
-                builder => builder.Entity(
-                    "People", e =>
-                    {
-                        e.Property<int>("Id");
-                        e.Property<string>("FirstName");
-                        e.Property<string>("LastName");
-                        e.HasIndex("FirstName", "LastName");
-                    }),
-                builder => { },
-                builder => builder.Entity("People").Property<string>("FirstName").IsRequired(),
-                model =>
-                {
-                    var table = Assert.Single(model.Tables);
-                    var firstNameColumn = Assert.Single(table.Columns, c => c.Name == "FirstName");
-                    Assert.False(firstNameColumn.IsNullable);
-                    var index = Assert.Single(table.Indexes);
-                    Assert.Equal(2, index.Columns.Count);
-                    Assert.Contains(table.Columns.Single(c => c.Name == "FirstName"), index.Columns);
-                    Assert.Contains(table.Columns.Single(c => c.Name == "LastName"), index.Columns);
-                });
-
-        [ConditionalTheory]
-        [InlineData(true)]
-        [InlineData(false)]
-        [InlineData(null)]
-        public virtual Task Alter_column_make_computed(bool? stored)
-            => Test(
-                builder => builder.Entity(
-                    "People", e =>
-                    {
-                        e.Property<int>("Id");
-                        e.Property<int>("X");
-                        e.Property<int>("Y");
-                    }),
-                builder => builder.Entity("People").Property<int>("Sum"),
-                builder => builder.Entity("People").Property<int>("Sum")
-                    .HasComputedColumnSql($"{DelimitIdentifier("X")} + {DelimitIdentifier("Y")}", stored),
-                model =>
-                {
-                    var table = Assert.Single(model.Tables);
-                    var sumColumn = Assert.Single(table.Columns, c => c.Name == "Sum");
-                    if (AssertComputedColumns)
-                    {
-                        Assert.Contains("X", sumColumn.ComputedColumnSql);
-                        Assert.Contains("Y", sumColumn.ComputedColumnSql);
-                        Assert.Contains("+", sumColumn.ComputedColumnSql);
-                        if (stored != null)
-                            Assert.Equal(stored, sumColumn.IsStored);
-                    }
-                });
->>>>>>> 16e17950
 
                 var sumIndex = Assert.Single(table.Indexes);
                 Assert.Collection(sumIndex.Columns, c => Assert.Equal("Sum", c.Name));
@@ -1254,7 +1003,6 @@
                     e.Property<int>("X");
                     e.Property<int>("Y").HasComputedColumnSql($"{DelimitIdentifier("X")} + 1");
                 }),
-<<<<<<< HEAD
             builder => { },
             model =>
             {
@@ -1499,528 +1247,6 @@
             {
                 builder.Entity(
                     "Customers", e =>
-=======
-                builder => { },
-                model =>
-                {
-                    var table = Assert.Single(model.Tables);
-                    Assert.Equal("Id", Assert.Single(table.Columns).Name);
-                });
-
-        [ConditionalFact]
-        public virtual Task Rename_column()
-            => Test(
-                builder => builder.Entity("People").Property<int>("Id"),
-                builder => builder.Entity("People").Property<string>("SomeColumn"),
-                builder => builder.Entity("People").Property<string>("SomeColumn").HasColumnName("SomeOtherColumn"),
-                model =>
-                {
-                    var table = Assert.Single(model.Tables);
-                    Assert.Equal(2, table.Columns.Count);
-                    Assert.Single(table.Columns, c => c.Name == "SomeOtherColumn");
-                });
-
-        [ConditionalFact]
-        public virtual Task Create_index()
-            => Test(
-                builder => builder.Entity(
-                    "People", e =>
-                    {
-                        e.Property<int>("Id");
-                        e.Property<string>("FirstName");
-                    }),
-                builder => { },
-                builder => builder.Entity("People").HasIndex("FirstName"),
-                model =>
-                {
-                    var table = Assert.Single(model.Tables);
-                    var index = Assert.Single(table.Indexes);
-                    Assert.Same(table, index.Table);
-                    Assert.Same(table.Columns.Single(c => c.Name == "FirstName"), Assert.Single(index.Columns));
-                    Assert.Equal("IX_People_FirstName", index.Name);
-                    Assert.False(index.IsUnique);
-                    Assert.Null(index.Filter);
-                });
-
-        [ConditionalFact]
-        public virtual Task Create_index_unique()
-            => Test(
-                builder => builder.Entity(
-                    "People", e =>
-                    {
-                        e.Property<int>("Id");
-                        e.Property<string>("FirstName");
-                        e.Property<string>("LastName");
-                    }),
-                builder => { },
-                builder => builder.Entity("People").HasIndex("FirstName", "LastName").IsUnique(),
-                model =>
-                {
-                    var table = Assert.Single(model.Tables);
-                    var index = Assert.Single(table.Indexes);
-                    Assert.True(index.IsUnique);
-                });
-
-        [ConditionalFact]
-        public virtual Task Create_index_with_filter()
-            => Test(
-                builder => builder.Entity(
-                    "People", e =>
-                    {
-                        e.Property<int>("Id");
-                        e.Property<string>("Name");
-                    }),
-                builder => { },
-                builder => builder.Entity("People").HasIndex("Name")
-                    .HasFilter($"{DelimitIdentifier("Name")} IS NOT NULL"),
-                model =>
-                {
-                    var table = Assert.Single(model.Tables);
-                    var index = Assert.Single(table.Indexes);
-                    Assert.Same(table.Columns.Single(c => c.Name == "Name"), Assert.Single(index.Columns));
-                    if (AssertIndexFilters)
-                        Assert.Contains("Name", index.Filter);
-                });
-
-        [ConditionalFact]
-        public virtual Task Create_unique_index_with_filter()
-            => Test(
-                builder => builder.Entity(
-                    "People", e =>
-                    {
-                        e.Property<int>("Id");
-                        e.Property<string>("Name");
-                    }),
-                builder => { },
-                builder => builder.Entity("People").HasIndex("Name").IsUnique()
-                    .HasFilter($"{DelimitIdentifier("Name")} IS NOT NULL AND {DelimitIdentifier("Name")} <> ''"),
-                model =>
-                {
-                    var index = model.Tables.Single().Indexes.Single();
-                    Assert.True(index.IsUnique);
-                    if (AssertIndexFilters)
-                        Assert.Contains("Name", index.Filter);
-                });
-
-        [ConditionalFact]
-        public virtual Task Drop_index()
-            => Test(
-                builder => builder.Entity(
-                    "People", e =>
-                    {
-                        e.Property<int>("Id");
-                        e.Property<int>("SomeField");
-                    }),
-                builder => builder.Entity("People").HasIndex("SomeField"),
-                builder => { },
-                model => Assert.Empty(Assert.Single(model.Tables).Indexes));
-
-        [ConditionalFact]
-        public virtual Task Rename_index()
-            => Test(
-                builder => builder.Entity(
-                    "People", e =>
-                    {
-                        e.Property<int>("Id");
-                        e.Property<string>("FirstName");
-                    }),
-                builder => builder.Entity("People").HasIndex(new[] { "FirstName" }, "Foo"),
-                builder => builder.Entity("People").HasIndex(new[] { "FirstName" }, "foo"),
-                model =>
-                {
-                    var table = Assert.Single(model.Tables);
-                    var index = Assert.Single(table.Indexes);
-                    Assert.Equal("foo", index.Name);
-                });
-
-        [ConditionalFact]
-        public virtual Task Add_primary_key()
-            => Test(
-                builder => builder.Entity("People").Property<int>("SomeField"),
-                builder => { },
-                builder => builder.Entity("People").HasKey("SomeField"),
-                model =>
-                {
-                    var table = Assert.Single(model.Tables);
-                    var primaryKey = table.PrimaryKey;
-                    Assert.NotNull(primaryKey);
-                    Assert.Same(table, primaryKey!.Table);
-                    Assert.Same(table.Columns.Single(), Assert.Single(primaryKey.Columns));
-                    if (AssertConstraintNames)
-                        Assert.Equal("PK_People", primaryKey.Name);
-                });
-
-        [ConditionalFact]
-        public virtual Task Add_primary_key_with_name()
-            => Test(
-                builder => builder.Entity("People").Property<int>("SomeField"),
-                builder => { },
-                builder => builder.Entity("People").HasKey("SomeField").HasName("PK_Foo"),
-                model =>
-                {
-                    var table = Assert.Single(model.Tables);
-                    var primaryKey = table.PrimaryKey;
-                    Assert.NotNull(primaryKey);
-                    Assert.Same(table, primaryKey!.Table);
-                    Assert.Same(table.Columns.Single(), Assert.Single(primaryKey.Columns));
-                    if (AssertConstraintNames)
-                        Assert.Equal("PK_Foo", primaryKey.Name);
-                });
-
-        [ConditionalFact]
-        public virtual Task Add_primary_key_composite_with_name()
-            => Test(
-                builder => builder.Entity(
-                    "People", e =>
-                    {
-                        e.Property<int>("SomeField1");
-                        e.Property<int>("SomeField2");
-                    }),
-                builder => { },
-                builder => builder.Entity("People").HasKey("SomeField1", "SomeField2").HasName("PK_Foo"),
-                model =>
-                {
-                    var table = Assert.Single(model.Tables);
-                    var primaryKey = table.PrimaryKey;
-                    Assert.NotNull(primaryKey);
-                    Assert.Same(table, primaryKey!.Table!);
-                    Assert.Collection(
-                        primaryKey.Columns,
-                        c => Assert.Same(table.Columns[0], c),
-                        c => Assert.Same(table.Columns[1], c));
-                    if (AssertConstraintNames)
-                        Assert.Equal("PK_Foo", primaryKey.Name);
-                });
-
-        [ConditionalFact]
-        public virtual Task Drop_primary_key()
-            => Test(
-                builder => builder.Entity("People").Property<int>("SomeField"),
-                builder => builder.Entity("People").HasKey("SomeField"),
-                builder => { },
-                model => Assert.Null(Assert.Single(model.Tables).PrimaryKey));
-
-        [ConditionalFact]
-        public virtual Task Add_foreign_key()
-            => Test(
-                builder =>
-                {
-                    builder.Entity(
-                        "Customers", e =>
-                        {
-                            e.Property<int>("Id");
-                            e.HasKey("Id");
-                        });
-                    builder.Entity(
-                        "Orders", e =>
-                        {
-                            e.Property<int>("Id");
-                            e.Property<int>("CustomerId");
-                        });
-                },
-                builder => { },
-                builder => builder.Entity("Orders").HasOne("Customers").WithMany()
-                    .HasForeignKey("CustomerId"),
-                model =>
-                {
-                    var customersTable = Assert.Single(model.Tables, t => t.Name == "Customers");
-                    var ordersTable = Assert.Single(model.Tables, t => t.Name == "Orders");
-                    var foreignKey = ordersTable.ForeignKeys.Single();
-                    if (AssertConstraintNames)
-                        Assert.Equal("FK_Orders_Customers_CustomerId", foreignKey.Name);
-                    Assert.Equal(ReferentialAction.NoAction, foreignKey.OnDelete);
-                    Assert.Same(customersTable, foreignKey.PrincipalTable);
-                    Assert.Same(customersTable.Columns.Single(), Assert.Single(foreignKey.PrincipalColumns));
-                    Assert.Equal("CustomerId", Assert.Single(foreignKey.Columns).Name);
-                });
-
-        [ConditionalFact]
-        public virtual Task Add_foreign_key_with_name()
-            => Test(
-                builder =>
-                {
-                    builder.Entity(
-                        "Customers", e =>
-                        {
-                            e.Property<int>("Id");
-                            e.HasKey("Id");
-                        });
-                    builder.Entity(
-                        "Orders", e =>
-                        {
-                            e.Property<int>("Id");
-                            e.Property<int>("CustomerId");
-                        });
-                },
-                builder => { },
-                builder => builder.Entity("Orders").HasOne("Customers").WithMany()
-                    .HasForeignKey("CustomerId").HasConstraintName("FK_Foo"),
-                model =>
-                {
-                    var table = Assert.Single(model.Tables, t => t.Name == "Orders");
-                    var foreignKey = table.ForeignKeys.Single();
-                    if (AssertConstraintNames)
-                        Assert.Equal("FK_Foo", foreignKey.Name);
-                });
-
-        [ConditionalFact]
-        public virtual Task Drop_foreign_key()
-            => Test(
-                builder =>
-                {
-                    builder.Entity(
-                        "Customers", e =>
-                        {
-                            e.Property<int>("Id");
-                            e.HasKey("Id");
-                        });
-                    builder.Entity(
-                        "Orders", e =>
-                        {
-                            e.Property<int>("Id");
-                            e.Property<int>("CustomerId");
-                        });
-                },
-                builder => builder.Entity("Orders").HasOne("Customers").WithMany().HasForeignKey("CustomerId"),
-                builder => { },
-                model =>
-                {
-                    var customersTable = Assert.Single(model.Tables, t => t.Name == "Customers");
-                    Assert.Empty(customersTable.ForeignKeys);
-                });
-
-        [ConditionalFact]
-        public virtual Task Add_unique_constraint()
-            => Test(
-                builder => builder.Entity(
-                    "People", e =>
-                    {
-                        e.Property<int>("Id");
-                        e.Property<int>("AlternateKeyColumn");
-                    }),
-                builder => { },
-                builder => builder.Entity("People").HasAlternateKey("AlternateKeyColumn"),
-                model =>
-                {
-                    var table = Assert.Single(model.Tables);
-                    var uniqueConstraint = table.UniqueConstraints.Single();
-                    Assert.Same(table, uniqueConstraint.Table);
-                    Assert.Same(table.Columns.Single(c => c.Name == "AlternateKeyColumn"), Assert.Single(uniqueConstraint.Columns));
-                    if (AssertConstraintNames)
-                        Assert.Equal("AK_People_AlternateKeyColumn", uniqueConstraint.Name);
-                });
-
-        [ConditionalFact]
-        public virtual Task Add_unique_constraint_composite_with_name()
-            => Test(
-                builder => builder.Entity(
-                    "People", e =>
-                    {
-                        e.Property<int>("Id");
-                        e.Property<int>("AlternateKeyColumn1");
-                        e.Property<int>("AlternateKeyColumn2");
-                    }),
-                builder => { },
-                builder => builder.Entity("People").HasAlternateKey("AlternateKeyColumn1", "AlternateKeyColumn2").HasName("AK_Foo"),
-                model =>
-                {
-                    var table = Assert.Single(model.Tables);
-                    var uniqueConstraint = table.UniqueConstraints.Single();
-                    Assert.Same(table, uniqueConstraint.Table);
-                    Assert.Collection(
-                        uniqueConstraint.Columns,
-                        c => Assert.Same(table.Columns.Single(c => c.Name == "AlternateKeyColumn1"), c),
-                        c => Assert.Same(table.Columns.Single(c => c.Name == "AlternateKeyColumn2"), c));
-                    if (AssertConstraintNames)
-                        Assert.Equal("AK_Foo", uniqueConstraint.Name);
-                });
-
-        [ConditionalFact]
-        public virtual Task Drop_unique_constraint()
-            => Test(
-                builder => builder.Entity(
-                    "People", e =>
-                    {
-                        e.Property<int>("Id");
-                        e.Property<int>("AlternateKeyColumn");
-                    }),
-                builder => builder.Entity("People").HasAlternateKey("AlternateKeyColumn"),
-                builder => { },
-                model =>
-                {
-                    Assert.Empty(Assert.Single(model.Tables).UniqueConstraints);
-                });
-
-        [ConditionalFact]
-        public virtual Task Add_check_constraint_with_name()
-            => Test(
-                builder => builder.Entity(
-                    "People", e =>
-                    {
-                        e.Property<int>("Id");
-                        e.Property<int>("DriverLicense");
-                    }),
-                builder => { },
-                builder => builder.Entity("People").HasCheckConstraint("CK_People_Foo", $"{DelimitIdentifier("DriverLicense")} > 0"),
-                model =>
-                {
-                    // TODO: no scaffolding support for check constraints, https://github.com/aspnet/EntityFrameworkCore/issues/15408
-                });
-
-        [ConditionalFact]
-        public virtual Task Alter_check_constraint()
-            => Test(
-                builder => builder.Entity(
-                    "People", e =>
-                    {
-                        e.Property<int>("Id");
-                        e.Property<int>("DriverLicense");
-                    }),
-                builder => builder.Entity("People").HasCheckConstraint("CK_People_Foo", $"{DelimitIdentifier("DriverLicense")} > 0"),
-                builder => builder.Entity("People").HasCheckConstraint("CK_People_Foo", $"{DelimitIdentifier("DriverLicense")} > 1"),
-                model =>
-                {
-                    // TODO: no scaffolding support for check constraints, https://github.com/aspnet/EntityFrameworkCore/issues/15408
-                });
-
-        [ConditionalFact]
-        public virtual Task Drop_check_constraint()
-            => Test(
-                builder => builder.Entity(
-                    "People", e =>
-                    {
-                        e.Property<int>("Id");
-                        e.Property<int>("DriverLicense");
-                    }),
-                builder => builder.Entity("People").HasCheckConstraint("CK_People_Foo", $"{DelimitIdentifier("DriverLicense")} > 0"),
-                builder => { },
-                model =>
-                {
-                    // TODO: no scaffolding support for check constraints, https://github.com/aspnet/EntityFrameworkCore/issues/15408
-                });
-
-        [ConditionalFact]
-        public virtual Task Create_sequence()
-            => Test(
-                builder => { },
-                builder => builder.HasSequence<int>("TestSequence"),
-                model =>
-                {
-                    var sequence = Assert.Single(model.Sequences);
-                    Assert.Equal("TestSequence", sequence.Name);
-                });
-
-        [ConditionalFact]
-        public virtual Task Create_sequence_all_settings()
-            => Test(
-                builder => { },
-                builder => builder.HasSequence<long>("TestSequence", "dbo2")
-                    .StartsAt(3)
-                    .IncrementsBy(2)
-                    .HasMin(2)
-                    .HasMax(916)
-                    .IsCyclic(),
-                model =>
-                {
-                    var sequence = Assert.Single(model.Sequences);
-                    Assert.Equal("TestSequence", sequence.Name);
-                    Assert.Equal("dbo2", sequence.Schema);
-                    Assert.Equal(3, sequence.StartValue);
-                    Assert.Equal(2, sequence.IncrementBy);
-                    Assert.Equal(2, sequence.MinValue);
-                    Assert.Equal(916, sequence.MaxValue);
-                    Assert.True(sequence.IsCyclic);
-                });
-
-        [ConditionalFact]
-        public virtual Task Alter_sequence_all_settings()
-            => Test(
-                builder => builder.HasSequence<int>("foo"),
-                builder => { },
-                builder => builder.HasSequence<int>("foo")
-                    .StartsAt(-3)
-                    .IncrementsBy(2)
-                    .HasMin(-5)
-                    .HasMax(10)
-                    .IsCyclic(),
-                model =>
-                {
-                    var sequence = Assert.Single(model.Sequences);
-                    Assert.Equal(-3, sequence.StartValue);
-                    Assert.Equal(2, sequence.IncrementBy);
-                    Assert.Equal(-5, sequence.MinValue);
-                    Assert.Equal(10, sequence.MaxValue);
-                    Assert.True(sequence.IsCyclic);
-                });
-
-        [ConditionalFact]
-        public virtual Task Alter_sequence_increment_by()
-            => Test(
-                builder => builder.HasSequence<int>("foo"),
-                builder => { },
-                builder => builder.HasSequence<int>("foo").IncrementsBy(2),
-                model =>
-                {
-                    var sequence = Assert.Single(model.Sequences);
-                    Assert.Equal(2, sequence.IncrementBy);
-                });
-
-        [ConditionalFact]
-        public virtual Task Drop_sequence()
-            => Test(
-                builder => builder.HasSequence("TestSequence"),
-                builder => { },
-                model => Assert.Empty(model.Sequences));
-
-        [ConditionalFact]
-        public virtual Task Rename_sequence()
-            => Test(
-                builder => builder.HasSequence<int>("TestSequence"),
-                builder => builder.HasSequence<int>("testsequence"),
-                model =>
-                {
-                    var sequence = Assert.Single(model.Sequences);
-                    Assert.Equal("testsequence", sequence.Name);
-                });
-
-        [ConditionalFact]
-        public virtual Task Move_sequence()
-            => Test(
-                builder => builder.HasSequence<int>("TestSequence"),
-                builder => builder.HasSequence<int>("TestSequence", "TestSequenceSchema"),
-                model =>
-                {
-                    var sequence = Assert.Single(model.Sequences);
-                    Assert.Equal("TestSequenceSchema", sequence.Schema);
-                    Assert.Equal("TestSequence", sequence.Name);
-                });
-
-        [ConditionalFact]
-        public virtual Task InsertDataOperation()
-            => Test(
-                builder => builder.Entity(
-                    "Person", e =>
-                    {
-                        e.Property<int>("Id");
-                        e.Property<string>("Name");
-                        e.HasKey("Id");
-                    }),
-                builder => { },
-                builder => builder.Entity("Person")
-                    .HasData(
-                        new Person { Id = 1, Name = "Daenerys Targaryen" },
-                        new Person { Id = 2, Name = "John Snow" },
-                        new Person { Id = 3, Name = "Arya Stark" },
-                        new Person { Id = 4, Name = "Harry Strickland" },
-                        new Person { Id = 5, Name = null }),
-                model => { });
-
-        [ConditionalFact]
-        public virtual Task DeleteDataOperation_simple_key()
-            => Test(
-                builder => builder.Entity(
-                    "Person", e =>
->>>>>>> 16e17950
                     {
                         e.Property<int>("Id");
                         e.HasKey("Id");
@@ -2184,7 +1410,7 @@
                     e.Property<int>("DriverLicense");
                 }),
             builder => { },
-            builder => builder.Entity("People").HasCheckConstraint("Foo", $"{DelimitIdentifier("DriverLicense")} > 0"),
+                builder => builder.Entity("People").HasCheckConstraint("CK_People_Foo", $"{DelimitIdentifier("DriverLicense")} > 0"),
             model =>
             {
                 // TODO: no scaffolding support for check constraints, https://github.com/aspnet/EntityFrameworkCore/issues/15408
@@ -2199,8 +1425,8 @@
                     e.Property<int>("Id");
                     e.Property<int>("DriverLicense");
                 }),
-            builder => builder.Entity("People").HasCheckConstraint("Foo", $"{DelimitIdentifier("DriverLicense")} > 0"),
-            builder => builder.Entity("People").HasCheckConstraint("Foo", $"{DelimitIdentifier("DriverLicense")} > 1"),
+                builder => builder.Entity("People").HasCheckConstraint("CK_People_Foo", $"{DelimitIdentifier("DriverLicense")} > 0"),
+                builder => builder.Entity("People").HasCheckConstraint("CK_People_Foo", $"{DelimitIdentifier("DriverLicense")} > 1"),
             model =>
             {
                 // TODO: no scaffolding support for check constraints, https://github.com/aspnet/EntityFrameworkCore/issues/15408
@@ -2215,7 +1441,7 @@
                     e.Property<int>("Id");
                     e.Property<int>("DriverLicense");
                 }),
-            builder => builder.Entity("People").HasCheckConstraint("Foo", $"{DelimitIdentifier("DriverLicense")} > 0"),
+                builder => builder.Entity("People").HasCheckConstraint("CK_People_Foo", $"{DelimitIdentifier("DriverLicense")} > 0"),
             builder => { },
             model =>
             {
