--- conflicted
+++ resolved
@@ -260,13 +260,8 @@
             @"SELECT [o].[OrderID], [o].[CustomerID], [o].[EmployeeID], [o].[OrderDate]
 FROM [Orders] AS [o]
 LEFT JOIN [Customers] AS [c] ON [o].[CustomerID] = [c].[CustomerID]
-<<<<<<< HEAD
-WHERE [c].[City] = N'Seattle' AND ([c].[Phone] <> N'555 555 5555' OR [c].[Phone] IS NULL)");
-    }
-=======
-WHERE ([c].[City] = N'Seattle') AND (([c].[Phone] <> N'555 555 5555') OR ([c].[Phone] IS NULL))");
-        }
->>>>>>> 021fbcb7
+WHERE [c].[City] = N'Seattle' AND ([c].[Phone] <> N'555 555 5555' OR ([c].[Phone] IS NULL))");
+    }
 
     public override async Task Select_Navigations_Where_Navigations(bool async)
     {
@@ -276,13 +271,8 @@
             @"SELECT [c].[CustomerID], [c].[Address], [c].[City], [c].[CompanyName], [c].[ContactName], [c].[ContactTitle], [c].[Country], [c].[Fax], [c].[Phone], [c].[PostalCode], [c].[Region]
 FROM [Orders] AS [o]
 LEFT JOIN [Customers] AS [c] ON [o].[CustomerID] = [c].[CustomerID]
-<<<<<<< HEAD
-WHERE [c].[City] = N'Seattle' AND ([c].[Phone] <> N'555 555 5555' OR [c].[Phone] IS NULL)");
-    }
-=======
-WHERE ([c].[City] = N'Seattle') AND (([c].[Phone] <> N'555 555 5555') OR ([c].[Phone] IS NULL))");
-        }
->>>>>>> 021fbcb7
+WHERE [c].[City] = N'Seattle' AND ([c].[Phone] <> N'555 555 5555' OR ([c].[Phone] IS NULL))");
+    }
 
     public override async Task Select_Singleton_Navigation_With_Member_Access(bool async)
     {
@@ -292,13 +282,8 @@
             @"SELECT [c].[CustomerID], [c].[Address], [c].[City], [c].[CompanyName], [c].[ContactName], [c].[ContactTitle], [c].[Country], [c].[Fax], [c].[Phone], [c].[PostalCode], [c].[Region]
 FROM [Orders] AS [o]
 LEFT JOIN [Customers] AS [c] ON [o].[CustomerID] = [c].[CustomerID]
-<<<<<<< HEAD
-WHERE [c].[City] = N'Seattle' AND ([c].[Phone] <> N'555 555 5555' OR [c].[Phone] IS NULL)");
-    }
-=======
-WHERE ([c].[City] = N'Seattle') AND (([c].[Phone] <> N'555 555 5555') OR ([c].[Phone] IS NULL))");
-        }
->>>>>>> 021fbcb7
+WHERE [c].[City] = N'Seattle' AND ([c].[Phone] <> N'555 555 5555' OR ([c].[Phone] IS NULL))");
+    }
 
     public override async Task Select_count_plus_sum(bool async)
     {
@@ -323,13 +308,8 @@
             @"SELECT [c].[City] AS [B]
 FROM [Orders] AS [o]
 LEFT JOIN [Customers] AS [c] ON [o].[CustomerID] = [c].[CustomerID]
-<<<<<<< HEAD
-WHERE [c].[City] = N'Seattle' AND ([c].[Phone] <> N'555 555 5555' OR [c].[Phone] IS NULL)");
-    }
-=======
-WHERE ([c].[City] = N'Seattle') AND (([c].[Phone] <> N'555 555 5555') OR ([c].[Phone] IS NULL))");
-        }
->>>>>>> 021fbcb7
+WHERE [c].[City] = N'Seattle' AND ([c].[Phone] <> N'555 555 5555' OR ([c].[Phone] IS NULL))");
+    }
 
     public override async Task Select_Where_Navigation_Scalar_Equals_Navigation_Scalar_Projected(bool async)
     {
@@ -345,13 +325,8 @@
 ) AS [t]
 LEFT JOIN [Customers] AS [c] ON [o].[CustomerID] = [c].[CustomerID]
 LEFT JOIN [Customers] AS [c0] ON [t].[CustomerID] = [c0].[CustomerID]
-<<<<<<< HEAD
-WHERE [o].[OrderID] < 10300 AND ([c].[City] = [c0].[City] OR ([c].[City] IS NULL AND [c0].[City] IS NULL))");
-    }
-=======
-WHERE ([o].[OrderID] < 10300) AND (([c].[City] = [c0].[City]) OR (([c].[City] IS NULL) AND ([c0].[City] IS NULL)))");
-        }
->>>>>>> 021fbcb7
+WHERE [o].[OrderID] < 10300 AND ([c].[City] = [c0].[City] OR (([c].[City] IS NULL) AND ([c0].[City] IS NULL)))");
+    }
 
     public override async Task Select_Where_Navigation_Equals_Navigation(bool async)
     {
@@ -363,13 +338,8 @@
 CROSS JOIN [Orders] AS [o0]
 LEFT JOIN [Customers] AS [c] ON [o].[CustomerID] = [c].[CustomerID]
 LEFT JOIN [Customers] AS [c0] ON [o0].[CustomerID] = [c0].[CustomerID]
-<<<<<<< HEAD
 WHERE [o].[CustomerID] IS NOT NULL AND ([o].[CustomerID] LIKE N'A%') AND [o0].[CustomerID] IS NOT NULL AND ([o0].[CustomerID] LIKE N'A%') AND ([c].[CustomerID] = [c0].[CustomerID] OR ([c].[CustomerID] IS NULL AND [c0].[CustomerID] IS NULL))");
     }
-=======
-WHERE ((([o].[CustomerID] IS NOT NULL) AND ([o].[CustomerID] LIKE N'A%')) AND (([o0].[CustomerID] IS NOT NULL) AND ([o0].[CustomerID] LIKE N'A%'))) AND (([c].[CustomerID] = [c0].[CustomerID]) OR (([c].[CustomerID] IS NULL) AND ([c0].[CustomerID] IS NULL)))");
-        }
->>>>>>> 021fbcb7
 
     public override async Task Select_Where_Navigation_Null(bool async)
     {
@@ -535,11 +505,7 @@
     WHEN NOT EXISTS (
         SELECT 1
         FROM [Orders] AS [o]
-<<<<<<< HEAD
-        WHERE [c].[CustomerID] = [o].[CustomerID] AND ([o].[CustomerID] <> N'ALFKI' OR [o].[CustomerID] IS NULL)) THEN CAST(1 AS bit)
-=======
-        WHERE ([c].[CustomerID] = [o].[CustomerID]) AND (([o].[CustomerID] <> N'ALFKI') OR ([o].[CustomerID] IS NULL))) THEN CAST(1 AS bit)
->>>>>>> 021fbcb7
+        WHERE [c].[CustomerID] = [o].[CustomerID] AND ([o].[CustomerID] <> N'ALFKI' OR ([o].[CustomerID] IS NULL))) THEN CAST(1 AS bit)
     ELSE CAST(0 AS bit)
 END AS [All]
 FROM [Customers] AS [c]");
@@ -555,13 +521,8 @@
 WHERE NOT EXISTS (
     SELECT 1
     FROM [Orders] AS [o]
-<<<<<<< HEAD
-    WHERE [c].[CustomerID] = [o].[CustomerID] AND ([o].[CustomerID] <> N'ALFKI' OR [o].[CustomerID] IS NULL))");
-    }
-=======
-    WHERE ([c].[CustomerID] = [o].[CustomerID]) AND (([o].[CustomerID] <> N'ALFKI') OR ([o].[CustomerID] IS NULL)))");
-        }
->>>>>>> 021fbcb7
+    WHERE [c].[CustomerID] = [o].[CustomerID] AND ([o].[CustomerID] <> N'ALFKI' OR ([o].[CustomerID] IS NULL)))");
+    }
 
     public override async Task Collection_select_nav_prop_count(bool async)
     {
@@ -654,13 +615,8 @@
     FROM [Order Details] AS [o3]
     WHERE [o].[OrderID] = [o3].[OrderID]) AS [collection2]
 FROM [Orders] AS [o]
-<<<<<<< HEAD
-WHERE [o].[CustomerID] IS NOT NULL AND ([o].[CustomerID] LIKE N'A%')");
-    }
-=======
 WHERE ([o].[CustomerID] IS NOT NULL) AND ([o].[CustomerID] LIKE N'A%')");
-        }
->>>>>>> 021fbcb7
+    }
 
     public override async Task Collection_select_nav_prop_sum(bool async)
     {
@@ -897,13 +853,8 @@
     FROM [Order Details] AS [o0]
     INNER JOIN [Orders] AS [o1] ON [o0].[OrderID] = [o1].[OrderID]
     LEFT JOIN [Customers] AS [c0] ON [o1].[CustomerID] = [c0].[CustomerID]
-<<<<<<< HEAD
-    WHERE [c].[Country] = [c0].[Country] OR ([c].[Country] IS NULL AND [c0].[Country] IS NULL)) > 0 AND [o].[OrderID] IN (10643, 10692)");
-    }
-=======
-    WHERE ([c].[Country] = [c0].[Country]) OR (([c].[Country] IS NULL) AND ([c0].[Country] IS NULL))) > 0) AND [o].[OrderID] IN (10643, 10692)");
-        }
->>>>>>> 021fbcb7
+    WHERE [c].[Country] = [c0].[Country] OR (([c].[Country] IS NULL) AND ([c0].[Country] IS NULL))) > 0 AND [o].[OrderID] IN (10643, 10692)");
+    }
 
     public override async Task Project_single_scalar_value_subquery_is_properly_inlined(bool async)
     {
@@ -999,13 +950,8 @@
 WHERE (
     SELECT COUNT(*)
     FROM [Orders] AS [o0]
-<<<<<<< HEAD
     WHERE [c].[CustomerID] IS NOT NULL AND [c].[CustomerID] = [o0].[CustomerID] AND [o0].[OrderID] > 10260) > 30");
     }
-=======
-    WHERE (([c].[CustomerID] IS NOT NULL) AND ([c].[CustomerID] = [o0].[CustomerID])) AND ([o0].[OrderID] > 10260)) > 30");
-        }
->>>>>>> 021fbcb7
 
     public override async Task Multiple_include_with_multiple_optional_navigations(bool async)
     {
