﻿// Licensed to the .NET Foundation under one or more agreements.
// The .NET Foundation licenses this file to you under the MIT license.

namespace Microsoft.EntityFrameworkCore.Query;

public class ComplexNavigationsCollectionsQuerySqlServerTest
    : ComplexNavigationsCollectionsQueryRelationalTestBase<ComplexNavigationsQuerySqlServerFixture>
{
    public ComplexNavigationsCollectionsQuerySqlServerTest(
        ComplexNavigationsQuerySqlServerFixture fixture,
        ITestOutputHelper testOutputHelper)
        : base(fixture)
    {
        Fixture.TestSqlLoggerFactory.Clear();
        //Fixture.TestSqlLoggerFactory.SetTestOutputHelper(testOutputHelper);
    }

    [ConditionalFact]
    public virtual void Check_all_tests_overridden()
        => TestHelpers.AssertAllMethodsOverridden(GetType());

    public override async Task Multi_level_include_one_to_many_optional_and_one_to_many_optional_produces_valid_sql(bool async)
    {
        await base.Multi_level_include_one_to_many_optional_and_one_to_many_optional_produces_valid_sql(async);

        AssertSql(
            @"SELECT [l].[Id], [l].[Date], [l].[Name], [l].[OneToMany_Optional_Self_Inverse1Id], [l].[OneToMany_Required_Self_Inverse1Id], [l].[OneToOne_Optional_Self1Id], [t].[Id], [t].[Date], [t].[Level1_Optional_Id], [t].[Level1_Required_Id], [t].[Name], [t].[OneToMany_Optional_Inverse2Id], [t].[OneToMany_Optional_Self_Inverse2Id], [t].[OneToMany_Required_Inverse2Id], [t].[OneToMany_Required_Self_Inverse2Id], [t].[OneToOne_Optional_PK_Inverse2Id], [t].[OneToOne_Optional_Self2Id], [t].[Id0], [t].[Level2_Optional_Id], [t].[Level2_Required_Id], [t].[Name0], [t].[OneToMany_Optional_Inverse3Id], [t].[OneToMany_Optional_Self_Inverse3Id], [t].[OneToMany_Required_Inverse3Id], [t].[OneToMany_Required_Self_Inverse3Id], [t].[OneToOne_Optional_PK_Inverse3Id], [t].[OneToOne_Optional_Self3Id]
FROM [LevelOne] AS [l]
LEFT JOIN (
    SELECT [l0].[Id], [l0].[Date], [l0].[Level1_Optional_Id], [l0].[Level1_Required_Id], [l0].[Name], [l0].[OneToMany_Optional_Inverse2Id], [l0].[OneToMany_Optional_Self_Inverse2Id], [l0].[OneToMany_Required_Inverse2Id], [l0].[OneToMany_Required_Self_Inverse2Id], [l0].[OneToOne_Optional_PK_Inverse2Id], [l0].[OneToOne_Optional_Self2Id], [l1].[Id] AS [Id0], [l1].[Level2_Optional_Id], [l1].[Level2_Required_Id], [l1].[Name] AS [Name0], [l1].[OneToMany_Optional_Inverse3Id], [l1].[OneToMany_Optional_Self_Inverse3Id], [l1].[OneToMany_Required_Inverse3Id], [l1].[OneToMany_Required_Self_Inverse3Id], [l1].[OneToOne_Optional_PK_Inverse3Id], [l1].[OneToOne_Optional_Self3Id]
    FROM [LevelTwo] AS [l0]
    LEFT JOIN [LevelThree] AS [l1] ON [l0].[Id] = [l1].[OneToMany_Optional_Inverse3Id]
) AS [t] ON [l].[Id] = [t].[OneToMany_Optional_Inverse2Id]
ORDER BY [l].[Id], [t].[Id]");
    }

    public override async Task
        Multi_level_include_correct_PK_is_chosen_as_the_join_predicate_for_queries_that_join_same_table_multiple_times(bool async)
    {
        await base
            .Multi_level_include_correct_PK_is_chosen_as_the_join_predicate_for_queries_that_join_same_table_multiple_times(async);

        AssertSql(
            @"SELECT [l].[Id], [l].[Date], [l].[Name], [l].[OneToMany_Optional_Self_Inverse1Id], [l].[OneToMany_Required_Self_Inverse1Id], [l].[OneToOne_Optional_Self1Id], [t0].[Id], [t0].[Date], [t0].[Level1_Optional_Id], [t0].[Level1_Required_Id], [t0].[Name], [t0].[OneToMany_Optional_Inverse2Id], [t0].[OneToMany_Optional_Self_Inverse2Id], [t0].[OneToMany_Required_Inverse2Id], [t0].[OneToMany_Required_Self_Inverse2Id], [t0].[OneToOne_Optional_PK_Inverse2Id], [t0].[OneToOne_Optional_Self2Id], [t0].[Id0], [t0].[Level2_Optional_Id], [t0].[Level2_Required_Id], [t0].[Name0], [t0].[OneToMany_Optional_Inverse3Id], [t0].[OneToMany_Optional_Self_Inverse3Id], [t0].[OneToMany_Required_Inverse3Id], [t0].[OneToMany_Required_Self_Inverse3Id], [t0].[OneToOne_Optional_PK_Inverse3Id], [t0].[OneToOne_Optional_Self3Id], [t0].[Id00], [t0].[Date0], [t0].[Level1_Optional_Id0], [t0].[Level1_Required_Id0], [t0].[Name00], [t0].[OneToMany_Optional_Inverse2Id0], [t0].[OneToMany_Optional_Self_Inverse2Id0], [t0].[OneToMany_Required_Inverse2Id0], [t0].[OneToMany_Required_Self_Inverse2Id0], [t0].[OneToOne_Optional_PK_Inverse2Id0], [t0].[OneToOne_Optional_Self2Id0], [t0].[Id1], [t0].[Level2_Optional_Id0], [t0].[Level2_Required_Id0], [t0].[Name1], [t0].[OneToMany_Optional_Inverse3Id0], [t0].[OneToMany_Optional_Self_Inverse3Id0], [t0].[OneToMany_Required_Inverse3Id0], [t0].[OneToMany_Required_Self_Inverse3Id0], [t0].[OneToOne_Optional_PK_Inverse3Id0], [t0].[OneToOne_Optional_Self3Id0]
FROM [LevelOne] AS [l]
LEFT JOIN (
    SELECT [l0].[Id], [l0].[Date], [l0].[Level1_Optional_Id], [l0].[Level1_Required_Id], [l0].[Name], [l0].[OneToMany_Optional_Inverse2Id], [l0].[OneToMany_Optional_Self_Inverse2Id], [l0].[OneToMany_Required_Inverse2Id], [l0].[OneToMany_Required_Self_Inverse2Id], [l0].[OneToOne_Optional_PK_Inverse2Id], [l0].[OneToOne_Optional_Self2Id], [t].[Id] AS [Id0], [t].[Level2_Optional_Id], [t].[Level2_Required_Id], [t].[Name] AS [Name0], [t].[OneToMany_Optional_Inverse3Id], [t].[OneToMany_Optional_Self_Inverse3Id], [t].[OneToMany_Required_Inverse3Id], [t].[OneToMany_Required_Self_Inverse3Id], [t].[OneToOne_Optional_PK_Inverse3Id], [t].[OneToOne_Optional_Self3Id], [t].[Id0] AS [Id00], [t].[Date] AS [Date0], [t].[Level1_Optional_Id] AS [Level1_Optional_Id0], [t].[Level1_Required_Id] AS [Level1_Required_Id0], [t].[Name0] AS [Name00], [t].[OneToMany_Optional_Inverse2Id] AS [OneToMany_Optional_Inverse2Id0], [t].[OneToMany_Optional_Self_Inverse2Id] AS [OneToMany_Optional_Self_Inverse2Id0], [t].[OneToMany_Required_Inverse2Id] AS [OneToMany_Required_Inverse2Id0], [t].[OneToMany_Required_Self_Inverse2Id] AS [OneToMany_Required_Self_Inverse2Id0], [t].[OneToOne_Optional_PK_Inverse2Id] AS [OneToOne_Optional_PK_Inverse2Id0], [t].[OneToOne_Optional_Self2Id] AS [OneToOne_Optional_Self2Id0], [t].[Id1], [t].[Level2_Optional_Id0], [t].[Level2_Required_Id0], [t].[Name1], [t].[OneToMany_Optional_Inverse3Id0], [t].[OneToMany_Optional_Self_Inverse3Id0], [t].[OneToMany_Required_Inverse3Id0], [t].[OneToMany_Required_Self_Inverse3Id0], [t].[OneToOne_Optional_PK_Inverse3Id0], [t].[OneToOne_Optional_Self3Id0]
    FROM [LevelTwo] AS [l0]
    LEFT JOIN (
        SELECT [l1].[Id], [l1].[Level2_Optional_Id], [l1].[Level2_Required_Id], [l1].[Name], [l1].[OneToMany_Optional_Inverse3Id], [l1].[OneToMany_Optional_Self_Inverse3Id], [l1].[OneToMany_Required_Inverse3Id], [l1].[OneToMany_Required_Self_Inverse3Id], [l1].[OneToOne_Optional_PK_Inverse3Id], [l1].[OneToOne_Optional_Self3Id], [l2].[Id] AS [Id0], [l2].[Date], [l2].[Level1_Optional_Id], [l2].[Level1_Required_Id], [l2].[Name] AS [Name0], [l2].[OneToMany_Optional_Inverse2Id], [l2].[OneToMany_Optional_Self_Inverse2Id], [l2].[OneToMany_Required_Inverse2Id], [l2].[OneToMany_Required_Self_Inverse2Id], [l2].[OneToOne_Optional_PK_Inverse2Id], [l2].[OneToOne_Optional_Self2Id], [l3].[Id] AS [Id1], [l3].[Level2_Optional_Id] AS [Level2_Optional_Id0], [l3].[Level2_Required_Id] AS [Level2_Required_Id0], [l3].[Name] AS [Name1], [l3].[OneToMany_Optional_Inverse3Id] AS [OneToMany_Optional_Inverse3Id0], [l3].[OneToMany_Optional_Self_Inverse3Id] AS [OneToMany_Optional_Self_Inverse3Id0], [l3].[OneToMany_Required_Inverse3Id] AS [OneToMany_Required_Inverse3Id0], [l3].[OneToMany_Required_Self_Inverse3Id] AS [OneToMany_Required_Self_Inverse3Id0], [l3].[OneToOne_Optional_PK_Inverse3Id] AS [OneToOne_Optional_PK_Inverse3Id0], [l3].[OneToOne_Optional_Self3Id] AS [OneToOne_Optional_Self3Id0]
        FROM [LevelThree] AS [l1]
        INNER JOIN [LevelTwo] AS [l2] ON [l1].[OneToMany_Required_Inverse3Id] = [l2].[Id]
        LEFT JOIN [LevelThree] AS [l3] ON [l2].[Id] = [l3].[OneToMany_Optional_Inverse3Id]
    ) AS [t] ON [l0].[Id] = [t].[OneToMany_Optional_Inverse3Id]
) AS [t0] ON [l].[Id] = [t0].[OneToMany_Optional_Inverse2Id]
ORDER BY [l].[Id], [t0].[Id], [t0].[Id0], [t0].[Id00]");
    }

    public override async Task Multiple_complex_includes(bool async)
    {
        await base.Multiple_complex_includes(async);

        AssertSql(
            @"SELECT [l].[Id], [l].[Date], [l].[Name], [l].[OneToMany_Optional_Self_Inverse1Id], [l].[OneToMany_Required_Self_Inverse1Id], [l].[OneToOne_Optional_Self1Id], [l0].[Id], [l0].[Date], [l0].[Level1_Optional_Id], [l0].[Level1_Required_Id], [l0].[Name], [l0].[OneToMany_Optional_Inverse2Id], [l0].[OneToMany_Optional_Self_Inverse2Id], [l0].[OneToMany_Required_Inverse2Id], [l0].[OneToMany_Required_Self_Inverse2Id], [l0].[OneToOne_Optional_PK_Inverse2Id], [l0].[OneToOne_Optional_Self2Id], [l1].[Id], [l1].[Level2_Optional_Id], [l1].[Level2_Required_Id], [l1].[Name], [l1].[OneToMany_Optional_Inverse3Id], [l1].[OneToMany_Optional_Self_Inverse3Id], [l1].[OneToMany_Required_Inverse3Id], [l1].[OneToMany_Required_Self_Inverse3Id], [l1].[OneToOne_Optional_PK_Inverse3Id], [l1].[OneToOne_Optional_Self3Id], [t].[Id], [t].[Date], [t].[Level1_Optional_Id], [t].[Level1_Required_Id], [t].[Name], [t].[OneToMany_Optional_Inverse2Id], [t].[OneToMany_Optional_Self_Inverse2Id], [t].[OneToMany_Required_Inverse2Id], [t].[OneToMany_Required_Self_Inverse2Id], [t].[OneToOne_Optional_PK_Inverse2Id], [t].[OneToOne_Optional_Self2Id], [t].[Id0], [t].[Level2_Optional_Id], [t].[Level2_Required_Id], [t].[Name0], [t].[OneToMany_Optional_Inverse3Id], [t].[OneToMany_Optional_Self_Inverse3Id], [t].[OneToMany_Required_Inverse3Id], [t].[OneToMany_Required_Self_Inverse3Id], [t].[OneToOne_Optional_PK_Inverse3Id], [t].[OneToOne_Optional_Self3Id]
FROM [LevelOne] AS [l]
LEFT JOIN [LevelTwo] AS [l0] ON [l].[Id] = [l0].[Level1_Optional_Id]
LEFT JOIN [LevelThree] AS [l1] ON [l0].[Id] = [l1].[OneToMany_Optional_Inverse3Id]
LEFT JOIN (
    SELECT [l2].[Id], [l2].[Date], [l2].[Level1_Optional_Id], [l2].[Level1_Required_Id], [l2].[Name], [l2].[OneToMany_Optional_Inverse2Id], [l2].[OneToMany_Optional_Self_Inverse2Id], [l2].[OneToMany_Required_Inverse2Id], [l2].[OneToMany_Required_Self_Inverse2Id], [l2].[OneToOne_Optional_PK_Inverse2Id], [l2].[OneToOne_Optional_Self2Id], [l3].[Id] AS [Id0], [l3].[Level2_Optional_Id], [l3].[Level2_Required_Id], [l3].[Name] AS [Name0], [l3].[OneToMany_Optional_Inverse3Id], [l3].[OneToMany_Optional_Self_Inverse3Id], [l3].[OneToMany_Required_Inverse3Id], [l3].[OneToMany_Required_Self_Inverse3Id], [l3].[OneToOne_Optional_PK_Inverse3Id], [l3].[OneToOne_Optional_Self3Id]
    FROM [LevelTwo] AS [l2]
    LEFT JOIN [LevelThree] AS [l3] ON [l2].[Id] = [l3].[Level2_Optional_Id]
) AS [t] ON [l].[Id] = [t].[OneToMany_Optional_Inverse2Id]
ORDER BY [l].[Id], [l0].[Id], [l1].[Id], [t].[Id]");
    }

    public override async Task Multiple_complex_includes_self_ref(bool async)
    {
        await base.Multiple_complex_includes_self_ref(async);

        AssertSql(
            @"SELECT [l].[Id], [l].[Date], [l].[Name], [l].[OneToMany_Optional_Self_Inverse1Id], [l].[OneToMany_Required_Self_Inverse1Id], [l].[OneToOne_Optional_Self1Id], [l0].[Id], [l0].[Date], [l0].[Name], [l0].[OneToMany_Optional_Self_Inverse1Id], [l0].[OneToMany_Required_Self_Inverse1Id], [l0].[OneToOne_Optional_Self1Id], [l1].[Id], [l1].[Date], [l1].[Name], [l1].[OneToMany_Optional_Self_Inverse1Id], [l1].[OneToMany_Required_Self_Inverse1Id], [l1].[OneToOne_Optional_Self1Id], [t].[Id], [t].[Date], [t].[Name], [t].[OneToMany_Optional_Self_Inverse1Id], [t].[OneToMany_Required_Self_Inverse1Id], [t].[OneToOne_Optional_Self1Id], [t].[Id0], [t].[Date0], [t].[Name0], [t].[OneToMany_Optional_Self_Inverse1Id0], [t].[OneToMany_Required_Self_Inverse1Id0], [t].[OneToOne_Optional_Self1Id0]
FROM [LevelOne] AS [l]
LEFT JOIN [LevelOne] AS [l0] ON [l].[OneToOne_Optional_Self1Id] = [l0].[Id]
LEFT JOIN [LevelOne] AS [l1] ON [l0].[Id] = [l1].[OneToMany_Optional_Self_Inverse1Id]
LEFT JOIN (
    SELECT [l2].[Id], [l2].[Date], [l2].[Name], [l2].[OneToMany_Optional_Self_Inverse1Id], [l2].[OneToMany_Required_Self_Inverse1Id], [l2].[OneToOne_Optional_Self1Id], [l3].[Id] AS [Id0], [l3].[Date] AS [Date0], [l3].[Name] AS [Name0], [l3].[OneToMany_Optional_Self_Inverse1Id] AS [OneToMany_Optional_Self_Inverse1Id0], [l3].[OneToMany_Required_Self_Inverse1Id] AS [OneToMany_Required_Self_Inverse1Id0], [l3].[OneToOne_Optional_Self1Id] AS [OneToOne_Optional_Self1Id0]
    FROM [LevelOne] AS [l2]
    LEFT JOIN [LevelOne] AS [l3] ON [l2].[OneToOne_Optional_Self1Id] = [l3].[Id]
) AS [t] ON [l].[Id] = [t].[OneToMany_Optional_Self_Inverse1Id]
ORDER BY [l].[Id], [l0].[Id], [l1].[Id], [t].[Id]");
    }

    public override async Task Include_reference_and_collection_order_by(bool async)
    {
        await base.Include_reference_and_collection_order_by(async);

        AssertSql(
            @"SELECT [l].[Id], [l].[Date], [l].[Name], [l].[OneToMany_Optional_Self_Inverse1Id], [l].[OneToMany_Required_Self_Inverse1Id], [l].[OneToOne_Optional_Self1Id], [l0].[Id], [l0].[Date], [l0].[Level1_Optional_Id], [l0].[Level1_Required_Id], [l0].[Name], [l0].[OneToMany_Optional_Inverse2Id], [l0].[OneToMany_Optional_Self_Inverse2Id], [l0].[OneToMany_Required_Inverse2Id], [l0].[OneToMany_Required_Self_Inverse2Id], [l0].[OneToOne_Optional_PK_Inverse2Id], [l0].[OneToOne_Optional_Self2Id], [l1].[Id], [l1].[Level2_Optional_Id], [l1].[Level2_Required_Id], [l1].[Name], [l1].[OneToMany_Optional_Inverse3Id], [l1].[OneToMany_Optional_Self_Inverse3Id], [l1].[OneToMany_Required_Inverse3Id], [l1].[OneToMany_Required_Self_Inverse3Id], [l1].[OneToOne_Optional_PK_Inverse3Id], [l1].[OneToOne_Optional_Self3Id]
FROM [LevelOne] AS [l]
LEFT JOIN [LevelTwo] AS [l0] ON [l].[Id] = [l0].[Level1_Optional_Id]
LEFT JOIN [LevelThree] AS [l1] ON [l0].[Id] = [l1].[OneToMany_Optional_Inverse3Id]
ORDER BY [l].[Name], [l].[Id], [l0].[Id]");
    }

    public override async Task Include_reference_ThenInclude_collection_order_by(bool async)
    {
        await base.Include_reference_ThenInclude_collection_order_by(async);

        AssertSql(
            @"SELECT [l].[Id], [l].[Date], [l].[Name], [l].[OneToMany_Optional_Self_Inverse1Id], [l].[OneToMany_Required_Self_Inverse1Id], [l].[OneToOne_Optional_Self1Id], [l0].[Id], [l0].[Date], [l0].[Level1_Optional_Id], [l0].[Level1_Required_Id], [l0].[Name], [l0].[OneToMany_Optional_Inverse2Id], [l0].[OneToMany_Optional_Self_Inverse2Id], [l0].[OneToMany_Required_Inverse2Id], [l0].[OneToMany_Required_Self_Inverse2Id], [l0].[OneToOne_Optional_PK_Inverse2Id], [l0].[OneToOne_Optional_Self2Id], [l1].[Id], [l1].[Level2_Optional_Id], [l1].[Level2_Required_Id], [l1].[Name], [l1].[OneToMany_Optional_Inverse3Id], [l1].[OneToMany_Optional_Self_Inverse3Id], [l1].[OneToMany_Required_Inverse3Id], [l1].[OneToMany_Required_Self_Inverse3Id], [l1].[OneToOne_Optional_PK_Inverse3Id], [l1].[OneToOne_Optional_Self3Id]
FROM [LevelOne] AS [l]
LEFT JOIN [LevelTwo] AS [l0] ON [l].[Id] = [l0].[Level1_Optional_Id]
LEFT JOIN [LevelThree] AS [l1] ON [l0].[Id] = [l1].[OneToMany_Optional_Inverse3Id]
ORDER BY [l].[Name], [l].[Id], [l0].[Id]");
    }

    public override async Task Include_collection_then_reference(bool async)
    {
        await base.Include_collection_then_reference(async);

        AssertSql(
            @"SELECT [l].[Id], [l].[Date], [l].[Name], [l].[OneToMany_Optional_Self_Inverse1Id], [l].[OneToMany_Required_Self_Inverse1Id], [l].[OneToOne_Optional_Self1Id], [t].[Id], [t].[Date], [t].[Level1_Optional_Id], [t].[Level1_Required_Id], [t].[Name], [t].[OneToMany_Optional_Inverse2Id], [t].[OneToMany_Optional_Self_Inverse2Id], [t].[OneToMany_Required_Inverse2Id], [t].[OneToMany_Required_Self_Inverse2Id], [t].[OneToOne_Optional_PK_Inverse2Id], [t].[OneToOne_Optional_Self2Id], [t].[Id0], [t].[Level2_Optional_Id], [t].[Level2_Required_Id], [t].[Name0], [t].[OneToMany_Optional_Inverse3Id], [t].[OneToMany_Optional_Self_Inverse3Id], [t].[OneToMany_Required_Inverse3Id], [t].[OneToMany_Required_Self_Inverse3Id], [t].[OneToOne_Optional_PK_Inverse3Id], [t].[OneToOne_Optional_Self3Id]
FROM [LevelOne] AS [l]
LEFT JOIN (
    SELECT [l0].[Id], [l0].[Date], [l0].[Level1_Optional_Id], [l0].[Level1_Required_Id], [l0].[Name], [l0].[OneToMany_Optional_Inverse2Id], [l0].[OneToMany_Optional_Self_Inverse2Id], [l0].[OneToMany_Required_Inverse2Id], [l0].[OneToMany_Required_Self_Inverse2Id], [l0].[OneToOne_Optional_PK_Inverse2Id], [l0].[OneToOne_Optional_Self2Id], [l1].[Id] AS [Id0], [l1].[Level2_Optional_Id], [l1].[Level2_Required_Id], [l1].[Name] AS [Name0], [l1].[OneToMany_Optional_Inverse3Id], [l1].[OneToMany_Optional_Self_Inverse3Id], [l1].[OneToMany_Required_Inverse3Id], [l1].[OneToMany_Required_Self_Inverse3Id], [l1].[OneToOne_Optional_PK_Inverse3Id], [l1].[OneToOne_Optional_Self3Id]
    FROM [LevelTwo] AS [l0]
    LEFT JOIN [LevelThree] AS [l1] ON [l0].[Id] = [l1].[Level2_Optional_Id]
) AS [t] ON [l].[Id] = [t].[OneToMany_Optional_Inverse2Id]
ORDER BY [l].[Id], [t].[Id]");
    }

    public override async Task Include_collection_with_conditional_order_by(bool async)
    {
        await base.Include_collection_with_conditional_order_by(async);

        AssertSql(
            @"SELECT [l].[Id], [l].[Date], [l].[Name], [l].[OneToMany_Optional_Self_Inverse1Id], [l].[OneToMany_Required_Self_Inverse1Id], [l].[OneToOne_Optional_Self1Id], [l0].[Id], [l0].[Date], [l0].[Level1_Optional_Id], [l0].[Level1_Required_Id], [l0].[Name], [l0].[OneToMany_Optional_Inverse2Id], [l0].[OneToMany_Optional_Self_Inverse2Id], [l0].[OneToMany_Required_Inverse2Id], [l0].[OneToMany_Required_Self_Inverse2Id], [l0].[OneToOne_Optional_PK_Inverse2Id], [l0].[OneToOne_Optional_Self2Id]
FROM [LevelOne] AS [l]
LEFT JOIN [LevelTwo] AS [l0] ON [l].[Id] = [l0].[OneToMany_Optional_Inverse2Id]
ORDER BY CASE
    WHEN ([l].[Name] IS NOT NULL) AND ([l].[Name] LIKE N'%03') THEN 1
    ELSE 2
END, [l].[Id]");
    }

    public override async Task Multiple_complex_include_select(bool async)
    {
        await base.Multiple_complex_include_select(async);

        AssertSql(
            @"SELECT [l].[Id], [l].[Date], [l].[Name], [l].[OneToMany_Optional_Self_Inverse1Id], [l].[OneToMany_Required_Self_Inverse1Id], [l].[OneToOne_Optional_Self1Id], [l0].[Id], [l0].[Date], [l0].[Level1_Optional_Id], [l0].[Level1_Required_Id], [l0].[Name], [l0].[OneToMany_Optional_Inverse2Id], [l0].[OneToMany_Optional_Self_Inverse2Id], [l0].[OneToMany_Required_Inverse2Id], [l0].[OneToMany_Required_Self_Inverse2Id], [l0].[OneToOne_Optional_PK_Inverse2Id], [l0].[OneToOne_Optional_Self2Id], [l1].[Id], [l1].[Level2_Optional_Id], [l1].[Level2_Required_Id], [l1].[Name], [l1].[OneToMany_Optional_Inverse3Id], [l1].[OneToMany_Optional_Self_Inverse3Id], [l1].[OneToMany_Required_Inverse3Id], [l1].[OneToMany_Required_Self_Inverse3Id], [l1].[OneToOne_Optional_PK_Inverse3Id], [l1].[OneToOne_Optional_Self3Id], [t].[Id], [t].[Date], [t].[Level1_Optional_Id], [t].[Level1_Required_Id], [t].[Name], [t].[OneToMany_Optional_Inverse2Id], [t].[OneToMany_Optional_Self_Inverse2Id], [t].[OneToMany_Required_Inverse2Id], [t].[OneToMany_Required_Self_Inverse2Id], [t].[OneToOne_Optional_PK_Inverse2Id], [t].[OneToOne_Optional_Self2Id], [t].[Id0], [t].[Level2_Optional_Id], [t].[Level2_Required_Id], [t].[Name0], [t].[OneToMany_Optional_Inverse3Id], [t].[OneToMany_Optional_Self_Inverse3Id], [t].[OneToMany_Required_Inverse3Id], [t].[OneToMany_Required_Self_Inverse3Id], [t].[OneToOne_Optional_PK_Inverse3Id], [t].[OneToOne_Optional_Self3Id]
FROM [LevelOne] AS [l]
LEFT JOIN [LevelTwo] AS [l0] ON [l].[Id] = [l0].[Level1_Optional_Id]
LEFT JOIN [LevelThree] AS [l1] ON [l0].[Id] = [l1].[OneToMany_Optional_Inverse3Id]
LEFT JOIN (
    SELECT [l2].[Id], [l2].[Date], [l2].[Level1_Optional_Id], [l2].[Level1_Required_Id], [l2].[Name], [l2].[OneToMany_Optional_Inverse2Id], [l2].[OneToMany_Optional_Self_Inverse2Id], [l2].[OneToMany_Required_Inverse2Id], [l2].[OneToMany_Required_Self_Inverse2Id], [l2].[OneToOne_Optional_PK_Inverse2Id], [l2].[OneToOne_Optional_Self2Id], [l3].[Id] AS [Id0], [l3].[Level2_Optional_Id], [l3].[Level2_Required_Id], [l3].[Name] AS [Name0], [l3].[OneToMany_Optional_Inverse3Id], [l3].[OneToMany_Optional_Self_Inverse3Id], [l3].[OneToMany_Required_Inverse3Id], [l3].[OneToMany_Required_Self_Inverse3Id], [l3].[OneToOne_Optional_PK_Inverse3Id], [l3].[OneToOne_Optional_Self3Id]
    FROM [LevelTwo] AS [l2]
    LEFT JOIN [LevelThree] AS [l3] ON [l2].[Id] = [l3].[Level2_Optional_Id]
) AS [t] ON [l].[Id] = [t].[OneToMany_Optional_Inverse2Id]
ORDER BY [l].[Id], [l0].[Id], [l1].[Id], [t].[Id]");
    }

    public override async Task Include_nested_with_optional_navigation(bool async)
    {
        await base.Include_nested_with_optional_navigation(async);

        AssertSql(
            @"SELECT [l].[Id], [l].[Date], [l].[Name], [l].[OneToMany_Optional_Self_Inverse1Id], [l].[OneToMany_Required_Self_Inverse1Id], [l].[OneToOne_Optional_Self1Id], [l0].[Id], [l0].[Date], [l0].[Level1_Optional_Id], [l0].[Level1_Required_Id], [l0].[Name], [l0].[OneToMany_Optional_Inverse2Id], [l0].[OneToMany_Optional_Self_Inverse2Id], [l0].[OneToMany_Required_Inverse2Id], [l0].[OneToMany_Required_Self_Inverse2Id], [l0].[OneToOne_Optional_PK_Inverse2Id], [l0].[OneToOne_Optional_Self2Id], [t].[Id], [t].[Level2_Optional_Id], [t].[Level2_Required_Id], [t].[Name], [t].[OneToMany_Optional_Inverse3Id], [t].[OneToMany_Optional_Self_Inverse3Id], [t].[OneToMany_Required_Inverse3Id], [t].[OneToMany_Required_Self_Inverse3Id], [t].[OneToOne_Optional_PK_Inverse3Id], [t].[OneToOne_Optional_Self3Id], [t].[Id0], [t].[Level3_Optional_Id], [t].[Level3_Required_Id], [t].[Name0], [t].[OneToMany_Optional_Inverse4Id], [t].[OneToMany_Optional_Self_Inverse4Id], [t].[OneToMany_Required_Inverse4Id], [t].[OneToMany_Required_Self_Inverse4Id], [t].[OneToOne_Optional_PK_Inverse4Id], [t].[OneToOne_Optional_Self4Id]
FROM [LevelOne] AS [l]
LEFT JOIN [LevelTwo] AS [l0] ON [l].[Id] = [l0].[Level1_Optional_Id]
LEFT JOIN (
    SELECT [l1].[Id], [l1].[Level2_Optional_Id], [l1].[Level2_Required_Id], [l1].[Name], [l1].[OneToMany_Optional_Inverse3Id], [l1].[OneToMany_Optional_Self_Inverse3Id], [l1].[OneToMany_Required_Inverse3Id], [l1].[OneToMany_Required_Self_Inverse3Id], [l1].[OneToOne_Optional_PK_Inverse3Id], [l1].[OneToOne_Optional_Self3Id], [l2].[Id] AS [Id0], [l2].[Level3_Optional_Id], [l2].[Level3_Required_Id], [l2].[Name] AS [Name0], [l2].[OneToMany_Optional_Inverse4Id], [l2].[OneToMany_Optional_Self_Inverse4Id], [l2].[OneToMany_Required_Inverse4Id], [l2].[OneToMany_Required_Self_Inverse4Id], [l2].[OneToOne_Optional_PK_Inverse4Id], [l2].[OneToOne_Optional_Self4Id]
    FROM [LevelThree] AS [l1]
    LEFT JOIN [LevelFour] AS [l2] ON [l1].[Id] = [l2].[Level3_Required_Id]
) AS [t] ON [l0].[Id] = [t].[OneToMany_Required_Inverse3Id]
<<<<<<< HEAD
WHERE [l0].[Name] <> N'L2 09' OR [l0].[Name] IS NULL
=======
WHERE ([l0].[Name] <> N'L2 09') OR ([l0].[Name] IS NULL)
>>>>>>> 021fbcb7
ORDER BY [l].[Id], [l0].[Id], [t].[Id]");
    }

    public override async Task Complex_multi_include_with_order_by_and_paging(bool async)
    {
        await base.Complex_multi_include_with_order_by_and_paging(async);

        AssertSql(
            @"@__p_0='0'
@__p_1='10'

SELECT [t].[Id], [t].[Date], [t].[Name], [t].[OneToMany_Optional_Self_Inverse1Id], [t].[OneToMany_Required_Self_Inverse1Id], [t].[OneToOne_Optional_Self1Id], [l0].[Id], [l0].[Date], [l0].[Level1_Optional_Id], [l0].[Level1_Required_Id], [l0].[Name], [l0].[OneToMany_Optional_Inverse2Id], [l0].[OneToMany_Optional_Self_Inverse2Id], [l0].[OneToMany_Required_Inverse2Id], [l0].[OneToMany_Required_Self_Inverse2Id], [l0].[OneToOne_Optional_PK_Inverse2Id], [l0].[OneToOne_Optional_Self2Id], [l1].[Id], [l1].[Level2_Optional_Id], [l1].[Level2_Required_Id], [l1].[Name], [l1].[OneToMany_Optional_Inverse3Id], [l1].[OneToMany_Optional_Self_Inverse3Id], [l1].[OneToMany_Required_Inverse3Id], [l1].[OneToMany_Required_Self_Inverse3Id], [l1].[OneToOne_Optional_PK_Inverse3Id], [l1].[OneToOne_Optional_Self3Id], [l2].[Id], [l2].[Level2_Optional_Id], [l2].[Level2_Required_Id], [l2].[Name], [l2].[OneToMany_Optional_Inverse3Id], [l2].[OneToMany_Optional_Self_Inverse3Id], [l2].[OneToMany_Required_Inverse3Id], [l2].[OneToMany_Required_Self_Inverse3Id], [l2].[OneToOne_Optional_PK_Inverse3Id], [l2].[OneToOne_Optional_Self3Id]
FROM (
    SELECT [l].[Id], [l].[Date], [l].[Name], [l].[OneToMany_Optional_Self_Inverse1Id], [l].[OneToMany_Required_Self_Inverse1Id], [l].[OneToOne_Optional_Self1Id]
    FROM [LevelOne] AS [l]
    ORDER BY [l].[Name]
    OFFSET @__p_0 ROWS FETCH NEXT @__p_1 ROWS ONLY
) AS [t]
LEFT JOIN [LevelTwo] AS [l0] ON [t].[Id] = [l0].[Level1_Required_Id]
LEFT JOIN [LevelThree] AS [l1] ON [l0].[Id] = [l1].[OneToMany_Optional_Inverse3Id]
LEFT JOIN [LevelThree] AS [l2] ON [l0].[Id] = [l2].[OneToMany_Required_Inverse3Id]
ORDER BY [t].[Name], [t].[Id], [l0].[Id], [l1].[Id]");
    }

    public override async Task Complex_multi_include_with_order_by_and_paging_joins_on_correct_key(bool async)
    {
        await base.Complex_multi_include_with_order_by_and_paging_joins_on_correct_key(async);

        AssertSql(
            @"@__p_0='0'
@__p_1='10'

SELECT [t].[Id], [t].[Date], [t].[Name], [t].[OneToMany_Optional_Self_Inverse1Id], [t].[OneToMany_Required_Self_Inverse1Id], [t].[OneToOne_Optional_Self1Id], [l0].[Id], [l0].[Date], [l0].[Level1_Optional_Id], [l0].[Level1_Required_Id], [l0].[Name], [l0].[OneToMany_Optional_Inverse2Id], [l0].[OneToMany_Optional_Self_Inverse2Id], [l0].[OneToMany_Required_Inverse2Id], [l0].[OneToMany_Required_Self_Inverse2Id], [l0].[OneToOne_Optional_PK_Inverse2Id], [l0].[OneToOne_Optional_Self2Id], [l1].[Id], [l2].[Id], [l2].[Level2_Optional_Id], [l2].[Level2_Required_Id], [l2].[Name], [l2].[OneToMany_Optional_Inverse3Id], [l2].[OneToMany_Optional_Self_Inverse3Id], [l2].[OneToMany_Required_Inverse3Id], [l2].[OneToMany_Required_Self_Inverse3Id], [l2].[OneToOne_Optional_PK_Inverse3Id], [l2].[OneToOne_Optional_Self3Id], [l1].[Date], [l1].[Level1_Optional_Id], [l1].[Level1_Required_Id], [l1].[Name], [l1].[OneToMany_Optional_Inverse2Id], [l1].[OneToMany_Optional_Self_Inverse2Id], [l1].[OneToMany_Required_Inverse2Id], [l1].[OneToMany_Required_Self_Inverse2Id], [l1].[OneToOne_Optional_PK_Inverse2Id], [l1].[OneToOne_Optional_Self2Id], [l3].[Id], [l3].[Level2_Optional_Id], [l3].[Level2_Required_Id], [l3].[Name], [l3].[OneToMany_Optional_Inverse3Id], [l3].[OneToMany_Optional_Self_Inverse3Id], [l3].[OneToMany_Required_Inverse3Id], [l3].[OneToMany_Required_Self_Inverse3Id], [l3].[OneToOne_Optional_PK_Inverse3Id], [l3].[OneToOne_Optional_Self3Id]
FROM (
    SELECT [l].[Id], [l].[Date], [l].[Name], [l].[OneToMany_Optional_Self_Inverse1Id], [l].[OneToMany_Required_Self_Inverse1Id], [l].[OneToOne_Optional_Self1Id]
    FROM [LevelOne] AS [l]
    ORDER BY [l].[Name]
    OFFSET @__p_0 ROWS FETCH NEXT @__p_1 ROWS ONLY
) AS [t]
LEFT JOIN [LevelTwo] AS [l0] ON [t].[Id] = [l0].[Level1_Optional_Id]
LEFT JOIN [LevelTwo] AS [l1] ON [t].[Id] = [l1].[Level1_Required_Id]
LEFT JOIN [LevelThree] AS [l2] ON [l0].[Id] = [l2].[OneToMany_Optional_Inverse3Id]
LEFT JOIN [LevelThree] AS [l3] ON [l1].[Id] = [l3].[OneToMany_Required_Inverse3Id]
ORDER BY [t].[Name], [t].[Id], [l0].[Id], [l1].[Id], [l2].[Id]");
    }

    public override async Task Complex_multi_include_with_order_by_and_paging_joins_on_correct_key2(bool async)
    {
        await base.Complex_multi_include_with_order_by_and_paging_joins_on_correct_key2(async);

        AssertSql(
            @"@__p_0='0'
@__p_1='10'

SELECT [t].[Id], [t].[Date], [t].[Name], [t].[OneToMany_Optional_Self_Inverse1Id], [t].[OneToMany_Required_Self_Inverse1Id], [t].[OneToOne_Optional_Self1Id], [l0].[Id], [l0].[Date], [l0].[Level1_Optional_Id], [l0].[Level1_Required_Id], [l0].[Name], [l0].[OneToMany_Optional_Inverse2Id], [l0].[OneToMany_Optional_Self_Inverse2Id], [l0].[OneToMany_Required_Inverse2Id], [l0].[OneToMany_Required_Self_Inverse2Id], [l0].[OneToOne_Optional_PK_Inverse2Id], [l0].[OneToOne_Optional_Self2Id], [l1].[Id], [l1].[Level2_Optional_Id], [l1].[Level2_Required_Id], [l1].[Name], [l1].[OneToMany_Optional_Inverse3Id], [l1].[OneToMany_Optional_Self_Inverse3Id], [l1].[OneToMany_Required_Inverse3Id], [l1].[OneToMany_Required_Self_Inverse3Id], [l1].[OneToOne_Optional_PK_Inverse3Id], [l1].[OneToOne_Optional_Self3Id], [l2].[Id], [l2].[Level3_Optional_Id], [l2].[Level3_Required_Id], [l2].[Name], [l2].[OneToMany_Optional_Inverse4Id], [l2].[OneToMany_Optional_Self_Inverse4Id], [l2].[OneToMany_Required_Inverse4Id], [l2].[OneToMany_Required_Self_Inverse4Id], [l2].[OneToOne_Optional_PK_Inverse4Id], [l2].[OneToOne_Optional_Self4Id]
FROM (
    SELECT [l].[Id], [l].[Date], [l].[Name], [l].[OneToMany_Optional_Self_Inverse1Id], [l].[OneToMany_Required_Self_Inverse1Id], [l].[OneToOne_Optional_Self1Id]
    FROM [LevelOne] AS [l]
    ORDER BY [l].[Name]
    OFFSET @__p_0 ROWS FETCH NEXT @__p_1 ROWS ONLY
) AS [t]
LEFT JOIN [LevelTwo] AS [l0] ON [t].[Id] = [l0].[Level1_Optional_Id]
LEFT JOIN [LevelThree] AS [l1] ON [l0].[Id] = [l1].[Level2_Required_Id]
LEFT JOIN [LevelFour] AS [l2] ON [l1].[Id] = [l2].[OneToMany_Optional_Inverse4Id]
ORDER BY [t].[Name], [t].[Id], [l0].[Id], [l1].[Id]");
    }

    public override async Task Multiple_include_with_multiple_optional_navigations(bool async)
    {
        await base.Multiple_include_with_multiple_optional_navigations(async);

        AssertSql(
            @"SELECT [l].[Id], [l].[Date], [l].[Name], [l].[OneToMany_Optional_Self_Inverse1Id], [l].[OneToMany_Required_Self_Inverse1Id], [l].[OneToOne_Optional_Self1Id], [l0].[Id], [l0].[Date], [l0].[Level1_Optional_Id], [l0].[Level1_Required_Id], [l0].[Name], [l0].[OneToMany_Optional_Inverse2Id], [l0].[OneToMany_Optional_Self_Inverse2Id], [l0].[OneToMany_Required_Inverse2Id], [l0].[OneToMany_Required_Self_Inverse2Id], [l0].[OneToOne_Optional_PK_Inverse2Id], [l0].[OneToOne_Optional_Self2Id], [l1].[Id], [l2].[Id], [l3].[Id], [l4].[Id], [l5].[Id], [l5].[Level2_Optional_Id], [l5].[Level2_Required_Id], [l5].[Name], [l5].[OneToMany_Optional_Inverse3Id], [l5].[OneToMany_Optional_Self_Inverse3Id], [l5].[OneToMany_Required_Inverse3Id], [l5].[OneToMany_Required_Self_Inverse3Id], [l5].[OneToOne_Optional_PK_Inverse3Id], [l5].[OneToOne_Optional_Self3Id], [l2].[Level2_Optional_Id], [l2].[Level2_Required_Id], [l2].[Name], [l2].[OneToMany_Optional_Inverse3Id], [l2].[OneToMany_Optional_Self_Inverse3Id], [l2].[OneToMany_Required_Inverse3Id], [l2].[OneToMany_Required_Self_Inverse3Id], [l2].[OneToOne_Optional_PK_Inverse3Id], [l2].[OneToOne_Optional_Self3Id], [l3].[Date], [l3].[Level1_Optional_Id], [l3].[Level1_Required_Id], [l3].[Name], [l3].[OneToMany_Optional_Inverse2Id], [l3].[OneToMany_Optional_Self_Inverse2Id], [l3].[OneToMany_Required_Inverse2Id], [l3].[OneToMany_Required_Self_Inverse2Id], [l3].[OneToOne_Optional_PK_Inverse2Id], [l3].[OneToOne_Optional_Self2Id], [l4].[Level2_Optional_Id], [l4].[Level2_Required_Id], [l4].[Name], [l4].[OneToMany_Optional_Inverse3Id], [l4].[OneToMany_Optional_Self_Inverse3Id], [l4].[OneToMany_Required_Inverse3Id], [l4].[OneToMany_Required_Self_Inverse3Id], [l4].[OneToOne_Optional_PK_Inverse3Id], [l4].[OneToOne_Optional_Self3Id]
FROM [LevelOne] AS [l]
LEFT JOIN [LevelTwo] AS [l0] ON [l].[Id] = [l0].[Level1_Required_Id]
LEFT JOIN [LevelThree] AS [l1] ON [l0].[Id] = [l1].[OneToOne_Optional_PK_Inverse3Id]
LEFT JOIN [LevelThree] AS [l2] ON [l0].[Id] = [l2].[Level2_Optional_Id]
LEFT JOIN [LevelTwo] AS [l3] ON [l].[Id] = [l3].[Level1_Optional_Id]
LEFT JOIN [LevelThree] AS [l4] ON [l3].[Id] = [l4].[Level2_Optional_Id]
LEFT JOIN [LevelThree] AS [l5] ON [l0].[Id] = [l5].[OneToMany_Optional_Inverse3Id]
<<<<<<< HEAD
WHERE [l1].[Name] <> N'Foo' OR [l1].[Name] IS NULL
=======
WHERE ([l1].[Name] <> N'Foo') OR ([l1].[Name] IS NULL)
>>>>>>> 021fbcb7
ORDER BY [l].[Id], [l0].[Id], [l1].[Id], [l2].[Id], [l3].[Id], [l4].[Id]");
    }

    public override async Task SelectMany_with_Include1(bool async)
    {
        await base.SelectMany_with_Include1(async);

        AssertSql(
            @"SELECT [l0].[Id], [l0].[Date], [l0].[Level1_Optional_Id], [l0].[Level1_Required_Id], [l0].[Name], [l0].[OneToMany_Optional_Inverse2Id], [l0].[OneToMany_Optional_Self_Inverse2Id], [l0].[OneToMany_Required_Inverse2Id], [l0].[OneToMany_Required_Self_Inverse2Id], [l0].[OneToOne_Optional_PK_Inverse2Id], [l0].[OneToOne_Optional_Self2Id], [l].[Id], [l1].[Id], [l1].[Level2_Optional_Id], [l1].[Level2_Required_Id], [l1].[Name], [l1].[OneToMany_Optional_Inverse3Id], [l1].[OneToMany_Optional_Self_Inverse3Id], [l1].[OneToMany_Required_Inverse3Id], [l1].[OneToMany_Required_Self_Inverse3Id], [l1].[OneToOne_Optional_PK_Inverse3Id], [l1].[OneToOne_Optional_Self3Id]
FROM [LevelOne] AS [l]
INNER JOIN [LevelTwo] AS [l0] ON [l].[Id] = [l0].[OneToMany_Optional_Inverse2Id]
LEFT JOIN [LevelThree] AS [l1] ON [l0].[Id] = [l1].[OneToMany_Optional_Inverse3Id]
ORDER BY [l].[Id], [l0].[Id]");
    }

    public override async Task Orderby_SelectMany_with_Include1(bool async)
    {
        await base.Orderby_SelectMany_with_Include1(async);

        AssertSql(
            @"SELECT [l0].[Id], [l0].[Date], [l0].[Level1_Optional_Id], [l0].[Level1_Required_Id], [l0].[Name], [l0].[OneToMany_Optional_Inverse2Id], [l0].[OneToMany_Optional_Self_Inverse2Id], [l0].[OneToMany_Required_Inverse2Id], [l0].[OneToMany_Required_Self_Inverse2Id], [l0].[OneToOne_Optional_PK_Inverse2Id], [l0].[OneToOne_Optional_Self2Id], [l].[Id], [l1].[Id], [l1].[Level2_Optional_Id], [l1].[Level2_Required_Id], [l1].[Name], [l1].[OneToMany_Optional_Inverse3Id], [l1].[OneToMany_Optional_Self_Inverse3Id], [l1].[OneToMany_Required_Inverse3Id], [l1].[OneToMany_Required_Self_Inverse3Id], [l1].[OneToOne_Optional_PK_Inverse3Id], [l1].[OneToOne_Optional_Self3Id]
FROM [LevelOne] AS [l]
INNER JOIN [LevelTwo] AS [l0] ON [l].[Id] = [l0].[OneToMany_Optional_Inverse2Id]
LEFT JOIN [LevelThree] AS [l1] ON [l0].[Id] = [l1].[OneToMany_Optional_Inverse3Id]
ORDER BY [l].[Id], [l0].[Id]");
    }

    public override async Task SelectMany_with_Include2(bool async)
    {
        await base.SelectMany_with_Include2(async);

        AssertSql(
            @"SELECT [l0].[Id], [l0].[Date], [l0].[Level1_Optional_Id], [l0].[Level1_Required_Id], [l0].[Name], [l0].[OneToMany_Optional_Inverse2Id], [l0].[OneToMany_Optional_Self_Inverse2Id], [l0].[OneToMany_Required_Inverse2Id], [l0].[OneToMany_Required_Self_Inverse2Id], [l0].[OneToOne_Optional_PK_Inverse2Id], [l0].[OneToOne_Optional_Self2Id], [l1].[Id], [l1].[Level2_Optional_Id], [l1].[Level2_Required_Id], [l1].[Name], [l1].[OneToMany_Optional_Inverse3Id], [l1].[OneToMany_Optional_Self_Inverse3Id], [l1].[OneToMany_Required_Inverse3Id], [l1].[OneToMany_Required_Self_Inverse3Id], [l1].[OneToOne_Optional_PK_Inverse3Id], [l1].[OneToOne_Optional_Self3Id]
FROM [LevelOne] AS [l]
INNER JOIN [LevelTwo] AS [l0] ON [l].[Id] = [l0].[OneToMany_Optional_Inverse2Id]
LEFT JOIN [LevelThree] AS [l1] ON [l0].[Id] = [l1].[Level2_Required_Id]");
    }

    public override async Task SelectMany_with_Include_ThenInclude(bool async)
    {
        await base.SelectMany_with_Include_ThenInclude(async);

        AssertSql(
            @"SELECT [l0].[Id], [l0].[Date], [l0].[Level1_Optional_Id], [l0].[Level1_Required_Id], [l0].[Name], [l0].[OneToMany_Optional_Inverse2Id], [l0].[OneToMany_Optional_Self_Inverse2Id], [l0].[OneToMany_Required_Inverse2Id], [l0].[OneToMany_Required_Self_Inverse2Id], [l0].[OneToOne_Optional_PK_Inverse2Id], [l0].[OneToOne_Optional_Self2Id], [l1].[Id], [l1].[Level2_Optional_Id], [l1].[Level2_Required_Id], [l1].[Name], [l1].[OneToMany_Optional_Inverse3Id], [l1].[OneToMany_Optional_Self_Inverse3Id], [l1].[OneToMany_Required_Inverse3Id], [l1].[OneToMany_Required_Self_Inverse3Id], [l1].[OneToOne_Optional_PK_Inverse3Id], [l1].[OneToOne_Optional_Self3Id], [l].[Id], [l2].[Id], [l2].[Level3_Optional_Id], [l2].[Level3_Required_Id], [l2].[Name], [l2].[OneToMany_Optional_Inverse4Id], [l2].[OneToMany_Optional_Self_Inverse4Id], [l2].[OneToMany_Required_Inverse4Id], [l2].[OneToMany_Required_Self_Inverse4Id], [l2].[OneToOne_Optional_PK_Inverse4Id], [l2].[OneToOne_Optional_Self4Id]
FROM [LevelOne] AS [l]
INNER JOIN [LevelTwo] AS [l0] ON [l].[Id] = [l0].[OneToMany_Optional_Inverse2Id]
LEFT JOIN [LevelThree] AS [l1] ON [l0].[Id] = [l1].[Level2_Required_Id]
LEFT JOIN [LevelFour] AS [l2] ON [l1].[Id] = [l2].[OneToMany_Optional_Inverse4Id]
ORDER BY [l].[Id], [l0].[Id], [l1].[Id]");
    }

    public override async Task Multiple_SelectMany_with_Include(bool async)
    {
        await base.Multiple_SelectMany_with_Include(async);

        AssertSql(
            @"SELECT [l1].[Id], [l1].[Level2_Optional_Id], [l1].[Level2_Required_Id], [l1].[Name], [l1].[OneToMany_Optional_Inverse3Id], [l1].[OneToMany_Optional_Self_Inverse3Id], [l1].[OneToMany_Required_Inverse3Id], [l1].[OneToMany_Required_Self_Inverse3Id], [l1].[OneToOne_Optional_PK_Inverse3Id], [l1].[OneToOne_Optional_Self3Id], [l2].[Id], [l2].[Level3_Optional_Id], [l2].[Level3_Required_Id], [l2].[Name], [l2].[OneToMany_Optional_Inverse4Id], [l2].[OneToMany_Optional_Self_Inverse4Id], [l2].[OneToMany_Required_Inverse4Id], [l2].[OneToMany_Required_Self_Inverse4Id], [l2].[OneToOne_Optional_PK_Inverse4Id], [l2].[OneToOne_Optional_Self4Id], [l].[Id], [l0].[Id], [l3].[Id], [l3].[Level3_Optional_Id], [l3].[Level3_Required_Id], [l3].[Name], [l3].[OneToMany_Optional_Inverse4Id], [l3].[OneToMany_Optional_Self_Inverse4Id], [l3].[OneToMany_Required_Inverse4Id], [l3].[OneToMany_Required_Self_Inverse4Id], [l3].[OneToOne_Optional_PK_Inverse4Id], [l3].[OneToOne_Optional_Self4Id]
FROM [LevelOne] AS [l]
INNER JOIN [LevelTwo] AS [l0] ON [l].[Id] = [l0].[OneToMany_Optional_Inverse2Id]
INNER JOIN [LevelThree] AS [l1] ON [l0].[Id] = [l1].[OneToMany_Optional_Inverse3Id]
LEFT JOIN [LevelFour] AS [l2] ON [l1].[Id] = [l2].[Level3_Required_Id]
LEFT JOIN [LevelFour] AS [l3] ON [l1].[Id] = [l3].[OneToMany_Optional_Inverse4Id]
ORDER BY [l].[Id], [l0].[Id], [l1].[Id], [l2].[Id]");
    }

    public override async Task Required_navigation_with_Include(bool async)
    {
        await base.Required_navigation_with_Include(async);

        AssertSql(
            @"SELECT [l0].[Id], [l0].[Date], [l0].[Level1_Optional_Id], [l0].[Level1_Required_Id], [l0].[Name], [l0].[OneToMany_Optional_Inverse2Id], [l0].[OneToMany_Optional_Self_Inverse2Id], [l0].[OneToMany_Required_Inverse2Id], [l0].[OneToMany_Required_Self_Inverse2Id], [l0].[OneToOne_Optional_PK_Inverse2Id], [l0].[OneToOne_Optional_Self2Id], [l1].[Id], [l1].[Date], [l1].[Name], [l1].[OneToMany_Optional_Self_Inverse1Id], [l1].[OneToMany_Required_Self_Inverse1Id], [l1].[OneToOne_Optional_Self1Id]
FROM [LevelThree] AS [l]
INNER JOIN [LevelTwo] AS [l0] ON [l].[Level2_Required_Id] = [l0].[Id]
INNER JOIN [LevelOne] AS [l1] ON [l0].[OneToMany_Required_Inverse2Id] = [l1].[Id]");
    }

    public override async Task Required_navigation_with_Include_ThenInclude(bool async)
    {
        await base.Required_navigation_with_Include_ThenInclude(async);

        AssertSql(
            @"SELECT [l0].[Id], [l0].[Level2_Optional_Id], [l0].[Level2_Required_Id], [l0].[Name], [l0].[OneToMany_Optional_Inverse3Id], [l0].[OneToMany_Optional_Self_Inverse3Id], [l0].[OneToMany_Required_Inverse3Id], [l0].[OneToMany_Required_Self_Inverse3Id], [l0].[OneToOne_Optional_PK_Inverse3Id], [l0].[OneToOne_Optional_Self3Id], [l1].[Id], [l1].[Date], [l1].[Level1_Optional_Id], [l1].[Level1_Required_Id], [l1].[Name], [l1].[OneToMany_Optional_Inverse2Id], [l1].[OneToMany_Optional_Self_Inverse2Id], [l1].[OneToMany_Required_Inverse2Id], [l1].[OneToMany_Required_Self_Inverse2Id], [l1].[OneToOne_Optional_PK_Inverse2Id], [l1].[OneToOne_Optional_Self2Id], [l2].[Id], [l2].[Date], [l2].[Name], [l2].[OneToMany_Optional_Self_Inverse1Id], [l2].[OneToMany_Required_Self_Inverse1Id], [l2].[OneToOne_Optional_Self1Id]
FROM [LevelFour] AS [l]
INNER JOIN [LevelThree] AS [l0] ON [l].[Level3_Required_Id] = [l0].[Id]
INNER JOIN [LevelTwo] AS [l1] ON [l0].[OneToMany_Required_Inverse3Id] = [l1].[Id]
LEFT JOIN [LevelOne] AS [l2] ON [l1].[OneToMany_Optional_Inverse2Id] = [l2].[Id]");
    }

    public override async Task Optional_navigation_with_Include_ThenInclude(bool async)
    {
        await base.Optional_navigation_with_Include_ThenInclude(async);

        AssertSql(
            @"SELECT [l0].[Id], [l0].[Date], [l0].[Level1_Optional_Id], [l0].[Level1_Required_Id], [l0].[Name], [l0].[OneToMany_Optional_Inverse2Id], [l0].[OneToMany_Optional_Self_Inverse2Id], [l0].[OneToMany_Required_Inverse2Id], [l0].[OneToMany_Required_Self_Inverse2Id], [l0].[OneToOne_Optional_PK_Inverse2Id], [l0].[OneToOne_Optional_Self2Id], [l].[Id], [t].[Id], [t].[Level2_Optional_Id], [t].[Level2_Required_Id], [t].[Name], [t].[OneToMany_Optional_Inverse3Id], [t].[OneToMany_Optional_Self_Inverse3Id], [t].[OneToMany_Required_Inverse3Id], [t].[OneToMany_Required_Self_Inverse3Id], [t].[OneToOne_Optional_PK_Inverse3Id], [t].[OneToOne_Optional_Self3Id], [t].[Id0], [t].[Level3_Optional_Id], [t].[Level3_Required_Id], [t].[Name0], [t].[OneToMany_Optional_Inverse4Id], [t].[OneToMany_Optional_Self_Inverse4Id], [t].[OneToMany_Required_Inverse4Id], [t].[OneToMany_Required_Self_Inverse4Id], [t].[OneToOne_Optional_PK_Inverse4Id], [t].[OneToOne_Optional_Self4Id]
FROM [LevelOne] AS [l]
LEFT JOIN [LevelTwo] AS [l0] ON [l].[Id] = [l0].[Level1_Optional_Id]
LEFT JOIN (
    SELECT [l1].[Id], [l1].[Level2_Optional_Id], [l1].[Level2_Required_Id], [l1].[Name], [l1].[OneToMany_Optional_Inverse3Id], [l1].[OneToMany_Optional_Self_Inverse3Id], [l1].[OneToMany_Required_Inverse3Id], [l1].[OneToMany_Required_Self_Inverse3Id], [l1].[OneToOne_Optional_PK_Inverse3Id], [l1].[OneToOne_Optional_Self3Id], [l2].[Id] AS [Id0], [l2].[Level3_Optional_Id], [l2].[Level3_Required_Id], [l2].[Name] AS [Name0], [l2].[OneToMany_Optional_Inverse4Id], [l2].[OneToMany_Optional_Self_Inverse4Id], [l2].[OneToMany_Required_Inverse4Id], [l2].[OneToMany_Required_Self_Inverse4Id], [l2].[OneToOne_Optional_PK_Inverse4Id], [l2].[OneToOne_Optional_Self4Id]
    FROM [LevelThree] AS [l1]
    LEFT JOIN [LevelFour] AS [l2] ON [l1].[Id] = [l2].[Level3_Optional_Id]
) AS [t] ON [l0].[Id] = [t].[OneToMany_Optional_Inverse3Id]
ORDER BY [l].[Id], [l0].[Id], [t].[Id]");
    }

    public override async Task Optional_navigation_with_order_by_and_Include(bool async)
    {
        await base.Optional_navigation_with_order_by_and_Include(async);

        AssertSql(
            @"SELECT [l0].[Id], [l0].[Date], [l0].[Level1_Optional_Id], [l0].[Level1_Required_Id], [l0].[Name], [l0].[OneToMany_Optional_Inverse2Id], [l0].[OneToMany_Optional_Self_Inverse2Id], [l0].[OneToMany_Required_Inverse2Id], [l0].[OneToMany_Required_Self_Inverse2Id], [l0].[OneToOne_Optional_PK_Inverse2Id], [l0].[OneToOne_Optional_Self2Id], [l].[Id], [l1].[Id], [l1].[Level2_Optional_Id], [l1].[Level2_Required_Id], [l1].[Name], [l1].[OneToMany_Optional_Inverse3Id], [l1].[OneToMany_Optional_Self_Inverse3Id], [l1].[OneToMany_Required_Inverse3Id], [l1].[OneToMany_Required_Self_Inverse3Id], [l1].[OneToOne_Optional_PK_Inverse3Id], [l1].[OneToOne_Optional_Self3Id]
FROM [LevelOne] AS [l]
LEFT JOIN [LevelTwo] AS [l0] ON [l].[Id] = [l0].[Level1_Optional_Id]
LEFT JOIN [LevelThree] AS [l1] ON [l0].[Id] = [l1].[OneToMany_Optional_Inverse3Id]
ORDER BY [l0].[Name], [l].[Id], [l0].[Id]");
    }

    public override async Task Optional_navigation_with_Include_and_order(bool async)
    {
        await base.Optional_navigation_with_Include_and_order(async);

        AssertSql(
            @"SELECT [l0].[Id], [l0].[Date], [l0].[Level1_Optional_Id], [l0].[Level1_Required_Id], [l0].[Name], [l0].[OneToMany_Optional_Inverse2Id], [l0].[OneToMany_Optional_Self_Inverse2Id], [l0].[OneToMany_Required_Inverse2Id], [l0].[OneToMany_Required_Self_Inverse2Id], [l0].[OneToOne_Optional_PK_Inverse2Id], [l0].[OneToOne_Optional_Self2Id], [l].[Id], [l1].[Id], [l1].[Level2_Optional_Id], [l1].[Level2_Required_Id], [l1].[Name], [l1].[OneToMany_Optional_Inverse3Id], [l1].[OneToMany_Optional_Self_Inverse3Id], [l1].[OneToMany_Required_Inverse3Id], [l1].[OneToMany_Required_Self_Inverse3Id], [l1].[OneToOne_Optional_PK_Inverse3Id], [l1].[OneToOne_Optional_Self3Id]
FROM [LevelOne] AS [l]
LEFT JOIN [LevelTwo] AS [l0] ON [l].[Id] = [l0].[Level1_Optional_Id]
LEFT JOIN [LevelThree] AS [l1] ON [l0].[Id] = [l1].[OneToMany_Optional_Inverse3Id]
ORDER BY [l0].[Name], [l].[Id], [l0].[Id]");
    }

    public override async Task SelectMany_with_order_by_and_Include(bool async)
    {
        await base.SelectMany_with_order_by_and_Include(async);

        AssertSql(
            @"SELECT [l0].[Id], [l0].[Date], [l0].[Level1_Optional_Id], [l0].[Level1_Required_Id], [l0].[Name], [l0].[OneToMany_Optional_Inverse2Id], [l0].[OneToMany_Optional_Self_Inverse2Id], [l0].[OneToMany_Required_Inverse2Id], [l0].[OneToMany_Required_Self_Inverse2Id], [l0].[OneToOne_Optional_PK_Inverse2Id], [l0].[OneToOne_Optional_Self2Id], [l].[Id], [l1].[Id], [l1].[Level2_Optional_Id], [l1].[Level2_Required_Id], [l1].[Name], [l1].[OneToMany_Optional_Inverse3Id], [l1].[OneToMany_Optional_Self_Inverse3Id], [l1].[OneToMany_Required_Inverse3Id], [l1].[OneToMany_Required_Self_Inverse3Id], [l1].[OneToOne_Optional_PK_Inverse3Id], [l1].[OneToOne_Optional_Self3Id]
FROM [LevelOne] AS [l]
INNER JOIN [LevelTwo] AS [l0] ON [l].[Id] = [l0].[OneToMany_Optional_Inverse2Id]
LEFT JOIN [LevelThree] AS [l1] ON [l0].[Id] = [l1].[OneToMany_Optional_Inverse3Id]
ORDER BY [l0].[Name], [l].[Id], [l0].[Id]");
    }

    public override async Task SelectMany_with_Include_and_order_by(bool async)
    {
        await base.SelectMany_with_Include_and_order_by(async);

        AssertSql(
            @"SELECT [l0].[Id], [l0].[Date], [l0].[Level1_Optional_Id], [l0].[Level1_Required_Id], [l0].[Name], [l0].[OneToMany_Optional_Inverse2Id], [l0].[OneToMany_Optional_Self_Inverse2Id], [l0].[OneToMany_Required_Inverse2Id], [l0].[OneToMany_Required_Self_Inverse2Id], [l0].[OneToOne_Optional_PK_Inverse2Id], [l0].[OneToOne_Optional_Self2Id], [l].[Id], [l1].[Id], [l1].[Level2_Optional_Id], [l1].[Level2_Required_Id], [l1].[Name], [l1].[OneToMany_Optional_Inverse3Id], [l1].[OneToMany_Optional_Self_Inverse3Id], [l1].[OneToMany_Required_Inverse3Id], [l1].[OneToMany_Required_Self_Inverse3Id], [l1].[OneToOne_Optional_PK_Inverse3Id], [l1].[OneToOne_Optional_Self3Id]
FROM [LevelOne] AS [l]
INNER JOIN [LevelTwo] AS [l0] ON [l].[Id] = [l0].[OneToMany_Optional_Inverse2Id]
LEFT JOIN [LevelThree] AS [l1] ON [l0].[Id] = [l1].[OneToMany_Optional_Inverse3Id]
ORDER BY [l0].[Name], [l].[Id], [l0].[Id]");
    }

    public override async Task SelectMany_with_navigation_and_Distinct(bool async)
    {
        await base.SelectMany_with_navigation_and_Distinct(async);

        AssertSql(
            @"SELECT [l].[Id], [l].[Date], [l].[Name], [l].[OneToMany_Optional_Self_Inverse1Id], [l].[OneToMany_Required_Self_Inverse1Id], [l].[OneToOne_Optional_Self1Id], [t].[Id], [l1].[Id], [l1].[Date], [l1].[Level1_Optional_Id], [l1].[Level1_Required_Id], [l1].[Name], [l1].[OneToMany_Optional_Inverse2Id], [l1].[OneToMany_Optional_Self_Inverse2Id], [l1].[OneToMany_Required_Inverse2Id], [l1].[OneToMany_Required_Self_Inverse2Id], [l1].[OneToOne_Optional_PK_Inverse2Id], [l1].[OneToOne_Optional_Self2Id]
FROM [LevelOne] AS [l]
INNER JOIN (
    SELECT DISTINCT [l0].[Id], [l0].[Date], [l0].[Level1_Optional_Id], [l0].[Level1_Required_Id], [l0].[Name], [l0].[OneToMany_Optional_Inverse2Id], [l0].[OneToMany_Optional_Self_Inverse2Id], [l0].[OneToMany_Required_Inverse2Id], [l0].[OneToMany_Required_Self_Inverse2Id], [l0].[OneToOne_Optional_PK_Inverse2Id], [l0].[OneToOne_Optional_Self2Id]
    FROM [LevelTwo] AS [l0]
) AS [t] ON [l].[Id] = [t].[OneToMany_Optional_Inverse2Id]
LEFT JOIN [LevelTwo] AS [l1] ON [l].[Id] = [l1].[OneToMany_Optional_Inverse2Id]
ORDER BY [l].[Id], [t].[Id]");
    }

    public override async Task SelectMany_with_navigation_and_Distinct_projecting_columns_including_join_key(bool async)
    {
        await base.SelectMany_with_navigation_and_Distinct_projecting_columns_including_join_key(async);

        AssertSql(
            @"SELECT [l].[Id], [l].[Date], [l].[Name], [l].[OneToMany_Optional_Self_Inverse1Id], [l].[OneToMany_Required_Self_Inverse1Id], [l].[OneToOne_Optional_Self1Id], [t].[Id], [l1].[Id], [l1].[Date], [l1].[Level1_Optional_Id], [l1].[Level1_Required_Id], [l1].[Name], [l1].[OneToMany_Optional_Inverse2Id], [l1].[OneToMany_Optional_Self_Inverse2Id], [l1].[OneToMany_Required_Inverse2Id], [l1].[OneToMany_Required_Self_Inverse2Id], [l1].[OneToOne_Optional_PK_Inverse2Id], [l1].[OneToOne_Optional_Self2Id]
FROM [LevelOne] AS [l]
INNER JOIN (
    SELECT DISTINCT [l0].[Id], [l0].[Name], [l0].[OneToMany_Optional_Inverse2Id] AS [FK]
    FROM [LevelTwo] AS [l0]
) AS [t] ON [l].[Id] = [t].[FK]
LEFT JOIN [LevelTwo] AS [l1] ON [l].[Id] = [l1].[OneToMany_Optional_Inverse2Id]
ORDER BY [l].[Id], [t].[Id]");
    }

    public override async Task
        Complex_SelectMany_with_nested_navigations_and_explicit_DefaultIfEmpty_with_other_query_operators_composed_on_top(bool async)
    {
        await base.Complex_SelectMany_with_nested_navigations_and_explicit_DefaultIfEmpty_with_other_query_operators_composed_on_top(
            async);

        AssertSql(
            @"SELECT [l2].[Id], [l2].[Level3_Optional_Id], [l2].[Level3_Required_Id], [l2].[Name], [l2].[OneToMany_Optional_Inverse4Id], [l2].[OneToMany_Optional_Self_Inverse4Id], [l2].[OneToMany_Required_Inverse4Id], [l2].[OneToMany_Required_Self_Inverse4Id], [l2].[OneToOne_Optional_PK_Inverse4Id], [l2].[OneToOne_Optional_Self4Id], [l].[Id], [l0].[Id], [l1].[Id], [t].[Id], [t].[Id0], [t].[Id1], [t].[Id2], [t0].[Id], [t0].[Id0], [t0].[Id1], [t0].[Id2], [l11].[Id], [l12].[Id], [l13].[Id], [l14].[Id], [t1].[Id], [t1].[Date], [t1].[Level1_Optional_Id], [t1].[Level1_Required_Id], [t1].[Name], [t1].[OneToMany_Optional_Inverse2Id], [t1].[OneToMany_Optional_Self_Inverse2Id], [t1].[OneToMany_Required_Inverse2Id], [t1].[OneToMany_Required_Self_Inverse2Id], [t1].[OneToOne_Optional_PK_Inverse2Id], [t1].[OneToOne_Optional_Self2Id], [l14].[Name]
FROM [LevelOne] AS [l]
LEFT JOIN [LevelTwo] AS [l0] ON [l].[Id] = [l0].[Level1_Required_Id]
LEFT JOIN [LevelThree] AS [l1] ON [l0].[Id] = [l1].[Level2_Optional_Id]
LEFT JOIN [LevelFour] AS [l2] ON [l1].[Id] = [l2].[OneToMany_Required_Inverse4Id]
INNER JOIN (
    SELECT [l3].[Id], [l4].[Id] AS [Id0], [l5].[Id] AS [Id1], [l6].[Id] AS [Id2]
    FROM [LevelFour] AS [l3]
    INNER JOIN [LevelThree] AS [l4] ON [l3].[Level3_Required_Id] = [l4].[Id]
    LEFT JOIN [LevelTwo] AS [l5] ON [l4].[Level2_Optional_Id] = [l5].[Id]
    LEFT JOIN [LevelTwo] AS [l6] ON [l5].[Id] = [l6].[OneToMany_Required_Self_Inverse2Id]
) AS [t] ON [l2].[Id] = [t].[Id2]
LEFT JOIN (
    SELECT [l7].[Id], [l8].[Id] AS [Id0], [l9].[Id] AS [Id1], [l10].[Id] AS [Id2], [l10].[Level2_Optional_Id] AS [Level2_Optional_Id0]
    FROM [LevelFour] AS [l7]
    INNER JOIN [LevelThree] AS [l8] ON [l7].[Level3_Required_Id] = [l8].[Id]
    INNER JOIN [LevelTwo] AS [l9] ON [l8].[Level2_Required_Id] = [l9].[Id]
    LEFT JOIN [LevelThree] AS [l10] ON [l9].[Id] = [l10].[OneToMany_Required_Inverse3Id]
) AS [t0] ON [t].[Id2] = [t0].[Id2]
LEFT JOIN [LevelThree] AS [l11] ON [l2].[OneToMany_Optional_Inverse4Id] = [l11].[Id]
LEFT JOIN [LevelThree] AS [l12] ON [t].[Id2] = [l12].[Level2_Optional_Id]
LEFT JOIN [LevelTwo] AS [l13] ON [t0].[Level2_Optional_Id0] = [l13].[Id]
LEFT JOIN [LevelThree] AS [l14] ON [l13].[Id] = [l14].[Level2_Required_Id]
LEFT JOIN (
    SELECT [l15].[Id], [l15].[Date], [l15].[Level1_Optional_Id], [l15].[Level1_Required_Id], [l15].[Name], [l15].[OneToMany_Optional_Inverse2Id], [l15].[OneToMany_Optional_Self_Inverse2Id], [l15].[OneToMany_Required_Inverse2Id], [l15].[OneToMany_Required_Self_Inverse2Id], [l15].[OneToOne_Optional_PK_Inverse2Id], [l15].[OneToOne_Optional_Self2Id]
    FROM [LevelTwo] AS [l15]
    WHERE [l15].[Id] <> 42
) AS [t1] ON [t].[Id2] = [t1].[OneToMany_Optional_Self_Inverse2Id]
<<<<<<< HEAD
WHERE [l11].[Name] <> N'Foo' OR [l11].[Name] IS NULL
=======
WHERE ([l11].[Name] <> N'Foo') OR ([l11].[Name] IS NULL)
>>>>>>> 021fbcb7
ORDER BY [l12].[Id], [l].[Id], [l0].[Id], [l1].[Id], [l2].[Id], [t].[Id], [t].[Id0], [t].[Id1], [t].[Id2], [t0].[Id], [t0].[Id0], [t0].[Id1], [t0].[Id2], [l11].[Id], [l13].[Id], [l14].[Id]");
    }

    public override async Task Project_collection_navigation(bool async)
    {
        await base.Project_collection_navigation(async);

        AssertSql(
            @"SELECT [l].[Id], [l0].[Id], [l0].[Date], [l0].[Level1_Optional_Id], [l0].[Level1_Required_Id], [l0].[Name], [l0].[OneToMany_Optional_Inverse2Id], [l0].[OneToMany_Optional_Self_Inverse2Id], [l0].[OneToMany_Required_Inverse2Id], [l0].[OneToMany_Required_Self_Inverse2Id], [l0].[OneToOne_Optional_PK_Inverse2Id], [l0].[OneToOne_Optional_Self2Id]
FROM [LevelOne] AS [l]
LEFT JOIN [LevelTwo] AS [l0] ON [l].[Id] = [l0].[OneToMany_Optional_Inverse2Id]
ORDER BY [l].[Id]");
    }

    public override async Task Project_collection_navigation_nested(bool async)
    {
        await base.Project_collection_navigation_nested(async);

        AssertSql(
            @"SELECT [l].[Id], [l0].[Id], [l1].[Id], [l1].[Level2_Optional_Id], [l1].[Level2_Required_Id], [l1].[Name], [l1].[OneToMany_Optional_Inverse3Id], [l1].[OneToMany_Optional_Self_Inverse3Id], [l1].[OneToMany_Required_Inverse3Id], [l1].[OneToMany_Required_Self_Inverse3Id], [l1].[OneToOne_Optional_PK_Inverse3Id], [l1].[OneToOne_Optional_Self3Id]
FROM [LevelOne] AS [l]
LEFT JOIN [LevelTwo] AS [l0] ON [l].[Id] = [l0].[Level1_Optional_Id]
LEFT JOIN [LevelThree] AS [l1] ON [l0].[Id] = [l1].[OneToMany_Optional_Inverse3Id]
ORDER BY [l].[Id], [l0].[Id]");
    }

    public override async Task Project_collection_navigation_using_ef_property(bool async)
    {
        await base.Project_collection_navigation_using_ef_property(async);

        AssertSql(
            @"SELECT [l].[Id], [l0].[Id], [l1].[Id], [l1].[Level2_Optional_Id], [l1].[Level2_Required_Id], [l1].[Name], [l1].[OneToMany_Optional_Inverse3Id], [l1].[OneToMany_Optional_Self_Inverse3Id], [l1].[OneToMany_Required_Inverse3Id], [l1].[OneToMany_Required_Self_Inverse3Id], [l1].[OneToOne_Optional_PK_Inverse3Id], [l1].[OneToOne_Optional_Self3Id]
FROM [LevelOne] AS [l]
LEFT JOIN [LevelTwo] AS [l0] ON [l].[Id] = [l0].[Level1_Optional_Id]
LEFT JOIN [LevelThree] AS [l1] ON [l0].[Id] = [l1].[OneToMany_Optional_Inverse3Id]
ORDER BY [l].[Id], [l0].[Id]");
    }

    public override async Task Project_collection_navigation_nested_anonymous(bool async)
    {
        await base.Project_collection_navigation_nested_anonymous(async);

        AssertSql(
            @"SELECT [l].[Id], [l0].[Id], [l1].[Id], [l1].[Level2_Optional_Id], [l1].[Level2_Required_Id], [l1].[Name], [l1].[OneToMany_Optional_Inverse3Id], [l1].[OneToMany_Optional_Self_Inverse3Id], [l1].[OneToMany_Required_Inverse3Id], [l1].[OneToMany_Required_Self_Inverse3Id], [l1].[OneToOne_Optional_PK_Inverse3Id], [l1].[OneToOne_Optional_Self3Id]
FROM [LevelOne] AS [l]
LEFT JOIN [LevelTwo] AS [l0] ON [l].[Id] = [l0].[Level1_Optional_Id]
LEFT JOIN [LevelThree] AS [l1] ON [l0].[Id] = [l1].[OneToMany_Optional_Inverse3Id]
ORDER BY [l].[Id], [l0].[Id]");
    }

    public override async Task Project_collection_navigation_composed(bool async)
    {
        await base.Project_collection_navigation_composed(async);

        AssertSql(
            @"SELECT [l].[Id], [t].[Id], [t].[Date], [t].[Level1_Optional_Id], [t].[Level1_Required_Id], [t].[Name], [t].[OneToMany_Optional_Inverse2Id], [t].[OneToMany_Optional_Self_Inverse2Id], [t].[OneToMany_Required_Inverse2Id], [t].[OneToMany_Required_Self_Inverse2Id], [t].[OneToOne_Optional_PK_Inverse2Id], [t].[OneToOne_Optional_Self2Id]
FROM [LevelOne] AS [l]
LEFT JOIN (
    SELECT [l0].[Id], [l0].[Date], [l0].[Level1_Optional_Id], [l0].[Level1_Required_Id], [l0].[Name], [l0].[OneToMany_Optional_Inverse2Id], [l0].[OneToMany_Optional_Self_Inverse2Id], [l0].[OneToMany_Required_Inverse2Id], [l0].[OneToMany_Required_Self_Inverse2Id], [l0].[OneToOne_Optional_PK_Inverse2Id], [l0].[OneToOne_Optional_Self2Id]
    FROM [LevelTwo] AS [l0]
<<<<<<< HEAD
    WHERE [l0].[Name] <> N'Foo' OR [l0].[Name] IS NULL
=======
    WHERE ([l0].[Name] <> N'Foo') OR ([l0].[Name] IS NULL)
>>>>>>> 021fbcb7
) AS [t] ON [l].[Id] = [t].[OneToMany_Optional_Inverse2Id]
WHERE [l].[Id] < 3
ORDER BY [l].[Id]");
    }

    public override async Task Project_collection_and_root_entity(bool async)
    {
        await base.Project_collection_and_root_entity(async);

        AssertSql(
            @"SELECT [l].[Id], [l].[Date], [l].[Name], [l].[OneToMany_Optional_Self_Inverse1Id], [l].[OneToMany_Required_Self_Inverse1Id], [l].[OneToOne_Optional_Self1Id], [l0].[Id], [l0].[Date], [l0].[Level1_Optional_Id], [l0].[Level1_Required_Id], [l0].[Name], [l0].[OneToMany_Optional_Inverse2Id], [l0].[OneToMany_Optional_Self_Inverse2Id], [l0].[OneToMany_Required_Inverse2Id], [l0].[OneToMany_Required_Self_Inverse2Id], [l0].[OneToOne_Optional_PK_Inverse2Id], [l0].[OneToOne_Optional_Self2Id]
FROM [LevelOne] AS [l]
LEFT JOIN [LevelTwo] AS [l0] ON [l].[Id] = [l0].[OneToMany_Optional_Inverse2Id]
ORDER BY [l].[Id]");
    }

    public override async Task Project_collection_and_include(bool async)
    {
        await base.Project_collection_and_include(async);

        AssertSql(
            @"SELECT [l].[Id], [l].[Date], [l].[Name], [l].[OneToMany_Optional_Self_Inverse1Id], [l].[OneToMany_Required_Self_Inverse1Id], [l].[OneToOne_Optional_Self1Id], [l0].[Id], [l0].[Date], [l0].[Level1_Optional_Id], [l0].[Level1_Required_Id], [l0].[Name], [l0].[OneToMany_Optional_Inverse2Id], [l0].[OneToMany_Optional_Self_Inverse2Id], [l0].[OneToMany_Required_Inverse2Id], [l0].[OneToMany_Required_Self_Inverse2Id], [l0].[OneToOne_Optional_PK_Inverse2Id], [l0].[OneToOne_Optional_Self2Id], [l1].[Id], [l1].[Date], [l1].[Level1_Optional_Id], [l1].[Level1_Required_Id], [l1].[Name], [l1].[OneToMany_Optional_Inverse2Id], [l1].[OneToMany_Optional_Self_Inverse2Id], [l1].[OneToMany_Required_Inverse2Id], [l1].[OneToMany_Required_Self_Inverse2Id], [l1].[OneToOne_Optional_PK_Inverse2Id], [l1].[OneToOne_Optional_Self2Id]
FROM [LevelOne] AS [l]
LEFT JOIN [LevelTwo] AS [l0] ON [l].[Id] = [l0].[OneToMany_Optional_Inverse2Id]
LEFT JOIN [LevelTwo] AS [l1] ON [l].[Id] = [l1].[OneToMany_Optional_Inverse2Id]
ORDER BY [l].[Id], [l0].[Id]");
    }

    public override async Task Project_navigation_and_collection(bool async)
    {
        await base.Project_navigation_and_collection(async);

        AssertSql(
            @"SELECT [l0].[Id], [l0].[Date], [l0].[Level1_Optional_Id], [l0].[Level1_Required_Id], [l0].[Name], [l0].[OneToMany_Optional_Inverse2Id], [l0].[OneToMany_Optional_Self_Inverse2Id], [l0].[OneToMany_Required_Inverse2Id], [l0].[OneToMany_Required_Self_Inverse2Id], [l0].[OneToOne_Optional_PK_Inverse2Id], [l0].[OneToOne_Optional_Self2Id], [l].[Id], [l1].[Id], [l1].[Level2_Optional_Id], [l1].[Level2_Required_Id], [l1].[Name], [l1].[OneToMany_Optional_Inverse3Id], [l1].[OneToMany_Optional_Self_Inverse3Id], [l1].[OneToMany_Required_Inverse3Id], [l1].[OneToMany_Required_Self_Inverse3Id], [l1].[OneToOne_Optional_PK_Inverse3Id], [l1].[OneToOne_Optional_Self3Id]
FROM [LevelOne] AS [l]
LEFT JOIN [LevelTwo] AS [l0] ON [l].[Id] = [l0].[Level1_Optional_Id]
LEFT JOIN [LevelThree] AS [l1] ON [l0].[Id] = [l1].[OneToMany_Optional_Inverse3Id]
ORDER BY [l].[Id], [l0].[Id]");
    }

    public override async Task Include_inside_subquery(bool async)
    {
        await base.Include_inside_subquery(async);

        AssertSql(
            @"SELECT [l].[Id], [t].[Id], [t].[Date], [t].[Level1_Optional_Id], [t].[Level1_Required_Id], [t].[Name], [t].[OneToMany_Optional_Inverse2Id], [t].[OneToMany_Optional_Self_Inverse2Id], [t].[OneToMany_Required_Inverse2Id], [t].[OneToMany_Required_Self_Inverse2Id], [t].[OneToOne_Optional_PK_Inverse2Id], [t].[OneToOne_Optional_Self2Id], [t].[Id0], [t].[Level2_Optional_Id], [t].[Level2_Required_Id], [t].[Name0], [t].[OneToMany_Optional_Inverse3Id], [t].[OneToMany_Optional_Self_Inverse3Id], [t].[OneToMany_Required_Inverse3Id], [t].[OneToMany_Required_Self_Inverse3Id], [t].[OneToOne_Optional_PK_Inverse3Id], [t].[OneToOne_Optional_Self3Id]
FROM [LevelOne] AS [l]
OUTER APPLY (
    SELECT [l0].[Id], [l0].[Date], [l0].[Level1_Optional_Id], [l0].[Level1_Required_Id], [l0].[Name], [l0].[OneToMany_Optional_Inverse2Id], [l0].[OneToMany_Optional_Self_Inverse2Id], [l0].[OneToMany_Required_Inverse2Id], [l0].[OneToMany_Required_Self_Inverse2Id], [l0].[OneToOne_Optional_PK_Inverse2Id], [l0].[OneToOne_Optional_Self2Id], [l1].[Id] AS [Id0], [l1].[Level2_Optional_Id], [l1].[Level2_Required_Id], [l1].[Name] AS [Name0], [l1].[OneToMany_Optional_Inverse3Id], [l1].[OneToMany_Optional_Self_Inverse3Id], [l1].[OneToMany_Required_Inverse3Id], [l1].[OneToMany_Required_Self_Inverse3Id], [l1].[OneToOne_Optional_PK_Inverse3Id], [l1].[OneToOne_Optional_Self3Id]
    FROM [LevelTwo] AS [l0]
    LEFT JOIN [LevelThree] AS [l1] ON [l0].[Id] = [l1].[OneToMany_Optional_Inverse3Id]
    WHERE [l0].[Id] > 0
) AS [t]
WHERE [l].[Id] < 3
ORDER BY [l].[Id], [t].[Id]");
    }

    public override async Task Include_collection_with_multiple_orderbys_member(bool async)
    {
        await base.Include_collection_with_multiple_orderbys_member(async);

        AssertSql(
            @"SELECT [l].[Id], [l].[Date], [l].[Level1_Optional_Id], [l].[Level1_Required_Id], [l].[Name], [l].[OneToMany_Optional_Inverse2Id], [l].[OneToMany_Optional_Self_Inverse2Id], [l].[OneToMany_Required_Inverse2Id], [l].[OneToMany_Required_Self_Inverse2Id], [l].[OneToOne_Optional_PK_Inverse2Id], [l].[OneToOne_Optional_Self2Id], [l0].[Id], [l0].[Level2_Optional_Id], [l0].[Level2_Required_Id], [l0].[Name], [l0].[OneToMany_Optional_Inverse3Id], [l0].[OneToMany_Optional_Self_Inverse3Id], [l0].[OneToMany_Required_Inverse3Id], [l0].[OneToMany_Required_Self_Inverse3Id], [l0].[OneToOne_Optional_PK_Inverse3Id], [l0].[OneToOne_Optional_Self3Id]
FROM [LevelTwo] AS [l]
LEFT JOIN [LevelThree] AS [l0] ON [l].[Id] = [l0].[OneToMany_Optional_Inverse3Id]
ORDER BY [l].[Name], [l].[Level1_Required_Id], [l].[Id]");
    }

    public override async Task Include_collection_with_multiple_orderbys_property(bool async)
    {
        await base.Include_collection_with_multiple_orderbys_property(async);

        AssertSql(
            @"SELECT [l].[Id], [l].[Date], [l].[Level1_Optional_Id], [l].[Level1_Required_Id], [l].[Name], [l].[OneToMany_Optional_Inverse2Id], [l].[OneToMany_Optional_Self_Inverse2Id], [l].[OneToMany_Required_Inverse2Id], [l].[OneToMany_Required_Self_Inverse2Id], [l].[OneToOne_Optional_PK_Inverse2Id], [l].[OneToOne_Optional_Self2Id], [l0].[Id], [l0].[Level2_Optional_Id], [l0].[Level2_Required_Id], [l0].[Name], [l0].[OneToMany_Optional_Inverse3Id], [l0].[OneToMany_Optional_Self_Inverse3Id], [l0].[OneToMany_Required_Inverse3Id], [l0].[OneToMany_Required_Self_Inverse3Id], [l0].[OneToOne_Optional_PK_Inverse3Id], [l0].[OneToOne_Optional_Self3Id]
FROM [LevelTwo] AS [l]
LEFT JOIN [LevelThree] AS [l0] ON [l].[Id] = [l0].[OneToMany_Optional_Inverse3Id]
ORDER BY [l].[Level1_Required_Id], [l].[Name], [l].[Id]");
    }

    public override async Task Include_collection_with_multiple_orderbys_methodcall(bool async)
    {
        await base.Include_collection_with_multiple_orderbys_methodcall(async);

        AssertSql(
            @"SELECT [l].[Id], [l].[Date], [l].[Level1_Optional_Id], [l].[Level1_Required_Id], [l].[Name], [l].[OneToMany_Optional_Inverse2Id], [l].[OneToMany_Optional_Self_Inverse2Id], [l].[OneToMany_Required_Inverse2Id], [l].[OneToMany_Required_Self_Inverse2Id], [l].[OneToOne_Optional_PK_Inverse2Id], [l].[OneToOne_Optional_Self2Id], [l0].[Id], [l0].[Level2_Optional_Id], [l0].[Level2_Required_Id], [l0].[Name], [l0].[OneToMany_Optional_Inverse3Id], [l0].[OneToMany_Optional_Self_Inverse3Id], [l0].[OneToMany_Required_Inverse3Id], [l0].[OneToMany_Required_Self_Inverse3Id], [l0].[OneToOne_Optional_PK_Inverse3Id], [l0].[OneToOne_Optional_Self3Id]
FROM [LevelTwo] AS [l]
LEFT JOIN [LevelThree] AS [l0] ON [l].[Id] = [l0].[OneToMany_Optional_Inverse3Id]
ORDER BY ABS([l].[Level1_Required_Id]), [l].[Name], [l].[Id]");
    }

    public override async Task Include_collection_with_multiple_orderbys_complex(bool async)
    {
        await base.Include_collection_with_multiple_orderbys_complex(async);

        AssertSql(
            @"SELECT [l].[Id], [l].[Date], [l].[Level1_Optional_Id], [l].[Level1_Required_Id], [l].[Name], [l].[OneToMany_Optional_Inverse2Id], [l].[OneToMany_Optional_Self_Inverse2Id], [l].[OneToMany_Required_Inverse2Id], [l].[OneToMany_Required_Self_Inverse2Id], [l].[OneToOne_Optional_PK_Inverse2Id], [l].[OneToOne_Optional_Self2Id], [l0].[Id], [l0].[Level2_Optional_Id], [l0].[Level2_Required_Id], [l0].[Name], [l0].[OneToMany_Optional_Inverse3Id], [l0].[OneToMany_Optional_Self_Inverse3Id], [l0].[OneToMany_Required_Inverse3Id], [l0].[OneToMany_Required_Self_Inverse3Id], [l0].[OneToOne_Optional_PK_Inverse3Id], [l0].[OneToOne_Optional_Self3Id]
FROM [LevelTwo] AS [l]
LEFT JOIN [LevelThree] AS [l0] ON [l].[Id] = [l0].[OneToMany_Optional_Inverse3Id]
ORDER BY ABS([l].[Level1_Required_Id]) + 7, [l].[Name], [l].[Id]");
    }

    public override async Task Include_collection_with_multiple_orderbys_complex_repeated(bool async)
    {
        await base.Include_collection_with_multiple_orderbys_complex_repeated(async);

        AssertSql(
            @"SELECT [l].[Id], [l].[Date], [l].[Level1_Optional_Id], [l].[Level1_Required_Id], [l].[Name], [l].[OneToMany_Optional_Inverse2Id], [l].[OneToMany_Optional_Self_Inverse2Id], [l].[OneToMany_Required_Inverse2Id], [l].[OneToMany_Required_Self_Inverse2Id], [l].[OneToOne_Optional_PK_Inverse2Id], [l].[OneToOne_Optional_Self2Id], [l0].[Id], [l0].[Level2_Optional_Id], [l0].[Level2_Required_Id], [l0].[Name], [l0].[OneToMany_Optional_Inverse3Id], [l0].[OneToMany_Optional_Self_Inverse3Id], [l0].[OneToMany_Required_Inverse3Id], [l0].[OneToMany_Required_Self_Inverse3Id], [l0].[OneToOne_Optional_PK_Inverse3Id], [l0].[OneToOne_Optional_Self3Id]
FROM [LevelTwo] AS [l]
LEFT JOIN [LevelThree] AS [l0] ON [l].[Id] = [l0].[OneToMany_Optional_Inverse3Id]
ORDER BY -[l].[Level1_Required_Id], [l].[Name], [l].[Id]");
    }

    public override async Task Include_collection_with_groupby_in_subquery(bool async)
    {
        await base.Include_collection_with_groupby_in_subquery(async);

        AssertSql(
            @"SELECT [t0].[Id], [t0].[Date], [t0].[Name], [t0].[OneToMany_Optional_Self_Inverse1Id], [t0].[OneToMany_Required_Self_Inverse1Id], [t0].[OneToOne_Optional_Self1Id], [t].[Name], [l1].[Id], [l1].[Date], [l1].[Level1_Optional_Id], [l1].[Level1_Required_Id], [l1].[Name], [l1].[OneToMany_Optional_Inverse2Id], [l1].[OneToMany_Optional_Self_Inverse2Id], [l1].[OneToMany_Required_Inverse2Id], [l1].[OneToMany_Required_Self_Inverse2Id], [l1].[OneToOne_Optional_PK_Inverse2Id], [l1].[OneToOne_Optional_Self2Id]
FROM (
    SELECT [l].[Name]
    FROM [LevelOne] AS [l]
    GROUP BY [l].[Name]
) AS [t]
LEFT JOIN (
    SELECT [t1].[Id], [t1].[Date], [t1].[Name], [t1].[OneToMany_Optional_Self_Inverse1Id], [t1].[OneToMany_Required_Self_Inverse1Id], [t1].[OneToOne_Optional_Self1Id]
    FROM (
        SELECT [l0].[Id], [l0].[Date], [l0].[Name], [l0].[OneToMany_Optional_Self_Inverse1Id], [l0].[OneToMany_Required_Self_Inverse1Id], [l0].[OneToOne_Optional_Self1Id], ROW_NUMBER() OVER(PARTITION BY [l0].[Name] ORDER BY [l0].[Id]) AS [row]
        FROM [LevelOne] AS [l0]
    ) AS [t1]
    WHERE [t1].[row] <= 1
) AS [t0] ON [t].[Name] = [t0].[Name]
LEFT JOIN [LevelTwo] AS [l1] ON [t0].[Id] = [l1].[OneToMany_Optional_Inverse2Id]
ORDER BY [t].[Name], [t0].[Id]");
    }

    public override async Task Include_collection_with_groupby_in_subquery_and_filter_before_groupby(bool async)
    {
        await base.Include_collection_with_groupby_in_subquery_and_filter_before_groupby(async);

        AssertSql(
            @"SELECT [t0].[Id], [t0].[Date], [t0].[Name], [t0].[OneToMany_Optional_Self_Inverse1Id], [t0].[OneToMany_Required_Self_Inverse1Id], [t0].[OneToOne_Optional_Self1Id], [t].[Name], [l1].[Id], [l1].[Date], [l1].[Level1_Optional_Id], [l1].[Level1_Required_Id], [l1].[Name], [l1].[OneToMany_Optional_Inverse2Id], [l1].[OneToMany_Optional_Self_Inverse2Id], [l1].[OneToMany_Required_Inverse2Id], [l1].[OneToMany_Required_Self_Inverse2Id], [l1].[OneToOne_Optional_PK_Inverse2Id], [l1].[OneToOne_Optional_Self2Id]
FROM (
    SELECT [l].[Name]
    FROM [LevelOne] AS [l]
    WHERE [l].[Id] > 3
    GROUP BY [l].[Name]
) AS [t]
LEFT JOIN (
    SELECT [t1].[Id], [t1].[Date], [t1].[Name], [t1].[OneToMany_Optional_Self_Inverse1Id], [t1].[OneToMany_Required_Self_Inverse1Id], [t1].[OneToOne_Optional_Self1Id]
    FROM (
        SELECT [l0].[Id], [l0].[Date], [l0].[Name], [l0].[OneToMany_Optional_Self_Inverse1Id], [l0].[OneToMany_Required_Self_Inverse1Id], [l0].[OneToOne_Optional_Self1Id], ROW_NUMBER() OVER(PARTITION BY [l0].[Name] ORDER BY [l0].[Id]) AS [row]
        FROM [LevelOne] AS [l0]
        WHERE [l0].[Id] > 3
    ) AS [t1]
    WHERE [t1].[row] <= 1
) AS [t0] ON [t].[Name] = [t0].[Name]
LEFT JOIN [LevelTwo] AS [l1] ON [t0].[Id] = [l1].[OneToMany_Optional_Inverse2Id]
ORDER BY [t].[Name], [t0].[Id]");
    }

    public override async Task Include_collection_with_groupby_in_subquery_and_filter_after_groupby(bool async)
    {
        await base.Include_collection_with_groupby_in_subquery_and_filter_after_groupby(async);

        AssertSql(
            @"SELECT [t0].[Id], [t0].[Date], [t0].[Name], [t0].[OneToMany_Optional_Self_Inverse1Id], [t0].[OneToMany_Required_Self_Inverse1Id], [t0].[OneToOne_Optional_Self1Id], [t].[Name], [l1].[Id], [l1].[Date], [l1].[Level1_Optional_Id], [l1].[Level1_Required_Id], [l1].[Name], [l1].[OneToMany_Optional_Inverse2Id], [l1].[OneToMany_Optional_Self_Inverse2Id], [l1].[OneToMany_Required_Inverse2Id], [l1].[OneToMany_Required_Self_Inverse2Id], [l1].[OneToOne_Optional_PK_Inverse2Id], [l1].[OneToOne_Optional_Self2Id]
FROM (
    SELECT [l].[Name]
    FROM [LevelOne] AS [l]
    GROUP BY [l].[Name]
<<<<<<< HEAD
    HAVING [l].[Name] <> N'Foo' OR [l].[Name] IS NULL
=======
    HAVING ([l].[Name] <> N'Foo') OR ([l].[Name] IS NULL)
>>>>>>> 021fbcb7
) AS [t]
LEFT JOIN (
    SELECT [t1].[Id], [t1].[Date], [t1].[Name], [t1].[OneToMany_Optional_Self_Inverse1Id], [t1].[OneToMany_Required_Self_Inverse1Id], [t1].[OneToOne_Optional_Self1Id]
    FROM (
        SELECT [l0].[Id], [l0].[Date], [l0].[Name], [l0].[OneToMany_Optional_Self_Inverse1Id], [l0].[OneToMany_Required_Self_Inverse1Id], [l0].[OneToOne_Optional_Self1Id], ROW_NUMBER() OVER(PARTITION BY [l0].[Name] ORDER BY [l0].[Id]) AS [row]
        FROM [LevelOne] AS [l0]
    ) AS [t1]
    WHERE [t1].[row] <= 1
) AS [t0] ON [t].[Name] = [t0].[Name]
LEFT JOIN [LevelTwo] AS [l1] ON [t0].[Id] = [l1].[OneToMany_Optional_Inverse2Id]
ORDER BY [t].[Name], [t0].[Id]");
    }

    public override async Task Include_reference_collection_order_by_reference_navigation(bool async)
    {
        await base.Include_reference_collection_order_by_reference_navigation(async);

        AssertSql(
            @"SELECT [l].[Id], [l].[Date], [l].[Name], [l].[OneToMany_Optional_Self_Inverse1Id], [l].[OneToMany_Required_Self_Inverse1Id], [l].[OneToOne_Optional_Self1Id], [l0].[Id], [l0].[Date], [l0].[Level1_Optional_Id], [l0].[Level1_Required_Id], [l0].[Name], [l0].[OneToMany_Optional_Inverse2Id], [l0].[OneToMany_Optional_Self_Inverse2Id], [l0].[OneToMany_Required_Inverse2Id], [l0].[OneToMany_Required_Self_Inverse2Id], [l0].[OneToOne_Optional_PK_Inverse2Id], [l0].[OneToOne_Optional_Self2Id], [l1].[Id], [l1].[Level2_Optional_Id], [l1].[Level2_Required_Id], [l1].[Name], [l1].[OneToMany_Optional_Inverse3Id], [l1].[OneToMany_Optional_Self_Inverse3Id], [l1].[OneToMany_Required_Inverse3Id], [l1].[OneToMany_Required_Self_Inverse3Id], [l1].[OneToOne_Optional_PK_Inverse3Id], [l1].[OneToOne_Optional_Self3Id]
FROM [LevelOne] AS [l]
LEFT JOIN [LevelTwo] AS [l0] ON [l].[Id] = [l0].[Level1_Optional_Id]
LEFT JOIN [LevelThree] AS [l1] ON [l0].[Id] = [l1].[OneToMany_Optional_Inverse3Id]
ORDER BY [l0].[Id], [l].[Id]");
    }

    public override async Task Include_after_SelectMany(bool async)
    {
        await base.Include_after_SelectMany(async);

        AssertSql(
            @"SELECT [l0].[Id], [l0].[Date], [l0].[Level1_Optional_Id], [l0].[Level1_Required_Id], [l0].[Name], [l0].[OneToMany_Optional_Inverse2Id], [l0].[OneToMany_Optional_Self_Inverse2Id], [l0].[OneToMany_Required_Inverse2Id], [l0].[OneToMany_Required_Self_Inverse2Id], [l0].[OneToOne_Optional_PK_Inverse2Id], [l0].[OneToOne_Optional_Self2Id], [l].[Id], [l1].[Id], [l1].[Level2_Optional_Id], [l1].[Level2_Required_Id], [l1].[Name], [l1].[OneToMany_Optional_Inverse3Id], [l1].[OneToMany_Optional_Self_Inverse3Id], [l1].[OneToMany_Required_Inverse3Id], [l1].[OneToMany_Required_Self_Inverse3Id], [l1].[OneToOne_Optional_PK_Inverse3Id], [l1].[OneToOne_Optional_Self3Id]
FROM [LevelOne] AS [l]
INNER JOIN [LevelTwo] AS [l0] ON [l].[Id] = [l0].[OneToMany_Required_Inverse2Id]
LEFT JOIN [LevelThree] AS [l1] ON [l0].[Id] = [l1].[OneToMany_Optional_Inverse3Id]
ORDER BY [l].[Id], [l0].[Id]");
    }

    public override async Task Include_after_multiple_SelectMany_and_reference_navigation(bool async)
    {
        await base.Include_after_multiple_SelectMany_and_reference_navigation(async);

        AssertSql(
            @"SELECT [l2].[Id], [l2].[Level3_Optional_Id], [l2].[Level3_Required_Id], [l2].[Name], [l2].[OneToMany_Optional_Inverse4Id], [l2].[OneToMany_Optional_Self_Inverse4Id], [l2].[OneToMany_Required_Inverse4Id], [l2].[OneToMany_Required_Self_Inverse4Id], [l2].[OneToOne_Optional_PK_Inverse4Id], [l2].[OneToOne_Optional_Self4Id], [l].[Id], [l0].[Id], [l1].[Id], [l3].[Id], [l3].[Level3_Optional_Id], [l3].[Level3_Required_Id], [l3].[Name], [l3].[OneToMany_Optional_Inverse4Id], [l3].[OneToMany_Optional_Self_Inverse4Id], [l3].[OneToMany_Required_Inverse4Id], [l3].[OneToMany_Required_Self_Inverse4Id], [l3].[OneToOne_Optional_PK_Inverse4Id], [l3].[OneToOne_Optional_Self4Id]
FROM [LevelOne] AS [l]
INNER JOIN [LevelTwo] AS [l0] ON [l].[Id] = [l0].[OneToMany_Required_Inverse2Id]
INNER JOIN [LevelThree] AS [l1] ON [l0].[Id] = [l1].[OneToMany_Optional_Inverse3Id]
LEFT JOIN [LevelFour] AS [l2] ON [l1].[Id] = [l2].[Level3_Required_Id]
LEFT JOIN [LevelFour] AS [l3] ON [l2].[Id] = [l3].[OneToMany_Required_Self_Inverse4Id]
ORDER BY [l].[Id], [l0].[Id], [l1].[Id], [l2].[Id]");
    }

    public override async Task Include_after_SelectMany_and_multiple_reference_navigations(bool async)
    {
        await base.Include_after_SelectMany_and_multiple_reference_navigations(async);

        AssertSql(
            @"SELECT [l2].[Id], [l2].[Level3_Optional_Id], [l2].[Level3_Required_Id], [l2].[Name], [l2].[OneToMany_Optional_Inverse4Id], [l2].[OneToMany_Optional_Self_Inverse4Id], [l2].[OneToMany_Required_Inverse4Id], [l2].[OneToMany_Required_Self_Inverse4Id], [l2].[OneToOne_Optional_PK_Inverse4Id], [l2].[OneToOne_Optional_Self4Id], [l].[Id], [l0].[Id], [l1].[Id], [l3].[Id], [l3].[Level3_Optional_Id], [l3].[Level3_Required_Id], [l3].[Name], [l3].[OneToMany_Optional_Inverse4Id], [l3].[OneToMany_Optional_Self_Inverse4Id], [l3].[OneToMany_Required_Inverse4Id], [l3].[OneToMany_Required_Self_Inverse4Id], [l3].[OneToOne_Optional_PK_Inverse4Id], [l3].[OneToOne_Optional_Self4Id]
FROM [LevelOne] AS [l]
INNER JOIN [LevelTwo] AS [l0] ON [l].[Id] = [l0].[OneToMany_Required_Inverse2Id]
LEFT JOIN [LevelThree] AS [l1] ON [l0].[Id] = [l1].[Level2_Optional_Id]
LEFT JOIN [LevelFour] AS [l2] ON [l1].[Id] = [l2].[Level3_Required_Id]
LEFT JOIN [LevelFour] AS [l3] ON [l2].[Id] = [l3].[OneToMany_Optional_Self_Inverse4Id]
ORDER BY [l].[Id], [l0].[Id], [l1].[Id], [l2].[Id]");
    }

    public override async Task Null_check_in_anonymous_type_projection_should_not_be_removed(bool async)
    {
        await base.Null_check_in_anonymous_type_projection_should_not_be_removed(async);

        AssertSql(
            @"SELECT [l].[Id], [t].[c], [t].[Name], [t].[Id], [t].[Id0]
FROM [LevelOne] AS [l]
LEFT JOIN (
    SELECT CASE
        WHEN [l1].[Id] IS NULL THEN CAST(1 AS bit)
        ELSE CAST(0 AS bit)
    END AS [c], [l1].[Name], [l0].[Id], [l1].[Id] AS [Id0], [l0].[OneToMany_Optional_Inverse2Id]
    FROM [LevelTwo] AS [l0]
    LEFT JOIN [LevelThree] AS [l1] ON [l0].[Id] = [l1].[Level2_Required_Id]
) AS [t] ON [l].[Id] = [t].[OneToMany_Optional_Inverse2Id]
ORDER BY [l].[Id], [t].[Id]");
    }

    public override async Task Null_check_in_Dto_projection_should_not_be_removed(bool async)
    {
        await base.Null_check_in_Dto_projection_should_not_be_removed(async);

        AssertSql(
            @"SELECT [l].[Id], [t].[c], [t].[Name], [t].[Id], [t].[Id0]
FROM [LevelOne] AS [l]
LEFT JOIN (
    SELECT CASE
        WHEN [l1].[Id] IS NULL THEN CAST(1 AS bit)
        ELSE CAST(0 AS bit)
    END AS [c], [l1].[Name], [l0].[Id], [l1].[Id] AS [Id0], [l0].[OneToMany_Optional_Inverse2Id]
    FROM [LevelTwo] AS [l0]
    LEFT JOIN [LevelThree] AS [l1] ON [l0].[Id] = [l1].[Level2_Required_Id]
) AS [t] ON [l].[Id] = [t].[OneToMany_Optional_Inverse2Id]
ORDER BY [l].[Id], [t].[Id]");
    }

    public override async Task SelectMany_navigation_property_followed_by_select_collection_navigation(bool async)
    {
        await base.SelectMany_navigation_property_followed_by_select_collection_navigation(async);

        AssertSql(
            @"SELECT [l0].[Id], [l].[Id], [l1].[Id], [l1].[Level2_Optional_Id], [l1].[Level2_Required_Id], [l1].[Name], [l1].[OneToMany_Optional_Inverse3Id], [l1].[OneToMany_Optional_Self_Inverse3Id], [l1].[OneToMany_Required_Inverse3Id], [l1].[OneToMany_Required_Self_Inverse3Id], [l1].[OneToOne_Optional_PK_Inverse3Id], [l1].[OneToOne_Optional_Self3Id]
FROM [LevelOne] AS [l]
INNER JOIN [LevelTwo] AS [l0] ON [l].[Id] = [l0].[OneToMany_Optional_Inverse2Id]
LEFT JOIN [LevelThree] AS [l1] ON [l0].[Id] = [l1].[OneToMany_Optional_Inverse3Id]
ORDER BY [l].[Id], [l0].[Id]");
    }

    public override async Task Multiple_SelectMany_navigation_property_followed_by_select_collection_navigation(bool async)
    {
        await base.Multiple_SelectMany_navigation_property_followed_by_select_collection_navigation(async);

        AssertSql(
            @"SELECT [l1].[Id], [l].[Id], [l0].[Id], [l2].[Id], [l2].[Level3_Optional_Id], [l2].[Level3_Required_Id], [l2].[Name], [l2].[OneToMany_Optional_Inverse4Id], [l2].[OneToMany_Optional_Self_Inverse4Id], [l2].[OneToMany_Required_Inverse4Id], [l2].[OneToMany_Required_Self_Inverse4Id], [l2].[OneToOne_Optional_PK_Inverse4Id], [l2].[OneToOne_Optional_Self4Id]
FROM [LevelOne] AS [l]
INNER JOIN [LevelTwo] AS [l0] ON [l].[Id] = [l0].[OneToMany_Optional_Inverse2Id]
INNER JOIN [LevelThree] AS [l1] ON [l0].[Id] = [l1].[OneToMany_Optional_Inverse3Id]
LEFT JOIN [LevelFour] AS [l2] ON [l1].[Id] = [l2].[OneToMany_Optional_Inverse4Id]
ORDER BY [l].[Id], [l0].[Id], [l1].[Id]");
    }

    public override async Task SelectMany_navigation_property_with_include_and_followed_by_select_collection_navigation(bool async)
    {
        await base.SelectMany_navigation_property_with_include_and_followed_by_select_collection_navigation(async);

        AssertSql(
            @"SELECT [l0].[Id], [l0].[Date], [l0].[Level1_Optional_Id], [l0].[Level1_Required_Id], [l0].[Name], [l0].[OneToMany_Optional_Inverse2Id], [l0].[OneToMany_Optional_Self_Inverse2Id], [l0].[OneToMany_Required_Inverse2Id], [l0].[OneToMany_Required_Self_Inverse2Id], [l0].[OneToOne_Optional_PK_Inverse2Id], [l0].[OneToOne_Optional_Self2Id], [l].[Id], [l1].[Id], [l1].[Level2_Optional_Id], [l1].[Level2_Required_Id], [l1].[Name], [l1].[OneToMany_Optional_Inverse3Id], [l1].[OneToMany_Optional_Self_Inverse3Id], [l1].[OneToMany_Required_Inverse3Id], [l1].[OneToMany_Required_Self_Inverse3Id], [l1].[OneToOne_Optional_PK_Inverse3Id], [l1].[OneToOne_Optional_Self3Id], [l2].[Id], [l2].[Level2_Optional_Id], [l2].[Level2_Required_Id], [l2].[Name], [l2].[OneToMany_Optional_Inverse3Id], [l2].[OneToMany_Optional_Self_Inverse3Id], [l2].[OneToMany_Required_Inverse3Id], [l2].[OneToMany_Required_Self_Inverse3Id], [l2].[OneToOne_Optional_PK_Inverse3Id], [l2].[OneToOne_Optional_Self3Id]
FROM [LevelOne] AS [l]
INNER JOIN [LevelTwo] AS [l0] ON [l].[Id] = [l0].[OneToMany_Optional_Inverse2Id]
LEFT JOIN [LevelThree] AS [l1] ON [l0].[Id] = [l1].[OneToMany_Required_Inverse3Id]
LEFT JOIN [LevelThree] AS [l2] ON [l0].[Id] = [l2].[OneToMany_Optional_Inverse3Id]
ORDER BY [l].[Id], [l0].[Id], [l1].[Id]");
    }

    public override async Task Include_collection(bool async)
    {
        await base.Include_collection(async);

        AssertSql(
            @"SELECT [l].[Id], [l].[Date], [l].[Name], [l].[OneToMany_Optional_Self_Inverse1Id], [l].[OneToMany_Required_Self_Inverse1Id], [l].[OneToOne_Optional_Self1Id], [l0].[Id], [l0].[Date], [l0].[Level1_Optional_Id], [l0].[Level1_Required_Id], [l0].[Name], [l0].[OneToMany_Optional_Inverse2Id], [l0].[OneToMany_Optional_Self_Inverse2Id], [l0].[OneToMany_Required_Inverse2Id], [l0].[OneToMany_Required_Self_Inverse2Id], [l0].[OneToOne_Optional_PK_Inverse2Id], [l0].[OneToOne_Optional_Self2Id]
FROM [LevelOne] AS [l]
LEFT JOIN [LevelTwo] AS [l0] ON [l].[Id] = [l0].[OneToMany_Optional_Inverse2Id]
ORDER BY [l].[Id]");
    }

    public override async Task Include_collection_followed_by_include_reference(bool async)
    {
        await base.Include_collection_followed_by_include_reference(async);

        AssertSql(
            @"SELECT [l].[Id], [l].[Date], [l].[Name], [l].[OneToMany_Optional_Self_Inverse1Id], [l].[OneToMany_Required_Self_Inverse1Id], [l].[OneToOne_Optional_Self1Id], [t].[Id], [t].[Date], [t].[Level1_Optional_Id], [t].[Level1_Required_Id], [t].[Name], [t].[OneToMany_Optional_Inverse2Id], [t].[OneToMany_Optional_Self_Inverse2Id], [t].[OneToMany_Required_Inverse2Id], [t].[OneToMany_Required_Self_Inverse2Id], [t].[OneToOne_Optional_PK_Inverse2Id], [t].[OneToOne_Optional_Self2Id], [t].[Id0], [t].[Level2_Optional_Id], [t].[Level2_Required_Id], [t].[Name0], [t].[OneToMany_Optional_Inverse3Id], [t].[OneToMany_Optional_Self_Inverse3Id], [t].[OneToMany_Required_Inverse3Id], [t].[OneToMany_Required_Self_Inverse3Id], [t].[OneToOne_Optional_PK_Inverse3Id], [t].[OneToOne_Optional_Self3Id]
FROM [LevelOne] AS [l]
LEFT JOIN (
    SELECT [l0].[Id], [l0].[Date], [l0].[Level1_Optional_Id], [l0].[Level1_Required_Id], [l0].[Name], [l0].[OneToMany_Optional_Inverse2Id], [l0].[OneToMany_Optional_Self_Inverse2Id], [l0].[OneToMany_Required_Inverse2Id], [l0].[OneToMany_Required_Self_Inverse2Id], [l0].[OneToOne_Optional_PK_Inverse2Id], [l0].[OneToOne_Optional_Self2Id], [l1].[Id] AS [Id0], [l1].[Level2_Optional_Id], [l1].[Level2_Required_Id], [l1].[Name] AS [Name0], [l1].[OneToMany_Optional_Inverse3Id], [l1].[OneToMany_Optional_Self_Inverse3Id], [l1].[OneToMany_Required_Inverse3Id], [l1].[OneToMany_Required_Self_Inverse3Id], [l1].[OneToOne_Optional_PK_Inverse3Id], [l1].[OneToOne_Optional_Self3Id]
    FROM [LevelTwo] AS [l0]
    LEFT JOIN [LevelThree] AS [l1] ON [l0].[Id] = [l1].[OneToOne_Optional_PK_Inverse3Id]
) AS [t] ON [l].[Id] = [t].[OneToMany_Optional_Inverse2Id]
ORDER BY [l].[Id], [t].[Id]");
    }

    public override async Task Include_reference_followed_by_include_collection(bool async)
    {
        await base.Include_reference_followed_by_include_collection(async);

        AssertSql(
            @"SELECT [l].[Id], [l].[Date], [l].[Name], [l].[OneToMany_Optional_Self_Inverse1Id], [l].[OneToMany_Required_Self_Inverse1Id], [l].[OneToOne_Optional_Self1Id], [l0].[Id], [l0].[Date], [l0].[Level1_Optional_Id], [l0].[Level1_Required_Id], [l0].[Name], [l0].[OneToMany_Optional_Inverse2Id], [l0].[OneToMany_Optional_Self_Inverse2Id], [l0].[OneToMany_Required_Inverse2Id], [l0].[OneToMany_Required_Self_Inverse2Id], [l0].[OneToOne_Optional_PK_Inverse2Id], [l0].[OneToOne_Optional_Self2Id], [l1].[Id], [l1].[Level2_Optional_Id], [l1].[Level2_Required_Id], [l1].[Name], [l1].[OneToMany_Optional_Inverse3Id], [l1].[OneToMany_Optional_Self_Inverse3Id], [l1].[OneToMany_Required_Inverse3Id], [l1].[OneToMany_Required_Self_Inverse3Id], [l1].[OneToOne_Optional_PK_Inverse3Id], [l1].[OneToOne_Optional_Self3Id]
FROM [LevelOne] AS [l]
LEFT JOIN [LevelTwo] AS [l0] ON [l].[Id] = [l0].[Level1_Optional_Id]
LEFT JOIN [LevelThree] AS [l1] ON [l0].[Id] = [l1].[OneToMany_Optional_Inverse3Id]
ORDER BY [l].[Id], [l0].[Id]");
    }

    public override async Task Include_collection_followed_by_projecting_the_included_collection(bool async)
    {
        await base.Include_collection_followed_by_projecting_the_included_collection(async);

        AssertSql(
            @"SELECT [l].[Id], [l0].[Id], [l0].[Date], [l0].[Level1_Optional_Id], [l0].[Level1_Required_Id], [l0].[Name], [l0].[OneToMany_Optional_Inverse2Id], [l0].[OneToMany_Optional_Self_Inverse2Id], [l0].[OneToMany_Required_Inverse2Id], [l0].[OneToMany_Required_Self_Inverse2Id], [l0].[OneToOne_Optional_PK_Inverse2Id], [l0].[OneToOne_Optional_Self2Id]
FROM [LevelOne] AS [l]
LEFT JOIN [LevelTwo] AS [l0] ON [l].[Id] = [l0].[OneToMany_Optional_Inverse2Id]
ORDER BY [l].[Id]");
    }

    public override async Task Include_and_ThenInclude_collections_followed_by_projecting_the_first_collection(bool async)
    {
        await base.Include_and_ThenInclude_collections_followed_by_projecting_the_first_collection(async);

        AssertSql(
            @"SELECT [l].[Id], [t].[Id], [t].[Date], [t].[Level1_Optional_Id], [t].[Level1_Required_Id], [t].[Name], [t].[OneToMany_Optional_Inverse2Id], [t].[OneToMany_Optional_Self_Inverse2Id], [t].[OneToMany_Required_Inverse2Id], [t].[OneToMany_Required_Self_Inverse2Id], [t].[OneToOne_Optional_PK_Inverse2Id], [t].[OneToOne_Optional_Self2Id], [t].[Id0], [t].[Level2_Optional_Id], [t].[Level2_Required_Id], [t].[Name0], [t].[OneToMany_Optional_Inverse3Id], [t].[OneToMany_Optional_Self_Inverse3Id], [t].[OneToMany_Required_Inverse3Id], [t].[OneToMany_Required_Self_Inverse3Id], [t].[OneToOne_Optional_PK_Inverse3Id], [t].[OneToOne_Optional_Self3Id]
FROM [LevelOne] AS [l]
LEFT JOIN (
    SELECT [l0].[Id], [l0].[Date], [l0].[Level1_Optional_Id], [l0].[Level1_Required_Id], [l0].[Name], [l0].[OneToMany_Optional_Inverse2Id], [l0].[OneToMany_Optional_Self_Inverse2Id], [l0].[OneToMany_Required_Inverse2Id], [l0].[OneToMany_Required_Self_Inverse2Id], [l0].[OneToOne_Optional_PK_Inverse2Id], [l0].[OneToOne_Optional_Self2Id], [l1].[Id] AS [Id0], [l1].[Level2_Optional_Id], [l1].[Level2_Required_Id], [l1].[Name] AS [Name0], [l1].[OneToMany_Optional_Inverse3Id], [l1].[OneToMany_Optional_Self_Inverse3Id], [l1].[OneToMany_Required_Inverse3Id], [l1].[OneToMany_Required_Self_Inverse3Id], [l1].[OneToOne_Optional_PK_Inverse3Id], [l1].[OneToOne_Optional_Self3Id]
    FROM [LevelTwo] AS [l0]
    LEFT JOIN [LevelThree] AS [l1] ON [l0].[Id] = [l1].[OneToOne_Optional_PK_Inverse3Id]
) AS [t] ON [l].[Id] = [t].[OneToMany_Optional_Inverse2Id]
ORDER BY [l].[Id], [t].[Id]");
    }

    public override async Task Include_collection_and_another_navigation_chain_followed_by_projecting_the_first_collection(bool async)
    {
        await base.Include_collection_and_another_navigation_chain_followed_by_projecting_the_first_collection(async);

        AssertSql(
            @"SELECT [l].[Id], [t].[Id], [t].[Date], [t].[Level1_Optional_Id], [t].[Level1_Required_Id], [t].[Name], [t].[OneToMany_Optional_Inverse2Id], [t].[OneToMany_Optional_Self_Inverse2Id], [t].[OneToMany_Required_Inverse2Id], [t].[OneToMany_Required_Self_Inverse2Id], [t].[OneToOne_Optional_PK_Inverse2Id], [t].[OneToOne_Optional_Self2Id], [t].[Id0], [t].[Level2_Optional_Id], [t].[Level2_Required_Id], [t].[Name0], [t].[OneToMany_Optional_Inverse3Id], [t].[OneToMany_Optional_Self_Inverse3Id], [t].[OneToMany_Required_Inverse3Id], [t].[OneToMany_Required_Self_Inverse3Id], [t].[OneToOne_Optional_PK_Inverse3Id], [t].[OneToOne_Optional_Self3Id], [t].[Id1], [t].[Level3_Optional_Id], [t].[Level3_Required_Id], [t].[Name1], [t].[OneToMany_Optional_Inverse4Id], [t].[OneToMany_Optional_Self_Inverse4Id], [t].[OneToMany_Required_Inverse4Id], [t].[OneToMany_Required_Self_Inverse4Id], [t].[OneToOne_Optional_PK_Inverse4Id], [t].[OneToOne_Optional_Self4Id]
FROM [LevelOne] AS [l]
LEFT JOIN (
    SELECT [l0].[Id], [l0].[Date], [l0].[Level1_Optional_Id], [l0].[Level1_Required_Id], [l0].[Name], [l0].[OneToMany_Optional_Inverse2Id], [l0].[OneToMany_Optional_Self_Inverse2Id], [l0].[OneToMany_Required_Inverse2Id], [l0].[OneToMany_Required_Self_Inverse2Id], [l0].[OneToOne_Optional_PK_Inverse2Id], [l0].[OneToOne_Optional_Self2Id], [l1].[Id] AS [Id0], [l1].[Level2_Optional_Id], [l1].[Level2_Required_Id], [l1].[Name] AS [Name0], [l1].[OneToMany_Optional_Inverse3Id], [l1].[OneToMany_Optional_Self_Inverse3Id], [l1].[OneToMany_Required_Inverse3Id], [l1].[OneToMany_Required_Self_Inverse3Id], [l1].[OneToOne_Optional_PK_Inverse3Id], [l1].[OneToOne_Optional_Self3Id], [l2].[Id] AS [Id1], [l2].[Level3_Optional_Id], [l2].[Level3_Required_Id], [l2].[Name] AS [Name1], [l2].[OneToMany_Optional_Inverse4Id], [l2].[OneToMany_Optional_Self_Inverse4Id], [l2].[OneToMany_Required_Inverse4Id], [l2].[OneToMany_Required_Self_Inverse4Id], [l2].[OneToOne_Optional_PK_Inverse4Id], [l2].[OneToOne_Optional_Self4Id]
    FROM [LevelTwo] AS [l0]
    LEFT JOIN [LevelThree] AS [l1] ON [l0].[Id] = [l1].[OneToOne_Optional_PK_Inverse3Id]
    LEFT JOIN [LevelFour] AS [l2] ON [l1].[Id] = [l2].[Level3_Optional_Id]
) AS [t] ON [l].[Id] = [t].[OneToMany_Optional_Inverse2Id]
ORDER BY [l].[Id], [t].[Id], [t].[Id0]");
    }

    public override async Task Include_collection_ThenInclude_two_references(bool async)
    {
        await base.Include_collection_ThenInclude_two_references(async);

        AssertSql(
            @"SELECT [l].[Id], [l].[Date], [l].[Name], [l].[OneToMany_Optional_Self_Inverse1Id], [l].[OneToMany_Required_Self_Inverse1Id], [l].[OneToOne_Optional_Self1Id], [t].[Id], [t].[Date], [t].[Level1_Optional_Id], [t].[Level1_Required_Id], [t].[Name], [t].[OneToMany_Optional_Inverse2Id], [t].[OneToMany_Optional_Self_Inverse2Id], [t].[OneToMany_Required_Inverse2Id], [t].[OneToMany_Required_Self_Inverse2Id], [t].[OneToOne_Optional_PK_Inverse2Id], [t].[OneToOne_Optional_Self2Id], [t].[Id0], [t].[Level2_Optional_Id], [t].[Level2_Required_Id], [t].[Name0], [t].[OneToMany_Optional_Inverse3Id], [t].[OneToMany_Optional_Self_Inverse3Id], [t].[OneToMany_Required_Inverse3Id], [t].[OneToMany_Required_Self_Inverse3Id], [t].[OneToOne_Optional_PK_Inverse3Id], [t].[OneToOne_Optional_Self3Id], [t].[Id1], [t].[Level3_Optional_Id], [t].[Level3_Required_Id], [t].[Name1], [t].[OneToMany_Optional_Inverse4Id], [t].[OneToMany_Optional_Self_Inverse4Id], [t].[OneToMany_Required_Inverse4Id], [t].[OneToMany_Required_Self_Inverse4Id], [t].[OneToOne_Optional_PK_Inverse4Id], [t].[OneToOne_Optional_Self4Id]
FROM [LevelOne] AS [l]
LEFT JOIN (
    SELECT [l0].[Id], [l0].[Date], [l0].[Level1_Optional_Id], [l0].[Level1_Required_Id], [l0].[Name], [l0].[OneToMany_Optional_Inverse2Id], [l0].[OneToMany_Optional_Self_Inverse2Id], [l0].[OneToMany_Required_Inverse2Id], [l0].[OneToMany_Required_Self_Inverse2Id], [l0].[OneToOne_Optional_PK_Inverse2Id], [l0].[OneToOne_Optional_Self2Id], [l1].[Id] AS [Id0], [l1].[Level2_Optional_Id], [l1].[Level2_Required_Id], [l1].[Name] AS [Name0], [l1].[OneToMany_Optional_Inverse3Id], [l1].[OneToMany_Optional_Self_Inverse3Id], [l1].[OneToMany_Required_Inverse3Id], [l1].[OneToMany_Required_Self_Inverse3Id], [l1].[OneToOne_Optional_PK_Inverse3Id], [l1].[OneToOne_Optional_Self3Id], [l2].[Id] AS [Id1], [l2].[Level3_Optional_Id], [l2].[Level3_Required_Id], [l2].[Name] AS [Name1], [l2].[OneToMany_Optional_Inverse4Id], [l2].[OneToMany_Optional_Self_Inverse4Id], [l2].[OneToMany_Required_Inverse4Id], [l2].[OneToMany_Required_Self_Inverse4Id], [l2].[OneToOne_Optional_PK_Inverse4Id], [l2].[OneToOne_Optional_Self4Id]
    FROM [LevelTwo] AS [l0]
    LEFT JOIN [LevelThree] AS [l1] ON [l0].[Id] = [l1].[OneToOne_Optional_PK_Inverse3Id]
    LEFT JOIN [LevelFour] AS [l2] ON [l1].[Id] = [l2].[Level3_Optional_Id]
) AS [t] ON [l].[Id] = [t].[OneToMany_Optional_Inverse2Id]
ORDER BY [l].[Id], [t].[Id], [t].[Id0]");
    }

    public override async Task Include_collection_followed_by_complex_includes_and_projecting_the_included_collection(bool async)
    {
        await base.Include_collection_followed_by_complex_includes_and_projecting_the_included_collection(async);

        AssertSql(
            @"SELECT [l].[Id], [t].[Id], [t].[Date], [t].[Level1_Optional_Id], [t].[Level1_Required_Id], [t].[Name], [t].[OneToMany_Optional_Inverse2Id], [t].[OneToMany_Optional_Self_Inverse2Id], [t].[OneToMany_Required_Inverse2Id], [t].[OneToMany_Required_Self_Inverse2Id], [t].[OneToOne_Optional_PK_Inverse2Id], [t].[OneToOne_Optional_Self2Id], [t].[Id0], [t].[Level2_Optional_Id], [t].[Level2_Required_Id], [t].[Name0], [t].[OneToMany_Optional_Inverse3Id], [t].[OneToMany_Optional_Self_Inverse3Id], [t].[OneToMany_Required_Inverse3Id], [t].[OneToMany_Required_Self_Inverse3Id], [t].[OneToOne_Optional_PK_Inverse3Id], [t].[OneToOne_Optional_Self3Id], [t].[Id1], [t].[Level3_Optional_Id], [t].[Level3_Required_Id], [t].[Name1], [t].[OneToMany_Optional_Inverse4Id], [t].[OneToMany_Optional_Self_Inverse4Id], [t].[OneToMany_Required_Inverse4Id], [t].[OneToMany_Required_Self_Inverse4Id], [t].[OneToOne_Optional_PK_Inverse4Id], [t].[OneToOne_Optional_Self4Id], [t].[Id2], [t].[Level2_Optional_Id0], [t].[Level2_Required_Id0], [t].[Name2], [t].[OneToMany_Optional_Inverse3Id0], [t].[OneToMany_Optional_Self_Inverse3Id0], [t].[OneToMany_Required_Inverse3Id0], [t].[OneToMany_Required_Self_Inverse3Id0], [t].[OneToOne_Optional_PK_Inverse3Id0], [t].[OneToOne_Optional_Self3Id0], [t].[Id3], [t].[Level3_Optional_Id0], [t].[Level3_Required_Id0], [t].[Name3], [t].[OneToMany_Optional_Inverse4Id0], [t].[OneToMany_Optional_Self_Inverse4Id0], [t].[OneToMany_Required_Inverse4Id0], [t].[OneToMany_Required_Self_Inverse4Id0], [t].[OneToOne_Optional_PK_Inverse4Id0], [t].[OneToOne_Optional_Self4Id0]
FROM [LevelOne] AS [l]
LEFT JOIN (
    SELECT [l0].[Id], [l0].[Date], [l0].[Level1_Optional_Id], [l0].[Level1_Required_Id], [l0].[Name], [l0].[OneToMany_Optional_Inverse2Id], [l0].[OneToMany_Optional_Self_Inverse2Id], [l0].[OneToMany_Required_Inverse2Id], [l0].[OneToMany_Required_Self_Inverse2Id], [l0].[OneToOne_Optional_PK_Inverse2Id], [l0].[OneToOne_Optional_Self2Id], [l1].[Id] AS [Id0], [l1].[Level2_Optional_Id], [l1].[Level2_Required_Id], [l1].[Name] AS [Name0], [l1].[OneToMany_Optional_Inverse3Id], [l1].[OneToMany_Optional_Self_Inverse3Id], [l1].[OneToMany_Required_Inverse3Id], [l1].[OneToMany_Required_Self_Inverse3Id], [l1].[OneToOne_Optional_PK_Inverse3Id], [l1].[OneToOne_Optional_Self3Id], [l2].[Id] AS [Id1], [l2].[Level3_Optional_Id], [l2].[Level3_Required_Id], [l2].[Name] AS [Name1], [l2].[OneToMany_Optional_Inverse4Id], [l2].[OneToMany_Optional_Self_Inverse4Id], [l2].[OneToMany_Required_Inverse4Id], [l2].[OneToMany_Required_Self_Inverse4Id], [l2].[OneToOne_Optional_PK_Inverse4Id], [l2].[OneToOne_Optional_Self4Id], [l3].[Id] AS [Id2], [l3].[Level2_Optional_Id] AS [Level2_Optional_Id0], [l3].[Level2_Required_Id] AS [Level2_Required_Id0], [l3].[Name] AS [Name2], [l3].[OneToMany_Optional_Inverse3Id] AS [OneToMany_Optional_Inverse3Id0], [l3].[OneToMany_Optional_Self_Inverse3Id] AS [OneToMany_Optional_Self_Inverse3Id0], [l3].[OneToMany_Required_Inverse3Id] AS [OneToMany_Required_Inverse3Id0], [l3].[OneToMany_Required_Self_Inverse3Id] AS [OneToMany_Required_Self_Inverse3Id0], [l3].[OneToOne_Optional_PK_Inverse3Id] AS [OneToOne_Optional_PK_Inverse3Id0], [l3].[OneToOne_Optional_Self3Id] AS [OneToOne_Optional_Self3Id0], [l4].[Id] AS [Id3], [l4].[Level3_Optional_Id] AS [Level3_Optional_Id0], [l4].[Level3_Required_Id] AS [Level3_Required_Id0], [l4].[Name] AS [Name3], [l4].[OneToMany_Optional_Inverse4Id] AS [OneToMany_Optional_Inverse4Id0], [l4].[OneToMany_Optional_Self_Inverse4Id] AS [OneToMany_Optional_Self_Inverse4Id0], [l4].[OneToMany_Required_Inverse4Id] AS [OneToMany_Required_Inverse4Id0], [l4].[OneToMany_Required_Self_Inverse4Id] AS [OneToMany_Required_Self_Inverse4Id0], [l4].[OneToOne_Optional_PK_Inverse4Id] AS [OneToOne_Optional_PK_Inverse4Id0], [l4].[OneToOne_Optional_Self4Id] AS [OneToOne_Optional_Self4Id0]
    FROM [LevelTwo] AS [l0]
    LEFT JOIN [LevelThree] AS [l1] ON [l0].[Id] = [l1].[OneToOne_Optional_PK_Inverse3Id]
    LEFT JOIN [LevelFour] AS [l2] ON [l1].[Id] = [l2].[Level3_Optional_Id]
    LEFT JOIN [LevelThree] AS [l3] ON [l0].[Id] = [l3].[Level2_Optional_Id]
    LEFT JOIN [LevelFour] AS [l4] ON [l3].[Id] = [l4].[OneToMany_Optional_Inverse4Id]
) AS [t] ON [l].[Id] = [t].[OneToMany_Optional_Inverse2Id]
ORDER BY [l].[Id], [t].[Id], [t].[Id0], [t].[Id1], [t].[Id2]");
    }

    public override async Task Include_collection_multiple(bool async)
    {
        await base.Include_collection_multiple(async);

        AssertSql(
            @"SELECT [l].[Id], [l].[Date], [l].[Name], [l].[OneToMany_Optional_Self_Inverse1Id], [l].[OneToMany_Required_Self_Inverse1Id], [l].[OneToOne_Optional_Self1Id], [t].[Id], [t].[Date], [t].[Level1_Optional_Id], [t].[Level1_Required_Id], [t].[Name], [t].[OneToMany_Optional_Inverse2Id], [t].[OneToMany_Optional_Self_Inverse2Id], [t].[OneToMany_Required_Inverse2Id], [t].[OneToMany_Required_Self_Inverse2Id], [t].[OneToOne_Optional_PK_Inverse2Id], [t].[OneToOne_Optional_Self2Id], [t].[Id0], [t].[Level2_Optional_Id], [t].[Level2_Required_Id], [t].[Name0], [t].[OneToMany_Optional_Inverse3Id], [t].[OneToMany_Optional_Self_Inverse3Id], [t].[OneToMany_Required_Inverse3Id], [t].[OneToMany_Required_Self_Inverse3Id], [t].[OneToOne_Optional_PK_Inverse3Id], [t].[OneToOne_Optional_Self3Id], [t].[Id1], [t].[Level3_Optional_Id], [t].[Level3_Required_Id], [t].[Name1], [t].[OneToMany_Optional_Inverse4Id], [t].[OneToMany_Optional_Self_Inverse4Id], [t].[OneToMany_Required_Inverse4Id], [t].[OneToMany_Required_Self_Inverse4Id], [t].[OneToOne_Optional_PK_Inverse4Id], [t].[OneToOne_Optional_Self4Id], [t].[Id2], [t].[Level2_Optional_Id0], [t].[Level2_Required_Id0], [t].[Name2], [t].[OneToMany_Optional_Inverse3Id0], [t].[OneToMany_Optional_Self_Inverse3Id0], [t].[OneToMany_Required_Inverse3Id0], [t].[OneToMany_Required_Self_Inverse3Id0], [t].[OneToOne_Optional_PK_Inverse3Id0], [t].[OneToOne_Optional_Self3Id0], [t].[Id3], [t].[Level3_Optional_Id0], [t].[Level3_Required_Id0], [t].[Name3], [t].[OneToMany_Optional_Inverse4Id0], [t].[OneToMany_Optional_Self_Inverse4Id0], [t].[OneToMany_Required_Inverse4Id0], [t].[OneToMany_Required_Self_Inverse4Id0], [t].[OneToOne_Optional_PK_Inverse4Id0], [t].[OneToOne_Optional_Self4Id0]
FROM [LevelOne] AS [l]
LEFT JOIN (
    SELECT [l0].[Id], [l0].[Date], [l0].[Level1_Optional_Id], [l0].[Level1_Required_Id], [l0].[Name], [l0].[OneToMany_Optional_Inverse2Id], [l0].[OneToMany_Optional_Self_Inverse2Id], [l0].[OneToMany_Required_Inverse2Id], [l0].[OneToMany_Required_Self_Inverse2Id], [l0].[OneToOne_Optional_PK_Inverse2Id], [l0].[OneToOne_Optional_Self2Id], [l1].[Id] AS [Id0], [l1].[Level2_Optional_Id], [l1].[Level2_Required_Id], [l1].[Name] AS [Name0], [l1].[OneToMany_Optional_Inverse3Id], [l1].[OneToMany_Optional_Self_Inverse3Id], [l1].[OneToMany_Required_Inverse3Id], [l1].[OneToMany_Required_Self_Inverse3Id], [l1].[OneToOne_Optional_PK_Inverse3Id], [l1].[OneToOne_Optional_Self3Id], [l2].[Id] AS [Id1], [l2].[Level3_Optional_Id], [l2].[Level3_Required_Id], [l2].[Name] AS [Name1], [l2].[OneToMany_Optional_Inverse4Id], [l2].[OneToMany_Optional_Self_Inverse4Id], [l2].[OneToMany_Required_Inverse4Id], [l2].[OneToMany_Required_Self_Inverse4Id], [l2].[OneToOne_Optional_PK_Inverse4Id], [l2].[OneToOne_Optional_Self4Id], [l3].[Id] AS [Id2], [l3].[Level2_Optional_Id] AS [Level2_Optional_Id0], [l3].[Level2_Required_Id] AS [Level2_Required_Id0], [l3].[Name] AS [Name2], [l3].[OneToMany_Optional_Inverse3Id] AS [OneToMany_Optional_Inverse3Id0], [l3].[OneToMany_Optional_Self_Inverse3Id] AS [OneToMany_Optional_Self_Inverse3Id0], [l3].[OneToMany_Required_Inverse3Id] AS [OneToMany_Required_Inverse3Id0], [l3].[OneToMany_Required_Self_Inverse3Id] AS [OneToMany_Required_Self_Inverse3Id0], [l3].[OneToOne_Optional_PK_Inverse3Id] AS [OneToOne_Optional_PK_Inverse3Id0], [l3].[OneToOne_Optional_Self3Id] AS [OneToOne_Optional_Self3Id0], [l4].[Id] AS [Id3], [l4].[Level3_Optional_Id] AS [Level3_Optional_Id0], [l4].[Level3_Required_Id] AS [Level3_Required_Id0], [l4].[Name] AS [Name3], [l4].[OneToMany_Optional_Inverse4Id] AS [OneToMany_Optional_Inverse4Id0], [l4].[OneToMany_Optional_Self_Inverse4Id] AS [OneToMany_Optional_Self_Inverse4Id0], [l4].[OneToMany_Required_Inverse4Id] AS [OneToMany_Required_Inverse4Id0], [l4].[OneToMany_Required_Self_Inverse4Id] AS [OneToMany_Required_Self_Inverse4Id0], [l4].[OneToOne_Optional_PK_Inverse4Id] AS [OneToOne_Optional_PK_Inverse4Id0], [l4].[OneToOne_Optional_Self4Id] AS [OneToOne_Optional_Self4Id0]
    FROM [LevelTwo] AS [l0]
    LEFT JOIN [LevelThree] AS [l1] ON [l0].[Id] = [l1].[OneToOne_Optional_PK_Inverse3Id]
    LEFT JOIN [LevelFour] AS [l2] ON [l1].[Id] = [l2].[Level3_Optional_Id]
    LEFT JOIN [LevelThree] AS [l3] ON [l0].[Id] = [l3].[Level2_Optional_Id]
    LEFT JOIN [LevelFour] AS [l4] ON [l3].[Id] = [l4].[OneToMany_Optional_Inverse4Id]
) AS [t] ON [l].[Id] = [t].[OneToMany_Optional_Inverse2Id]
ORDER BY [l].[Id], [t].[Id], [t].[Id0], [t].[Id1], [t].[Id2]");
    }

    public override async Task Include_ThenInclude_ThenInclude_followed_by_two_nested_selects(bool async)
    {
        await base.Include_ThenInclude_ThenInclude_followed_by_two_nested_selects(async);

        AssertSql(
            @"SELECT [l].[Id], [t].[Id], [t].[Level2_Optional_Id], [t].[Level2_Required_Id], [t].[Name], [t].[OneToMany_Optional_Inverse3Id], [t].[OneToMany_Optional_Self_Inverse3Id], [t].[OneToMany_Required_Inverse3Id], [t].[OneToMany_Required_Self_Inverse3Id], [t].[OneToOne_Optional_PK_Inverse3Id], [t].[OneToOne_Optional_Self3Id], [t].[Id0], [t].[Level3_Optional_Id], [t].[Level3_Required_Id], [t].[Name0], [t].[OneToMany_Optional_Inverse4Id], [t].[OneToMany_Optional_Self_Inverse4Id], [t].[OneToMany_Required_Inverse4Id], [t].[OneToMany_Required_Self_Inverse4Id], [t].[OneToOne_Optional_PK_Inverse4Id], [t].[OneToOne_Optional_Self4Id], [t].[Id1]
FROM [LevelOne] AS [l]
LEFT JOIN (
    SELECT [l1].[Id], [l1].[Level2_Optional_Id], [l1].[Level2_Required_Id], [l1].[Name], [l1].[OneToMany_Optional_Inverse3Id], [l1].[OneToMany_Optional_Self_Inverse3Id], [l1].[OneToMany_Required_Inverse3Id], [l1].[OneToMany_Required_Self_Inverse3Id], [l1].[OneToOne_Optional_PK_Inverse3Id], [l1].[OneToOne_Optional_Self3Id], [l2].[Id] AS [Id0], [l2].[Level3_Optional_Id], [l2].[Level3_Required_Id], [l2].[Name] AS [Name0], [l2].[OneToMany_Optional_Inverse4Id], [l2].[OneToMany_Optional_Self_Inverse4Id], [l2].[OneToMany_Required_Inverse4Id], [l2].[OneToMany_Required_Self_Inverse4Id], [l2].[OneToOne_Optional_PK_Inverse4Id], [l2].[OneToOne_Optional_Self4Id], [l0].[Id] AS [Id1], [l0].[OneToMany_Optional_Inverse2Id]
    FROM [LevelTwo] AS [l0]
    LEFT JOIN [LevelThree] AS [l1] ON [l0].[Id] = [l1].[OneToOne_Optional_PK_Inverse3Id]
    LEFT JOIN [LevelFour] AS [l2] ON [l1].[Id] = [l2].[Level3_Optional_Id]
) AS [t] ON [l].[Id] = [t].[OneToMany_Optional_Inverse2Id]
ORDER BY [l].[Id], [t].[Id1], [t].[Id]");
    }

    public override async Task Include_collection_ThenInclude_reference_followed_by_projection_into_anonmous_type(bool async)
    {
        await base.Include_collection_ThenInclude_reference_followed_by_projection_into_anonmous_type(async);

        AssertSql(
            @"SELECT [l].[Id], [l].[Date], [l].[Name], [l].[OneToMany_Optional_Self_Inverse1Id], [l].[OneToMany_Required_Self_Inverse1Id], [l].[OneToOne_Optional_Self1Id], [t].[Id], [t].[Date], [t].[Level1_Optional_Id], [t].[Level1_Required_Id], [t].[Name], [t].[OneToMany_Optional_Inverse2Id], [t].[OneToMany_Optional_Self_Inverse2Id], [t].[OneToMany_Required_Inverse2Id], [t].[OneToMany_Required_Self_Inverse2Id], [t].[OneToOne_Optional_PK_Inverse2Id], [t].[OneToOne_Optional_Self2Id], [t].[Id0], [t].[Level2_Optional_Id], [t].[Level2_Required_Id], [t].[Name0], [t].[OneToMany_Optional_Inverse3Id], [t].[OneToMany_Optional_Self_Inverse3Id], [t].[OneToMany_Required_Inverse3Id], [t].[OneToMany_Required_Self_Inverse3Id], [t].[OneToOne_Optional_PK_Inverse3Id], [t].[OneToOne_Optional_Self3Id], [t0].[Id], [t0].[Date], [t0].[Level1_Optional_Id], [t0].[Level1_Required_Id], [t0].[Name], [t0].[OneToMany_Optional_Inverse2Id], [t0].[OneToMany_Optional_Self_Inverse2Id], [t0].[OneToMany_Required_Inverse2Id], [t0].[OneToMany_Required_Self_Inverse2Id], [t0].[OneToOne_Optional_PK_Inverse2Id], [t0].[OneToOne_Optional_Self2Id], [t0].[Id0], [t0].[Level2_Optional_Id], [t0].[Level2_Required_Id], [t0].[Name0], [t0].[OneToMany_Optional_Inverse3Id], [t0].[OneToMany_Optional_Self_Inverse3Id], [t0].[OneToMany_Required_Inverse3Id], [t0].[OneToMany_Required_Self_Inverse3Id], [t0].[OneToOne_Optional_PK_Inverse3Id], [t0].[OneToOne_Optional_Self3Id]
FROM [LevelOne] AS [l]
LEFT JOIN (
    SELECT [l0].[Id], [l0].[Date], [l0].[Level1_Optional_Id], [l0].[Level1_Required_Id], [l0].[Name], [l0].[OneToMany_Optional_Inverse2Id], [l0].[OneToMany_Optional_Self_Inverse2Id], [l0].[OneToMany_Required_Inverse2Id], [l0].[OneToMany_Required_Self_Inverse2Id], [l0].[OneToOne_Optional_PK_Inverse2Id], [l0].[OneToOne_Optional_Self2Id], [l1].[Id] AS [Id0], [l1].[Level2_Optional_Id], [l1].[Level2_Required_Id], [l1].[Name] AS [Name0], [l1].[OneToMany_Optional_Inverse3Id], [l1].[OneToMany_Optional_Self_Inverse3Id], [l1].[OneToMany_Required_Inverse3Id], [l1].[OneToMany_Required_Self_Inverse3Id], [l1].[OneToOne_Optional_PK_Inverse3Id], [l1].[OneToOne_Optional_Self3Id]
    FROM [LevelTwo] AS [l0]
    LEFT JOIN [LevelThree] AS [l1] ON [l0].[Id] = [l1].[OneToOne_Optional_PK_Inverse3Id]
) AS [t] ON [l].[Id] = [t].[OneToMany_Optional_Inverse2Id]
LEFT JOIN (
    SELECT [l2].[Id], [l2].[Date], [l2].[Level1_Optional_Id], [l2].[Level1_Required_Id], [l2].[Name], [l2].[OneToMany_Optional_Inverse2Id], [l2].[OneToMany_Optional_Self_Inverse2Id], [l2].[OneToMany_Required_Inverse2Id], [l2].[OneToMany_Required_Self_Inverse2Id], [l2].[OneToOne_Optional_PK_Inverse2Id], [l2].[OneToOne_Optional_Self2Id], [l3].[Id] AS [Id0], [l3].[Level2_Optional_Id], [l3].[Level2_Required_Id], [l3].[Name] AS [Name0], [l3].[OneToMany_Optional_Inverse3Id], [l3].[OneToMany_Optional_Self_Inverse3Id], [l3].[OneToMany_Required_Inverse3Id], [l3].[OneToMany_Required_Self_Inverse3Id], [l3].[OneToOne_Optional_PK_Inverse3Id], [l3].[OneToOne_Optional_Self3Id]
    FROM [LevelTwo] AS [l2]
    LEFT JOIN [LevelThree] AS [l3] ON [l2].[Id] = [l3].[OneToOne_Optional_PK_Inverse3Id]
) AS [t0] ON [l].[Id] = [t0].[OneToMany_Optional_Inverse2Id]
ORDER BY [l].[Id], [t].[Id], [t].[Id0], [t0].[Id]");
    }

    public override async Task Include_collection_multiple_with_filter(bool async)
    {
        await base.Include_collection_multiple_with_filter(async);

        AssertSql(
            @"SELECT [l].[Id], [l].[Date], [l].[Name], [l].[OneToMany_Optional_Self_Inverse1Id], [l].[OneToMany_Required_Self_Inverse1Id], [l].[OneToOne_Optional_Self1Id], [t].[Id], [t].[Date], [t].[Level1_Optional_Id], [t].[Level1_Required_Id], [t].[Name], [t].[OneToMany_Optional_Inverse2Id], [t].[OneToMany_Optional_Self_Inverse2Id], [t].[OneToMany_Required_Inverse2Id], [t].[OneToMany_Required_Self_Inverse2Id], [t].[OneToOne_Optional_PK_Inverse2Id], [t].[OneToOne_Optional_Self2Id], [t].[Id0], [t].[Level2_Optional_Id], [t].[Level2_Required_Id], [t].[Name0], [t].[OneToMany_Optional_Inverse3Id], [t].[OneToMany_Optional_Self_Inverse3Id], [t].[OneToMany_Required_Inverse3Id], [t].[OneToMany_Required_Self_Inverse3Id], [t].[OneToOne_Optional_PK_Inverse3Id], [t].[OneToOne_Optional_Self3Id], [t].[Id1], [t].[Level3_Optional_Id], [t].[Level3_Required_Id], [t].[Name1], [t].[OneToMany_Optional_Inverse4Id], [t].[OneToMany_Optional_Self_Inverse4Id], [t].[OneToMany_Required_Inverse4Id], [t].[OneToMany_Required_Self_Inverse4Id], [t].[OneToOne_Optional_PK_Inverse4Id], [t].[OneToOne_Optional_Self4Id]
FROM [LevelOne] AS [l]
LEFT JOIN (
    SELECT [l2].[Id], [l2].[Date], [l2].[Level1_Optional_Id], [l2].[Level1_Required_Id], [l2].[Name], [l2].[OneToMany_Optional_Inverse2Id], [l2].[OneToMany_Optional_Self_Inverse2Id], [l2].[OneToMany_Required_Inverse2Id], [l2].[OneToMany_Required_Self_Inverse2Id], [l2].[OneToOne_Optional_PK_Inverse2Id], [l2].[OneToOne_Optional_Self2Id], [l3].[Id] AS [Id0], [l3].[Level2_Optional_Id], [l3].[Level2_Required_Id], [l3].[Name] AS [Name0], [l3].[OneToMany_Optional_Inverse3Id], [l3].[OneToMany_Optional_Self_Inverse3Id], [l3].[OneToMany_Required_Inverse3Id], [l3].[OneToMany_Required_Self_Inverse3Id], [l3].[OneToOne_Optional_PK_Inverse3Id], [l3].[OneToOne_Optional_Self3Id], [l4].[Id] AS [Id1], [l4].[Level3_Optional_Id], [l4].[Level3_Required_Id], [l4].[Name] AS [Name1], [l4].[OneToMany_Optional_Inverse4Id], [l4].[OneToMany_Optional_Self_Inverse4Id], [l4].[OneToMany_Required_Inverse4Id], [l4].[OneToMany_Required_Self_Inverse4Id], [l4].[OneToOne_Optional_PK_Inverse4Id], [l4].[OneToOne_Optional_Self4Id]
    FROM [LevelTwo] AS [l2]
    LEFT JOIN [LevelThree] AS [l3] ON [l2].[Id] = [l3].[OneToOne_Optional_PK_Inverse3Id]
    LEFT JOIN [LevelFour] AS [l4] ON [l3].[Id] = [l4].[Level3_Optional_Id]
) AS [t] ON [l].[Id] = [t].[OneToMany_Optional_Inverse2Id]
WHERE (
    SELECT COUNT(*)
    FROM [LevelTwo] AS [l0]
    LEFT JOIN [LevelThree] AS [l1] ON [l0].[Id] = [l1].[OneToOne_Optional_PK_Inverse3Id]
<<<<<<< HEAD
    WHERE [l].[Id] = [l0].[OneToMany_Optional_Inverse2Id] AND ([l1].[Name] <> N'Foo' OR [l1].[Name] IS NULL)) > 0
=======
    WHERE ([l].[Id] = [l0].[OneToMany_Optional_Inverse2Id]) AND (([l1].[Name] <> N'Foo') OR ([l1].[Name] IS NULL))) > 0
>>>>>>> 021fbcb7
ORDER BY [l].[Id], [t].[Id], [t].[Id0]");
    }

    public override async Task Lift_projection_mapping_when_pushing_down_subquery(bool async)
    {
        await base.Lift_projection_mapping_when_pushing_down_subquery(async);

        AssertSql(
            @"@__p_0='25'

SELECT [t].[Id], [t0].[Id], [l1].[Id], [t0].[c]
FROM (
    SELECT TOP(@__p_0) [l].[Id]
    FROM [LevelOne] AS [l]
) AS [t]
LEFT JOIN (
    SELECT [t1].[Id], [t1].[c], [t1].[OneToMany_Required_Inverse2Id]
    FROM (
        SELECT [l0].[Id], 1 AS [c], [l0].[OneToMany_Required_Inverse2Id], ROW_NUMBER() OVER(PARTITION BY [l0].[OneToMany_Required_Inverse2Id] ORDER BY [l0].[Id]) AS [row]
        FROM [LevelTwo] AS [l0]
    ) AS [t1]
    WHERE [t1].[row] <= 1
) AS [t0] ON [t].[Id] = [t0].[OneToMany_Required_Inverse2Id]
LEFT JOIN [LevelTwo] AS [l1] ON [t].[Id] = [l1].[OneToMany_Required_Inverse2Id]
ORDER BY [t].[Id], [t0].[Id]");
    }

    public override async Task Including_reference_navigation_and_projecting_collection_navigation(bool async)
    {
        await base.Including_reference_navigation_and_projecting_collection_navigation(async);

        AssertSql(
            @"SELECT [l].[Id], [l0].[Id], [l0].[Date], [l0].[Level1_Optional_Id], [l0].[Level1_Required_Id], [l0].[Name], [l0].[OneToMany_Optional_Inverse2Id], [l0].[OneToMany_Optional_Self_Inverse2Id], [l0].[OneToMany_Required_Inverse2Id], [l0].[OneToMany_Required_Self_Inverse2Id], [l0].[OneToOne_Optional_PK_Inverse2Id], [l0].[OneToOne_Optional_Self2Id], [l1].[Id], [l1].[Level2_Optional_Id], [l1].[Level2_Required_Id], [l1].[Name], [l1].[OneToMany_Optional_Inverse3Id], [l1].[OneToMany_Optional_Self_Inverse3Id], [l1].[OneToMany_Required_Inverse3Id], [l1].[OneToMany_Required_Self_Inverse3Id], [l1].[OneToOne_Optional_PK_Inverse3Id], [l1].[OneToOne_Optional_Self3Id], [l2].[Id], [l2].[Date], [l2].[Level1_Optional_Id], [l2].[Level1_Required_Id], [l2].[Name], [l2].[OneToMany_Optional_Inverse2Id], [l2].[OneToMany_Optional_Self_Inverse2Id], [l2].[OneToMany_Required_Inverse2Id], [l2].[OneToMany_Required_Self_Inverse2Id], [l2].[OneToOne_Optional_PK_Inverse2Id], [l2].[OneToOne_Optional_Self2Id]
FROM [LevelOne] AS [l]
LEFT JOIN [LevelTwo] AS [l0] ON [l].[Id] = [l0].[Level1_Required_Id]
LEFT JOIN [LevelThree] AS [l1] ON [l0].[Id] = [l1].[Level2_Optional_Id]
LEFT JOIN [LevelTwo] AS [l2] ON [l].[Id] = [l2].[OneToMany_Required_Inverse2Id]
ORDER BY [l].[Id], [l0].[Id], [l1].[Id]");
    }

    public override async Task LeftJoin_with_Any_on_outer_source_and_projecting_collection_from_inner(bool async)
    {
        await base.LeftJoin_with_Any_on_outer_source_and_projecting_collection_from_inner(async);

        AssertSql(
            @"SELECT CASE
    WHEN [l0].[Id] IS NULL THEN 0
    ELSE [l0].[Id]
END, [l].[Id], [l0].[Id], [l1].[Id], [l1].[Level2_Optional_Id], [l1].[Level2_Required_Id], [l1].[Name], [l1].[OneToMany_Optional_Inverse3Id], [l1].[OneToMany_Optional_Self_Inverse3Id], [l1].[OneToMany_Required_Inverse3Id], [l1].[OneToMany_Required_Self_Inverse3Id], [l1].[OneToOne_Optional_PK_Inverse3Id], [l1].[OneToOne_Optional_Self3Id]
FROM [LevelOne] AS [l]
LEFT JOIN [LevelTwo] AS [l0] ON [l].[Id] = [l0].[Level1_Required_Id]
LEFT JOIN [LevelThree] AS [l1] ON [l0].[Id] = [l1].[OneToMany_Required_Inverse3Id]
WHERE [l].[Name] IN (N'L1 01', N'L1 02')
ORDER BY [l].[Id], [l0].[Id]");
    }

    public override async Task Select_subquery_single_nested_subquery(bool async)
    {
        await base.Select_subquery_single_nested_subquery(async);

        AssertSql(
            @"SELECT [l].[Id], [t0].[Id], [l1].[Id], [t0].[c]
FROM [LevelOne] AS [l]
LEFT JOIN (
    SELECT [t].[c], [t].[Id], [t].[OneToMany_Optional_Inverse2Id]
    FROM (
        SELECT 1 AS [c], [l0].[Id], [l0].[OneToMany_Optional_Inverse2Id], ROW_NUMBER() OVER(PARTITION BY [l0].[OneToMany_Optional_Inverse2Id] ORDER BY [l0].[Id]) AS [row]
        FROM [LevelTwo] AS [l0]
    ) AS [t]
    WHERE [t].[row] <= 1
) AS [t0] ON [l].[Id] = [t0].[OneToMany_Optional_Inverse2Id]
LEFT JOIN [LevelThree] AS [l1] ON [t0].[Id] = [l1].[OneToMany_Optional_Inverse3Id]
ORDER BY [l].[Id], [t0].[Id], [l1].[Id]");
    }

    public override async Task Select_subquery_single_nested_subquery2(bool async)
    {
        await base.Select_subquery_single_nested_subquery2(async);

        AssertSql(
            @"SELECT [l].[Id], [t1].[Id], [t1].[Id0], [t1].[Id1], [t1].[c]
FROM [LevelOne] AS [l]
LEFT JOIN (
    SELECT [l0].[Id], [t0].[Id] AS [Id0], [l1].[Id] AS [Id1], [t0].[c], [l0].[OneToMany_Optional_Inverse2Id]
    FROM [LevelTwo] AS [l0]
    LEFT JOIN (
        SELECT [t].[c], [t].[Id], [t].[OneToMany_Optional_Inverse3Id]
        FROM (
            SELECT 1 AS [c], [l2].[Id], [l2].[OneToMany_Optional_Inverse3Id], ROW_NUMBER() OVER(PARTITION BY [l2].[OneToMany_Optional_Inverse3Id] ORDER BY [l2].[Id]) AS [row]
            FROM [LevelThree] AS [l2]
        ) AS [t]
        WHERE [t].[row] <= 1
    ) AS [t0] ON [l0].[Id] = [t0].[OneToMany_Optional_Inverse3Id]
    LEFT JOIN [LevelFour] AS [l1] ON [t0].[Id] = [l1].[OneToMany_Optional_Inverse4Id]
) AS [t1] ON [l].[Id] = [t1].[OneToMany_Optional_Inverse2Id]
ORDER BY [l].[Id], [t1].[Id], [t1].[Id0], [t1].[Id1]");
    }

    public override async Task Filtered_include_basic_Where(bool async)
    {
        await base.Filtered_include_basic_Where(async);

        AssertSql(
            @"SELECT [l].[Id], [l].[Date], [l].[Name], [l].[OneToMany_Optional_Self_Inverse1Id], [l].[OneToMany_Required_Self_Inverse1Id], [l].[OneToOne_Optional_Self1Id], [t].[Id], [t].[Date], [t].[Level1_Optional_Id], [t].[Level1_Required_Id], [t].[Name], [t].[OneToMany_Optional_Inverse2Id], [t].[OneToMany_Optional_Self_Inverse2Id], [t].[OneToMany_Required_Inverse2Id], [t].[OneToMany_Required_Self_Inverse2Id], [t].[OneToOne_Optional_PK_Inverse2Id], [t].[OneToOne_Optional_Self2Id]
FROM [LevelOne] AS [l]
LEFT JOIN (
    SELECT [l0].[Id], [l0].[Date], [l0].[Level1_Optional_Id], [l0].[Level1_Required_Id], [l0].[Name], [l0].[OneToMany_Optional_Inverse2Id], [l0].[OneToMany_Optional_Self_Inverse2Id], [l0].[OneToMany_Required_Inverse2Id], [l0].[OneToMany_Required_Self_Inverse2Id], [l0].[OneToOne_Optional_PK_Inverse2Id], [l0].[OneToOne_Optional_Self2Id]
    FROM [LevelTwo] AS [l0]
    WHERE [l0].[Id] > 5
) AS [t] ON [l].[Id] = [t].[OneToMany_Optional_Inverse2Id]
ORDER BY [l].[Id]");
    }

    public override async Task Filtered_include_OrderBy(bool async)
    {
        await base.Filtered_include_OrderBy(async);

        AssertSql(
            @"SELECT [l].[Id], [l].[Date], [l].[Name], [l].[OneToMany_Optional_Self_Inverse1Id], [l].[OneToMany_Required_Self_Inverse1Id], [l].[OneToOne_Optional_Self1Id], [l0].[Id], [l0].[Date], [l0].[Level1_Optional_Id], [l0].[Level1_Required_Id], [l0].[Name], [l0].[OneToMany_Optional_Inverse2Id], [l0].[OneToMany_Optional_Self_Inverse2Id], [l0].[OneToMany_Required_Inverse2Id], [l0].[OneToMany_Required_Self_Inverse2Id], [l0].[OneToOne_Optional_PK_Inverse2Id], [l0].[OneToOne_Optional_Self2Id]
FROM [LevelOne] AS [l]
LEFT JOIN [LevelTwo] AS [l0] ON [l].[Id] = [l0].[OneToMany_Optional_Inverse2Id]
ORDER BY [l].[Id], [l0].[Name]");
    }

    public override async Task Filtered_ThenInclude_OrderBy(bool async)
    {
        await base.Filtered_ThenInclude_OrderBy(async);

        AssertSql(
            @"SELECT [l].[Id], [l].[Date], [l].[Name], [l].[OneToMany_Optional_Self_Inverse1Id], [l].[OneToMany_Required_Self_Inverse1Id], [l].[OneToOne_Optional_Self1Id], [t].[Id], [t].[Date], [t].[Level1_Optional_Id], [t].[Level1_Required_Id], [t].[Name], [t].[OneToMany_Optional_Inverse2Id], [t].[OneToMany_Optional_Self_Inverse2Id], [t].[OneToMany_Required_Inverse2Id], [t].[OneToMany_Required_Self_Inverse2Id], [t].[OneToOne_Optional_PK_Inverse2Id], [t].[OneToOne_Optional_Self2Id], [t].[Id0], [t].[Level2_Optional_Id], [t].[Level2_Required_Id], [t].[Name0], [t].[OneToMany_Optional_Inverse3Id], [t].[OneToMany_Optional_Self_Inverse3Id], [t].[OneToMany_Required_Inverse3Id], [t].[OneToMany_Required_Self_Inverse3Id], [t].[OneToOne_Optional_PK_Inverse3Id], [t].[OneToOne_Optional_Self3Id]
FROM [LevelOne] AS [l]
LEFT JOIN (
    SELECT [l0].[Id], [l0].[Date], [l0].[Level1_Optional_Id], [l0].[Level1_Required_Id], [l0].[Name], [l0].[OneToMany_Optional_Inverse2Id], [l0].[OneToMany_Optional_Self_Inverse2Id], [l0].[OneToMany_Required_Inverse2Id], [l0].[OneToMany_Required_Self_Inverse2Id], [l0].[OneToOne_Optional_PK_Inverse2Id], [l0].[OneToOne_Optional_Self2Id], [l1].[Id] AS [Id0], [l1].[Level2_Optional_Id], [l1].[Level2_Required_Id], [l1].[Name] AS [Name0], [l1].[OneToMany_Optional_Inverse3Id], [l1].[OneToMany_Optional_Self_Inverse3Id], [l1].[OneToMany_Required_Inverse3Id], [l1].[OneToMany_Required_Self_Inverse3Id], [l1].[OneToOne_Optional_PK_Inverse3Id], [l1].[OneToOne_Optional_Self3Id]
    FROM [LevelTwo] AS [l0]
    LEFT JOIN [LevelThree] AS [l1] ON [l0].[Id] = [l1].[OneToMany_Optional_Inverse3Id]
) AS [t] ON [l].[Id] = [t].[OneToMany_Optional_Inverse2Id]
ORDER BY [l].[Id], [t].[Id], [t].[Name0]");
    }

    public override async Task Filtered_include_ThenInclude_OrderBy(bool async)
    {
        await base.Filtered_include_ThenInclude_OrderBy(async);

        AssertSql(
            @"SELECT [l].[Id], [l].[Date], [l].[Name], [l].[OneToMany_Optional_Self_Inverse1Id], [l].[OneToMany_Required_Self_Inverse1Id], [l].[OneToOne_Optional_Self1Id], [t].[Id], [t].[Date], [t].[Level1_Optional_Id], [t].[Level1_Required_Id], [t].[Name], [t].[OneToMany_Optional_Inverse2Id], [t].[OneToMany_Optional_Self_Inverse2Id], [t].[OneToMany_Required_Inverse2Id], [t].[OneToMany_Required_Self_Inverse2Id], [t].[OneToOne_Optional_PK_Inverse2Id], [t].[OneToOne_Optional_Self2Id], [t].[Id0], [t].[Level2_Optional_Id], [t].[Level2_Required_Id], [t].[Name0], [t].[OneToMany_Optional_Inverse3Id], [t].[OneToMany_Optional_Self_Inverse3Id], [t].[OneToMany_Required_Inverse3Id], [t].[OneToMany_Required_Self_Inverse3Id], [t].[OneToOne_Optional_PK_Inverse3Id], [t].[OneToOne_Optional_Self3Id]
FROM [LevelOne] AS [l]
LEFT JOIN (
    SELECT [l0].[Id], [l0].[Date], [l0].[Level1_Optional_Id], [l0].[Level1_Required_Id], [l0].[Name], [l0].[OneToMany_Optional_Inverse2Id], [l0].[OneToMany_Optional_Self_Inverse2Id], [l0].[OneToMany_Required_Inverse2Id], [l0].[OneToMany_Required_Self_Inverse2Id], [l0].[OneToOne_Optional_PK_Inverse2Id], [l0].[OneToOne_Optional_Self2Id], [l1].[Id] AS [Id0], [l1].[Level2_Optional_Id], [l1].[Level2_Required_Id], [l1].[Name] AS [Name0], [l1].[OneToMany_Optional_Inverse3Id], [l1].[OneToMany_Optional_Self_Inverse3Id], [l1].[OneToMany_Required_Inverse3Id], [l1].[OneToMany_Required_Self_Inverse3Id], [l1].[OneToOne_Optional_PK_Inverse3Id], [l1].[OneToOne_Optional_Self3Id]
    FROM [LevelTwo] AS [l0]
    LEFT JOIN [LevelThree] AS [l1] ON [l0].[Id] = [l1].[OneToMany_Optional_Inverse3Id]
) AS [t] ON [l].[Id] = [t].[OneToMany_Optional_Inverse2Id]
ORDER BY [l].[Id], [t].[Name], [t].[Id], [t].[Name0] DESC");
    }

    public override async Task Filtered_include_basic_OrderBy_Take(bool async)
    {
        await base.Filtered_include_basic_OrderBy_Take(async);

        AssertSql(
            @"SELECT [l].[Id], [l].[Date], [l].[Name], [l].[OneToMany_Optional_Self_Inverse1Id], [l].[OneToMany_Required_Self_Inverse1Id], [l].[OneToOne_Optional_Self1Id], [t0].[Id], [t0].[Date], [t0].[Level1_Optional_Id], [t0].[Level1_Required_Id], [t0].[Name], [t0].[OneToMany_Optional_Inverse2Id], [t0].[OneToMany_Optional_Self_Inverse2Id], [t0].[OneToMany_Required_Inverse2Id], [t0].[OneToMany_Required_Self_Inverse2Id], [t0].[OneToOne_Optional_PK_Inverse2Id], [t0].[OneToOne_Optional_Self2Id]
FROM [LevelOne] AS [l]
LEFT JOIN (
    SELECT [t].[Id], [t].[Date], [t].[Level1_Optional_Id], [t].[Level1_Required_Id], [t].[Name], [t].[OneToMany_Optional_Inverse2Id], [t].[OneToMany_Optional_Self_Inverse2Id], [t].[OneToMany_Required_Inverse2Id], [t].[OneToMany_Required_Self_Inverse2Id], [t].[OneToOne_Optional_PK_Inverse2Id], [t].[OneToOne_Optional_Self2Id]
    FROM (
        SELECT [l0].[Id], [l0].[Date], [l0].[Level1_Optional_Id], [l0].[Level1_Required_Id], [l0].[Name], [l0].[OneToMany_Optional_Inverse2Id], [l0].[OneToMany_Optional_Self_Inverse2Id], [l0].[OneToMany_Required_Inverse2Id], [l0].[OneToMany_Required_Self_Inverse2Id], [l0].[OneToOne_Optional_PK_Inverse2Id], [l0].[OneToOne_Optional_Self2Id], ROW_NUMBER() OVER(PARTITION BY [l0].[OneToMany_Optional_Inverse2Id] ORDER BY [l0].[Name]) AS [row]
        FROM [LevelTwo] AS [l0]
    ) AS [t]
    WHERE [t].[row] <= 3
) AS [t0] ON [l].[Id] = [t0].[OneToMany_Optional_Inverse2Id]
ORDER BY [l].[Id], [t0].[OneToMany_Optional_Inverse2Id], [t0].[Name]");
    }

    public override async Task Filtered_include_basic_OrderBy_Skip(bool async)
    {
        await base.Filtered_include_basic_OrderBy_Skip(async);

        AssertSql(
            @"SELECT [l].[Id], [l].[Date], [l].[Name], [l].[OneToMany_Optional_Self_Inverse1Id], [l].[OneToMany_Required_Self_Inverse1Id], [l].[OneToOne_Optional_Self1Id], [t0].[Id], [t0].[Date], [t0].[Level1_Optional_Id], [t0].[Level1_Required_Id], [t0].[Name], [t0].[OneToMany_Optional_Inverse2Id], [t0].[OneToMany_Optional_Self_Inverse2Id], [t0].[OneToMany_Required_Inverse2Id], [t0].[OneToMany_Required_Self_Inverse2Id], [t0].[OneToOne_Optional_PK_Inverse2Id], [t0].[OneToOne_Optional_Self2Id]
FROM [LevelOne] AS [l]
LEFT JOIN (
    SELECT [t].[Id], [t].[Date], [t].[Level1_Optional_Id], [t].[Level1_Required_Id], [t].[Name], [t].[OneToMany_Optional_Inverse2Id], [t].[OneToMany_Optional_Self_Inverse2Id], [t].[OneToMany_Required_Inverse2Id], [t].[OneToMany_Required_Self_Inverse2Id], [t].[OneToOne_Optional_PK_Inverse2Id], [t].[OneToOne_Optional_Self2Id]
    FROM (
        SELECT [l0].[Id], [l0].[Date], [l0].[Level1_Optional_Id], [l0].[Level1_Required_Id], [l0].[Name], [l0].[OneToMany_Optional_Inverse2Id], [l0].[OneToMany_Optional_Self_Inverse2Id], [l0].[OneToMany_Required_Inverse2Id], [l0].[OneToMany_Required_Self_Inverse2Id], [l0].[OneToOne_Optional_PK_Inverse2Id], [l0].[OneToOne_Optional_Self2Id], ROW_NUMBER() OVER(PARTITION BY [l0].[OneToMany_Optional_Inverse2Id] ORDER BY [l0].[Name]) AS [row]
        FROM [LevelTwo] AS [l0]
    ) AS [t]
    WHERE 1 < [t].[row]
) AS [t0] ON [l].[Id] = [t0].[OneToMany_Optional_Inverse2Id]
ORDER BY [l].[Id], [t0].[OneToMany_Optional_Inverse2Id], [t0].[Name]");
    }

    public override async Task Filtered_include_basic_OrderBy_Skip_Take(bool async)
    {
        await base.Filtered_include_basic_OrderBy_Skip_Take(async);

        AssertSql(
            @"SELECT [l].[Id], [l].[Date], [l].[Name], [l].[OneToMany_Optional_Self_Inverse1Id], [l].[OneToMany_Required_Self_Inverse1Id], [l].[OneToOne_Optional_Self1Id], [t0].[Id], [t0].[Date], [t0].[Level1_Optional_Id], [t0].[Level1_Required_Id], [t0].[Name], [t0].[OneToMany_Optional_Inverse2Id], [t0].[OneToMany_Optional_Self_Inverse2Id], [t0].[OneToMany_Required_Inverse2Id], [t0].[OneToMany_Required_Self_Inverse2Id], [t0].[OneToOne_Optional_PK_Inverse2Id], [t0].[OneToOne_Optional_Self2Id]
FROM [LevelOne] AS [l]
LEFT JOIN (
    SELECT [t].[Id], [t].[Date], [t].[Level1_Optional_Id], [t].[Level1_Required_Id], [t].[Name], [t].[OneToMany_Optional_Inverse2Id], [t].[OneToMany_Optional_Self_Inverse2Id], [t].[OneToMany_Required_Inverse2Id], [t].[OneToMany_Required_Self_Inverse2Id], [t].[OneToOne_Optional_PK_Inverse2Id], [t].[OneToOne_Optional_Self2Id]
    FROM (
        SELECT [l0].[Id], [l0].[Date], [l0].[Level1_Optional_Id], [l0].[Level1_Required_Id], [l0].[Name], [l0].[OneToMany_Optional_Inverse2Id], [l0].[OneToMany_Optional_Self_Inverse2Id], [l0].[OneToMany_Required_Inverse2Id], [l0].[OneToMany_Required_Self_Inverse2Id], [l0].[OneToOne_Optional_PK_Inverse2Id], [l0].[OneToOne_Optional_Self2Id], ROW_NUMBER() OVER(PARTITION BY [l0].[OneToMany_Optional_Inverse2Id] ORDER BY [l0].[Name]) AS [row]
        FROM [LevelTwo] AS [l0]
    ) AS [t]
    WHERE 1 < [t].[row] AND [t].[row] <= 4
) AS [t0] ON [l].[Id] = [t0].[OneToMany_Optional_Inverse2Id]
ORDER BY [l].[Id], [t0].[OneToMany_Optional_Inverse2Id], [t0].[Name]");
    }

    public override async Task Filtered_include_Skip_without_OrderBy(bool async)
    {
        await base.Filtered_include_Skip_without_OrderBy(async);

        AssertSql(
            @"SELECT [l].[Id], [l].[Date], [l].[Name], [l].[OneToMany_Optional_Self_Inverse1Id], [l].[OneToMany_Required_Self_Inverse1Id], [l].[OneToOne_Optional_Self1Id], [t0].[Id], [t0].[Date], [t0].[Level1_Optional_Id], [t0].[Level1_Required_Id], [t0].[Name], [t0].[OneToMany_Optional_Inverse2Id], [t0].[OneToMany_Optional_Self_Inverse2Id], [t0].[OneToMany_Required_Inverse2Id], [t0].[OneToMany_Required_Self_Inverse2Id], [t0].[OneToOne_Optional_PK_Inverse2Id], [t0].[OneToOne_Optional_Self2Id]
FROM [LevelOne] AS [l]
LEFT JOIN (
    SELECT [t].[Id], [t].[Date], [t].[Level1_Optional_Id], [t].[Level1_Required_Id], [t].[Name], [t].[OneToMany_Optional_Inverse2Id], [t].[OneToMany_Optional_Self_Inverse2Id], [t].[OneToMany_Required_Inverse2Id], [t].[OneToMany_Required_Self_Inverse2Id], [t].[OneToOne_Optional_PK_Inverse2Id], [t].[OneToOne_Optional_Self2Id]
    FROM (
        SELECT [l0].[Id], [l0].[Date], [l0].[Level1_Optional_Id], [l0].[Level1_Required_Id], [l0].[Name], [l0].[OneToMany_Optional_Inverse2Id], [l0].[OneToMany_Optional_Self_Inverse2Id], [l0].[OneToMany_Required_Inverse2Id], [l0].[OneToMany_Required_Self_Inverse2Id], [l0].[OneToOne_Optional_PK_Inverse2Id], [l0].[OneToOne_Optional_Self2Id], ROW_NUMBER() OVER(PARTITION BY [l0].[OneToMany_Optional_Inverse2Id] ORDER BY [l0].[Id]) AS [row]
        FROM [LevelTwo] AS [l0]
    ) AS [t]
    WHERE 1 < [t].[row]
) AS [t0] ON [l].[Id] = [t0].[OneToMany_Optional_Inverse2Id]
ORDER BY [l].[Id]");
    }

    public override async Task Filtered_include_Take_without_OrderBy(bool async)
    {
        await base.Filtered_include_Take_without_OrderBy(async);

        AssertSql(
            @"SELECT [l].[Id], [l].[Date], [l].[Name], [l].[OneToMany_Optional_Self_Inverse1Id], [l].[OneToMany_Required_Self_Inverse1Id], [l].[OneToOne_Optional_Self1Id], [t0].[Id], [t0].[Date], [t0].[Level1_Optional_Id], [t0].[Level1_Required_Id], [t0].[Name], [t0].[OneToMany_Optional_Inverse2Id], [t0].[OneToMany_Optional_Self_Inverse2Id], [t0].[OneToMany_Required_Inverse2Id], [t0].[OneToMany_Required_Self_Inverse2Id], [t0].[OneToOne_Optional_PK_Inverse2Id], [t0].[OneToOne_Optional_Self2Id]
FROM [LevelOne] AS [l]
LEFT JOIN (
    SELECT [t].[Id], [t].[Date], [t].[Level1_Optional_Id], [t].[Level1_Required_Id], [t].[Name], [t].[OneToMany_Optional_Inverse2Id], [t].[OneToMany_Optional_Self_Inverse2Id], [t].[OneToMany_Required_Inverse2Id], [t].[OneToMany_Required_Self_Inverse2Id], [t].[OneToOne_Optional_PK_Inverse2Id], [t].[OneToOne_Optional_Self2Id]
    FROM (
        SELECT [l0].[Id], [l0].[Date], [l0].[Level1_Optional_Id], [l0].[Level1_Required_Id], [l0].[Name], [l0].[OneToMany_Optional_Inverse2Id], [l0].[OneToMany_Optional_Self_Inverse2Id], [l0].[OneToMany_Required_Inverse2Id], [l0].[OneToMany_Required_Self_Inverse2Id], [l0].[OneToOne_Optional_PK_Inverse2Id], [l0].[OneToOne_Optional_Self2Id], ROW_NUMBER() OVER(PARTITION BY [l0].[OneToMany_Optional_Inverse2Id] ORDER BY [l0].[Id]) AS [row]
        FROM [LevelTwo] AS [l0]
    ) AS [t]
    WHERE [t].[row] <= 1
) AS [t0] ON [l].[Id] = [t0].[OneToMany_Optional_Inverse2Id]
ORDER BY [l].[Id]");
    }

    public override async Task Filtered_include_on_ThenInclude(bool async)
    {
        await base.Filtered_include_on_ThenInclude(async);

        AssertSql(
            @"SELECT [l].[Id], [l].[Date], [l].[Name], [l].[OneToMany_Optional_Self_Inverse1Id], [l].[OneToMany_Required_Self_Inverse1Id], [l].[OneToOne_Optional_Self1Id], [l0].[Id], [l0].[Date], [l0].[Level1_Optional_Id], [l0].[Level1_Required_Id], [l0].[Name], [l0].[OneToMany_Optional_Inverse2Id], [l0].[OneToMany_Optional_Self_Inverse2Id], [l0].[OneToMany_Required_Inverse2Id], [l0].[OneToMany_Required_Self_Inverse2Id], [l0].[OneToOne_Optional_PK_Inverse2Id], [l0].[OneToOne_Optional_Self2Id], [t0].[Id], [t0].[Level2_Optional_Id], [t0].[Level2_Required_Id], [t0].[Name], [t0].[OneToMany_Optional_Inverse3Id], [t0].[OneToMany_Optional_Self_Inverse3Id], [t0].[OneToMany_Required_Inverse3Id], [t0].[OneToMany_Required_Self_Inverse3Id], [t0].[OneToOne_Optional_PK_Inverse3Id], [t0].[OneToOne_Optional_Self3Id]
FROM [LevelOne] AS [l]
LEFT JOIN [LevelTwo] AS [l0] ON [l].[Id] = [l0].[Level1_Optional_Id]
LEFT JOIN (
    SELECT [t].[Id], [t].[Level2_Optional_Id], [t].[Level2_Required_Id], [t].[Name], [t].[OneToMany_Optional_Inverse3Id], [t].[OneToMany_Optional_Self_Inverse3Id], [t].[OneToMany_Required_Inverse3Id], [t].[OneToMany_Required_Self_Inverse3Id], [t].[OneToOne_Optional_PK_Inverse3Id], [t].[OneToOne_Optional_Self3Id]
    FROM (
        SELECT [l1].[Id], [l1].[Level2_Optional_Id], [l1].[Level2_Required_Id], [l1].[Name], [l1].[OneToMany_Optional_Inverse3Id], [l1].[OneToMany_Optional_Self_Inverse3Id], [l1].[OneToMany_Required_Inverse3Id], [l1].[OneToMany_Required_Self_Inverse3Id], [l1].[OneToOne_Optional_PK_Inverse3Id], [l1].[OneToOne_Optional_Self3Id], ROW_NUMBER() OVER(PARTITION BY [l1].[OneToMany_Optional_Inverse3Id] ORDER BY [l1].[Name]) AS [row]
        FROM [LevelThree] AS [l1]
<<<<<<< HEAD
        WHERE [l1].[Name] <> N'Foo' OR [l1].[Name] IS NULL
=======
        WHERE ([l1].[Name] <> N'Foo') OR ([l1].[Name] IS NULL)
>>>>>>> 021fbcb7
    ) AS [t]
    WHERE 1 < [t].[row] AND [t].[row] <= 4
) AS [t0] ON [l0].[Id] = [t0].[OneToMany_Optional_Inverse3Id]
ORDER BY [l].[Id], [l0].[Id], [t0].[OneToMany_Optional_Inverse3Id], [t0].[Name]");
    }

    public override async Task Filtered_include_after_reference_navigation(bool async)
    {
        await base.Filtered_include_after_reference_navigation(async);

        AssertSql(
            @"SELECT [l].[Id], [l].[Date], [l].[Name], [l].[OneToMany_Optional_Self_Inverse1Id], [l].[OneToMany_Required_Self_Inverse1Id], [l].[OneToOne_Optional_Self1Id], [l0].[Id], [l0].[Date], [l0].[Level1_Optional_Id], [l0].[Level1_Required_Id], [l0].[Name], [l0].[OneToMany_Optional_Inverse2Id], [l0].[OneToMany_Optional_Self_Inverse2Id], [l0].[OneToMany_Required_Inverse2Id], [l0].[OneToMany_Required_Self_Inverse2Id], [l0].[OneToOne_Optional_PK_Inverse2Id], [l0].[OneToOne_Optional_Self2Id], [t0].[Id], [t0].[Level2_Optional_Id], [t0].[Level2_Required_Id], [t0].[Name], [t0].[OneToMany_Optional_Inverse3Id], [t0].[OneToMany_Optional_Self_Inverse3Id], [t0].[OneToMany_Required_Inverse3Id], [t0].[OneToMany_Required_Self_Inverse3Id], [t0].[OneToOne_Optional_PK_Inverse3Id], [t0].[OneToOne_Optional_Self3Id]
FROM [LevelOne] AS [l]
LEFT JOIN [LevelTwo] AS [l0] ON [l].[Id] = [l0].[Level1_Optional_Id]
LEFT JOIN (
    SELECT [t].[Id], [t].[Level2_Optional_Id], [t].[Level2_Required_Id], [t].[Name], [t].[OneToMany_Optional_Inverse3Id], [t].[OneToMany_Optional_Self_Inverse3Id], [t].[OneToMany_Required_Inverse3Id], [t].[OneToMany_Required_Self_Inverse3Id], [t].[OneToOne_Optional_PK_Inverse3Id], [t].[OneToOne_Optional_Self3Id]
    FROM (
        SELECT [l1].[Id], [l1].[Level2_Optional_Id], [l1].[Level2_Required_Id], [l1].[Name], [l1].[OneToMany_Optional_Inverse3Id], [l1].[OneToMany_Optional_Self_Inverse3Id], [l1].[OneToMany_Required_Inverse3Id], [l1].[OneToMany_Required_Self_Inverse3Id], [l1].[OneToOne_Optional_PK_Inverse3Id], [l1].[OneToOne_Optional_Self3Id], ROW_NUMBER() OVER(PARTITION BY [l1].[OneToMany_Optional_Inverse3Id] ORDER BY [l1].[Name]) AS [row]
        FROM [LevelThree] AS [l1]
<<<<<<< HEAD
        WHERE [l1].[Name] <> N'Foo' OR [l1].[Name] IS NULL
=======
        WHERE ([l1].[Name] <> N'Foo') OR ([l1].[Name] IS NULL)
>>>>>>> 021fbcb7
    ) AS [t]
    WHERE 1 < [t].[row] AND [t].[row] <= 4
) AS [t0] ON [l0].[Id] = [t0].[OneToMany_Optional_Inverse3Id]
ORDER BY [l].[Id], [l0].[Id], [t0].[OneToMany_Optional_Inverse3Id], [t0].[Name]");
    }

    public override async Task Filtered_include_after_different_filtered_include_same_level(bool async)
    {
        await base.Filtered_include_after_different_filtered_include_same_level(async);

        AssertSql(
            @"SELECT [l].[Id], [l].[Date], [l].[Name], [l].[OneToMany_Optional_Self_Inverse1Id], [l].[OneToMany_Required_Self_Inverse1Id], [l].[OneToOne_Optional_Self1Id], [t0].[Id], [t0].[Date], [t0].[Level1_Optional_Id], [t0].[Level1_Required_Id], [t0].[Name], [t0].[OneToMany_Optional_Inverse2Id], [t0].[OneToMany_Optional_Self_Inverse2Id], [t0].[OneToMany_Required_Inverse2Id], [t0].[OneToMany_Required_Self_Inverse2Id], [t0].[OneToOne_Optional_PK_Inverse2Id], [t0].[OneToOne_Optional_Self2Id], [t1].[Id], [t1].[Date], [t1].[Level1_Optional_Id], [t1].[Level1_Required_Id], [t1].[Name], [t1].[OneToMany_Optional_Inverse2Id], [t1].[OneToMany_Optional_Self_Inverse2Id], [t1].[OneToMany_Required_Inverse2Id], [t1].[OneToMany_Required_Self_Inverse2Id], [t1].[OneToOne_Optional_PK_Inverse2Id], [t1].[OneToOne_Optional_Self2Id]
FROM [LevelOne] AS [l]
LEFT JOIN (
    SELECT [t].[Id], [t].[Date], [t].[Level1_Optional_Id], [t].[Level1_Required_Id], [t].[Name], [t].[OneToMany_Optional_Inverse2Id], [t].[OneToMany_Optional_Self_Inverse2Id], [t].[OneToMany_Required_Inverse2Id], [t].[OneToMany_Required_Self_Inverse2Id], [t].[OneToOne_Optional_PK_Inverse2Id], [t].[OneToOne_Optional_Self2Id]
    FROM (
        SELECT [l0].[Id], [l0].[Date], [l0].[Level1_Optional_Id], [l0].[Level1_Required_Id], [l0].[Name], [l0].[OneToMany_Optional_Inverse2Id], [l0].[OneToMany_Optional_Self_Inverse2Id], [l0].[OneToMany_Required_Inverse2Id], [l0].[OneToMany_Required_Self_Inverse2Id], [l0].[OneToOne_Optional_PK_Inverse2Id], [l0].[OneToOne_Optional_Self2Id], ROW_NUMBER() OVER(PARTITION BY [l0].[OneToMany_Optional_Inverse2Id] ORDER BY [l0].[Name]) AS [row]
        FROM [LevelTwo] AS [l0]
<<<<<<< HEAD
        WHERE [l0].[Name] <> N'Foo' OR [l0].[Name] IS NULL
=======
        WHERE ([l0].[Name] <> N'Foo') OR ([l0].[Name] IS NULL)
>>>>>>> 021fbcb7
    ) AS [t]
    WHERE [t].[row] <= 3
) AS [t0] ON [l].[Id] = [t0].[OneToMany_Optional_Inverse2Id]
LEFT JOIN (
    SELECT [t2].[Id], [t2].[Date], [t2].[Level1_Optional_Id], [t2].[Level1_Required_Id], [t2].[Name], [t2].[OneToMany_Optional_Inverse2Id], [t2].[OneToMany_Optional_Self_Inverse2Id], [t2].[OneToMany_Required_Inverse2Id], [t2].[OneToMany_Required_Self_Inverse2Id], [t2].[OneToOne_Optional_PK_Inverse2Id], [t2].[OneToOne_Optional_Self2Id]
    FROM (
        SELECT [l1].[Id], [l1].[Date], [l1].[Level1_Optional_Id], [l1].[Level1_Required_Id], [l1].[Name], [l1].[OneToMany_Optional_Inverse2Id], [l1].[OneToMany_Optional_Self_Inverse2Id], [l1].[OneToMany_Required_Inverse2Id], [l1].[OneToMany_Required_Self_Inverse2Id], [l1].[OneToOne_Optional_PK_Inverse2Id], [l1].[OneToOne_Optional_Self2Id], ROW_NUMBER() OVER(PARTITION BY [l1].[OneToMany_Required_Inverse2Id] ORDER BY [l1].[Name] DESC) AS [row]
        FROM [LevelTwo] AS [l1]
<<<<<<< HEAD
        WHERE [l1].[Name] <> N'Bar' OR [l1].[Name] IS NULL
=======
        WHERE ([l1].[Name] <> N'Bar') OR ([l1].[Name] IS NULL)
>>>>>>> 021fbcb7
    ) AS [t2]
    WHERE 1 < [t2].[row]
) AS [t1] ON [l].[Id] = [t1].[OneToMany_Required_Inverse2Id]
ORDER BY [l].[Id], [t0].[OneToMany_Optional_Inverse2Id], [t0].[Name], [t0].[Id], [t1].[OneToMany_Required_Inverse2Id], [t1].[Name] DESC");
    }

    public override async Task Filtered_include_after_different_filtered_include_different_level(bool async)
    {
        await base.Filtered_include_after_different_filtered_include_different_level(async);

        AssertSql(
            @"SELECT [l].[Id], [l].[Date], [l].[Name], [l].[OneToMany_Optional_Self_Inverse1Id], [l].[OneToMany_Required_Self_Inverse1Id], [l].[OneToOne_Optional_Self1Id], [t2].[Id], [t2].[Date], [t2].[Level1_Optional_Id], [t2].[Level1_Required_Id], [t2].[Name], [t2].[OneToMany_Optional_Inverse2Id], [t2].[OneToMany_Optional_Self_Inverse2Id], [t2].[OneToMany_Required_Inverse2Id], [t2].[OneToMany_Required_Self_Inverse2Id], [t2].[OneToOne_Optional_PK_Inverse2Id], [t2].[OneToOne_Optional_Self2Id], [t2].[Id0], [t2].[Level2_Optional_Id], [t2].[Level2_Required_Id], [t2].[Name0], [t2].[OneToMany_Optional_Inverse3Id], [t2].[OneToMany_Optional_Self_Inverse3Id], [t2].[OneToMany_Required_Inverse3Id], [t2].[OneToMany_Required_Self_Inverse3Id], [t2].[OneToOne_Optional_PK_Inverse3Id], [t2].[OneToOne_Optional_Self3Id]
FROM [LevelOne] AS [l]
OUTER APPLY (
    SELECT [t].[Id], [t].[Date], [t].[Level1_Optional_Id], [t].[Level1_Required_Id], [t].[Name], [t].[OneToMany_Optional_Inverse2Id], [t].[OneToMany_Optional_Self_Inverse2Id], [t].[OneToMany_Required_Inverse2Id], [t].[OneToMany_Required_Self_Inverse2Id], [t].[OneToOne_Optional_PK_Inverse2Id], [t].[OneToOne_Optional_Self2Id], [t0].[Id] AS [Id0], [t0].[Level2_Optional_Id], [t0].[Level2_Required_Id], [t0].[Name] AS [Name0], [t0].[OneToMany_Optional_Inverse3Id], [t0].[OneToMany_Optional_Self_Inverse3Id], [t0].[OneToMany_Required_Inverse3Id], [t0].[OneToMany_Required_Self_Inverse3Id], [t0].[OneToOne_Optional_PK_Inverse3Id], [t0].[OneToOne_Optional_Self3Id]
    FROM (
        SELECT TOP(3) [l0].[Id], [l0].[Date], [l0].[Level1_Optional_Id], [l0].[Level1_Required_Id], [l0].[Name], [l0].[OneToMany_Optional_Inverse2Id], [l0].[OneToMany_Optional_Self_Inverse2Id], [l0].[OneToMany_Required_Inverse2Id], [l0].[OneToMany_Required_Self_Inverse2Id], [l0].[OneToOne_Optional_PK_Inverse2Id], [l0].[OneToOne_Optional_Self2Id]
        FROM [LevelTwo] AS [l0]
<<<<<<< HEAD
        WHERE [l].[Id] = [l0].[OneToMany_Optional_Inverse2Id] AND ([l0].[Name] <> N'Foo' OR [l0].[Name] IS NULL)
=======
        WHERE ([l].[Id] = [l0].[OneToMany_Optional_Inverse2Id]) AND (([l0].[Name] <> N'Foo') OR ([l0].[Name] IS NULL))
>>>>>>> 021fbcb7
        ORDER BY [l0].[Name]
    ) AS [t]
    LEFT JOIN (
        SELECT [t1].[Id], [t1].[Level2_Optional_Id], [t1].[Level2_Required_Id], [t1].[Name], [t1].[OneToMany_Optional_Inverse3Id], [t1].[OneToMany_Optional_Self_Inverse3Id], [t1].[OneToMany_Required_Inverse3Id], [t1].[OneToMany_Required_Self_Inverse3Id], [t1].[OneToOne_Optional_PK_Inverse3Id], [t1].[OneToOne_Optional_Self3Id]
        FROM (
            SELECT [l1].[Id], [l1].[Level2_Optional_Id], [l1].[Level2_Required_Id], [l1].[Name], [l1].[OneToMany_Optional_Inverse3Id], [l1].[OneToMany_Optional_Self_Inverse3Id], [l1].[OneToMany_Required_Inverse3Id], [l1].[OneToMany_Required_Self_Inverse3Id], [l1].[OneToOne_Optional_PK_Inverse3Id], [l1].[OneToOne_Optional_Self3Id], ROW_NUMBER() OVER(PARTITION BY [l1].[OneToMany_Required_Inverse3Id] ORDER BY [l1].[Name] DESC) AS [row]
            FROM [LevelThree] AS [l1]
<<<<<<< HEAD
            WHERE [l1].[Name] <> N'Bar' OR [l1].[Name] IS NULL
=======
            WHERE ([l1].[Name] <> N'Bar') OR ([l1].[Name] IS NULL)
>>>>>>> 021fbcb7
        ) AS [t1]
        WHERE 1 < [t1].[row]
    ) AS [t0] ON [t].[Id] = [t0].[OneToMany_Required_Inverse3Id]
) AS [t2]
ORDER BY [l].[Id], [t2].[Name], [t2].[Id], [t2].[OneToMany_Required_Inverse3Id], [t2].[Name0] DESC");
    }

    public override async Task Filtered_include_same_filter_set_on_same_navigation_twice(bool async)
    {
        await base.Filtered_include_same_filter_set_on_same_navigation_twice(async);

        AssertSql(
            @"SELECT [l].[Id], [l].[Date], [l].[Name], [l].[OneToMany_Optional_Self_Inverse1Id], [l].[OneToMany_Required_Self_Inverse1Id], [l].[OneToOne_Optional_Self1Id], [t0].[Id], [t0].[Date], [t0].[Level1_Optional_Id], [t0].[Level1_Required_Id], [t0].[Name], [t0].[OneToMany_Optional_Inverse2Id], [t0].[OneToMany_Optional_Self_Inverse2Id], [t0].[OneToMany_Required_Inverse2Id], [t0].[OneToMany_Required_Self_Inverse2Id], [t0].[OneToOne_Optional_PK_Inverse2Id], [t0].[OneToOne_Optional_Self2Id]
FROM [LevelOne] AS [l]
LEFT JOIN (
    SELECT [t].[Id], [t].[Date], [t].[Level1_Optional_Id], [t].[Level1_Required_Id], [t].[Name], [t].[OneToMany_Optional_Inverse2Id], [t].[OneToMany_Optional_Self_Inverse2Id], [t].[OneToMany_Required_Inverse2Id], [t].[OneToMany_Required_Self_Inverse2Id], [t].[OneToOne_Optional_PK_Inverse2Id], [t].[OneToOne_Optional_Self2Id]
    FROM (
        SELECT [l0].[Id], [l0].[Date], [l0].[Level1_Optional_Id], [l0].[Level1_Required_Id], [l0].[Name], [l0].[OneToMany_Optional_Inverse2Id], [l0].[OneToMany_Optional_Self_Inverse2Id], [l0].[OneToMany_Required_Inverse2Id], [l0].[OneToMany_Required_Self_Inverse2Id], [l0].[OneToOne_Optional_PK_Inverse2Id], [l0].[OneToOne_Optional_Self2Id], ROW_NUMBER() OVER(PARTITION BY [l0].[OneToMany_Optional_Inverse2Id] ORDER BY [l0].[Id] DESC) AS [row]
        FROM [LevelTwo] AS [l0]
<<<<<<< HEAD
        WHERE [l0].[Name] <> N'Foo' OR [l0].[Name] IS NULL
=======
        WHERE ([l0].[Name] <> N'Foo') OR ([l0].[Name] IS NULL)
>>>>>>> 021fbcb7
    ) AS [t]
    WHERE [t].[row] <= 2
) AS [t0] ON [l].[Id] = [t0].[OneToMany_Optional_Inverse2Id]
ORDER BY [l].[Id], [t0].[OneToMany_Optional_Inverse2Id], [t0].[Id] DESC");
    }

    public override async Task Filtered_include_same_filter_set_on_same_navigation_twice_followed_by_ThenIncludes(bool async)
    {
        await base.Filtered_include_same_filter_set_on_same_navigation_twice_followed_by_ThenIncludes(async);

        AssertSql(
            @"SELECT [l].[Id], [l].[Date], [l].[Name], [l].[OneToMany_Optional_Self_Inverse1Id], [l].[OneToMany_Required_Self_Inverse1Id], [l].[OneToOne_Optional_Self1Id], [t0].[Id], [t0].[Date], [t0].[Level1_Optional_Id], [t0].[Level1_Required_Id], [t0].[Name], [t0].[OneToMany_Optional_Inverse2Id], [t0].[OneToMany_Optional_Self_Inverse2Id], [t0].[OneToMany_Required_Inverse2Id], [t0].[OneToMany_Required_Self_Inverse2Id], [t0].[OneToOne_Optional_PK_Inverse2Id], [t0].[OneToOne_Optional_Self2Id], [t0].[Id0], [t0].[Id1], [t0].[Level2_Optional_Id], [t0].[Level2_Required_Id], [t0].[Name0], [t0].[OneToMany_Optional_Inverse3Id], [t0].[OneToMany_Optional_Self_Inverse3Id], [t0].[OneToMany_Required_Inverse3Id], [t0].[OneToMany_Required_Self_Inverse3Id], [t0].[OneToOne_Optional_PK_Inverse3Id], [t0].[OneToOne_Optional_Self3Id], [t0].[Level2_Optional_Id0], [t0].[Level2_Required_Id0], [t0].[Name1], [t0].[OneToMany_Optional_Inverse3Id0], [t0].[OneToMany_Optional_Self_Inverse3Id0], [t0].[OneToMany_Required_Inverse3Id0], [t0].[OneToMany_Required_Self_Inverse3Id0], [t0].[OneToOne_Optional_PK_Inverse3Id0], [t0].[OneToOne_Optional_Self3Id0]
FROM [LevelOne] AS [l]
OUTER APPLY (
    SELECT [t].[Id], [t].[Date], [t].[Level1_Optional_Id], [t].[Level1_Required_Id], [t].[Name], [t].[OneToMany_Optional_Inverse2Id], [t].[OneToMany_Optional_Self_Inverse2Id], [t].[OneToMany_Required_Inverse2Id], [t].[OneToMany_Required_Self_Inverse2Id], [t].[OneToOne_Optional_PK_Inverse2Id], [t].[OneToOne_Optional_Self2Id], [l0].[Id] AS [Id0], [l1].[Id] AS [Id1], [l1].[Level2_Optional_Id], [l1].[Level2_Required_Id], [l1].[Name] AS [Name0], [l1].[OneToMany_Optional_Inverse3Id], [l1].[OneToMany_Optional_Self_Inverse3Id], [l1].[OneToMany_Required_Inverse3Id], [l1].[OneToMany_Required_Self_Inverse3Id], [l1].[OneToOne_Optional_PK_Inverse3Id], [l1].[OneToOne_Optional_Self3Id], [l0].[Level2_Optional_Id] AS [Level2_Optional_Id0], [l0].[Level2_Required_Id] AS [Level2_Required_Id0], [l0].[Name] AS [Name1], [l0].[OneToMany_Optional_Inverse3Id] AS [OneToMany_Optional_Inverse3Id0], [l0].[OneToMany_Optional_Self_Inverse3Id] AS [OneToMany_Optional_Self_Inverse3Id0], [l0].[OneToMany_Required_Inverse3Id] AS [OneToMany_Required_Inverse3Id0], [l0].[OneToMany_Required_Self_Inverse3Id] AS [OneToMany_Required_Self_Inverse3Id0], [l0].[OneToOne_Optional_PK_Inverse3Id] AS [OneToOne_Optional_PK_Inverse3Id0], [l0].[OneToOne_Optional_Self3Id] AS [OneToOne_Optional_Self3Id0]
    FROM (
        SELECT TOP(2) [l2].[Id], [l2].[Date], [l2].[Level1_Optional_Id], [l2].[Level1_Required_Id], [l2].[Name], [l2].[OneToMany_Optional_Inverse2Id], [l2].[OneToMany_Optional_Self_Inverse2Id], [l2].[OneToMany_Required_Inverse2Id], [l2].[OneToMany_Required_Self_Inverse2Id], [l2].[OneToOne_Optional_PK_Inverse2Id], [l2].[OneToOne_Optional_Self2Id]
        FROM [LevelTwo] AS [l2]
<<<<<<< HEAD
        WHERE [l].[Id] = [l2].[OneToMany_Optional_Inverse2Id] AND ([l2].[Name] <> N'Foo' OR [l2].[Name] IS NULL)
=======
        WHERE ([l].[Id] = [l2].[OneToMany_Optional_Inverse2Id]) AND (([l2].[Name] <> N'Foo') OR ([l2].[Name] IS NULL))
>>>>>>> 021fbcb7
        ORDER BY [l2].[Id]
    ) AS [t]
    LEFT JOIN [LevelThree] AS [l0] ON [t].[Id] = [l0].[Level2_Required_Id]
    LEFT JOIN [LevelThree] AS [l1] ON [t].[Id] = [l1].[OneToMany_Optional_Inverse3Id]
) AS [t0]
ORDER BY [l].[Id], [t0].[Id], [t0].[Id0]");
    }

    public override async Task
        Filtered_include_multiple_multi_level_includes_with_first_level_using_filter_include_on_one_of_the_chains_only(bool async)
    {
        await base
            .Filtered_include_multiple_multi_level_includes_with_first_level_using_filter_include_on_one_of_the_chains_only(async);

        AssertSql(
            @"SELECT [l].[Id], [l].[Date], [l].[Name], [l].[OneToMany_Optional_Self_Inverse1Id], [l].[OneToMany_Required_Self_Inverse1Id], [l].[OneToOne_Optional_Self1Id], [t0].[Id], [t0].[Date], [t0].[Level1_Optional_Id], [t0].[Level1_Required_Id], [t0].[Name], [t0].[OneToMany_Optional_Inverse2Id], [t0].[OneToMany_Optional_Self_Inverse2Id], [t0].[OneToMany_Required_Inverse2Id], [t0].[OneToMany_Required_Self_Inverse2Id], [t0].[OneToOne_Optional_PK_Inverse2Id], [t0].[OneToOne_Optional_Self2Id], [t0].[Id0], [t0].[Id1], [t0].[Level2_Optional_Id], [t0].[Level2_Required_Id], [t0].[Name0], [t0].[OneToMany_Optional_Inverse3Id], [t0].[OneToMany_Optional_Self_Inverse3Id], [t0].[OneToMany_Required_Inverse3Id], [t0].[OneToMany_Required_Self_Inverse3Id], [t0].[OneToOne_Optional_PK_Inverse3Id], [t0].[OneToOne_Optional_Self3Id], [t0].[Level2_Optional_Id0], [t0].[Level2_Required_Id0], [t0].[Name1], [t0].[OneToMany_Optional_Inverse3Id0], [t0].[OneToMany_Optional_Self_Inverse3Id0], [t0].[OneToMany_Required_Inverse3Id0], [t0].[OneToMany_Required_Self_Inverse3Id0], [t0].[OneToOne_Optional_PK_Inverse3Id0], [t0].[OneToOne_Optional_Self3Id0]
FROM [LevelOne] AS [l]
OUTER APPLY (
    SELECT [t].[Id], [t].[Date], [t].[Level1_Optional_Id], [t].[Level1_Required_Id], [t].[Name], [t].[OneToMany_Optional_Inverse2Id], [t].[OneToMany_Optional_Self_Inverse2Id], [t].[OneToMany_Required_Inverse2Id], [t].[OneToMany_Required_Self_Inverse2Id], [t].[OneToOne_Optional_PK_Inverse2Id], [t].[OneToOne_Optional_Self2Id], [l0].[Id] AS [Id0], [l1].[Id] AS [Id1], [l1].[Level2_Optional_Id], [l1].[Level2_Required_Id], [l1].[Name] AS [Name0], [l1].[OneToMany_Optional_Inverse3Id], [l1].[OneToMany_Optional_Self_Inverse3Id], [l1].[OneToMany_Required_Inverse3Id], [l1].[OneToMany_Required_Self_Inverse3Id], [l1].[OneToOne_Optional_PK_Inverse3Id], [l1].[OneToOne_Optional_Self3Id], [l0].[Level2_Optional_Id] AS [Level2_Optional_Id0], [l0].[Level2_Required_Id] AS [Level2_Required_Id0], [l0].[Name] AS [Name1], [l0].[OneToMany_Optional_Inverse3Id] AS [OneToMany_Optional_Inverse3Id0], [l0].[OneToMany_Optional_Self_Inverse3Id] AS [OneToMany_Optional_Self_Inverse3Id0], [l0].[OneToMany_Required_Inverse3Id] AS [OneToMany_Required_Inverse3Id0], [l0].[OneToMany_Required_Self_Inverse3Id] AS [OneToMany_Required_Self_Inverse3Id0], [l0].[OneToOne_Optional_PK_Inverse3Id] AS [OneToOne_Optional_PK_Inverse3Id0], [l0].[OneToOne_Optional_Self3Id] AS [OneToOne_Optional_Self3Id0]
    FROM (
        SELECT TOP(2) [l2].[Id], [l2].[Date], [l2].[Level1_Optional_Id], [l2].[Level1_Required_Id], [l2].[Name], [l2].[OneToMany_Optional_Inverse2Id], [l2].[OneToMany_Optional_Self_Inverse2Id], [l2].[OneToMany_Required_Inverse2Id], [l2].[OneToMany_Required_Self_Inverse2Id], [l2].[OneToOne_Optional_PK_Inverse2Id], [l2].[OneToOne_Optional_Self2Id]
        FROM [LevelTwo] AS [l2]
<<<<<<< HEAD
        WHERE [l].[Id] = [l2].[OneToMany_Optional_Inverse2Id] AND ([l2].[Name] <> N'Foo' OR [l2].[Name] IS NULL)
=======
        WHERE ([l].[Id] = [l2].[OneToMany_Optional_Inverse2Id]) AND (([l2].[Name] <> N'Foo') OR ([l2].[Name] IS NULL))
>>>>>>> 021fbcb7
        ORDER BY [l2].[Id]
    ) AS [t]
    LEFT JOIN [LevelThree] AS [l0] ON [t].[Id] = [l0].[Level2_Required_Id]
    LEFT JOIN [LevelThree] AS [l1] ON [t].[Id] = [l1].[OneToMany_Optional_Inverse3Id]
) AS [t0]
ORDER BY [l].[Id], [t0].[Id], [t0].[Id0]");
    }

    public override async Task Filtered_include_and_non_filtered_include_on_same_navigation1(bool async)
    {
        await base.Filtered_include_and_non_filtered_include_on_same_navigation1(async);

        AssertSql(
            @"SELECT [l].[Id], [l].[Date], [l].[Name], [l].[OneToMany_Optional_Self_Inverse1Id], [l].[OneToMany_Required_Self_Inverse1Id], [l].[OneToOne_Optional_Self1Id], [t0].[Id], [t0].[Date], [t0].[Level1_Optional_Id], [t0].[Level1_Required_Id], [t0].[Name], [t0].[OneToMany_Optional_Inverse2Id], [t0].[OneToMany_Optional_Self_Inverse2Id], [t0].[OneToMany_Required_Inverse2Id], [t0].[OneToMany_Required_Self_Inverse2Id], [t0].[OneToOne_Optional_PK_Inverse2Id], [t0].[OneToOne_Optional_Self2Id]
FROM [LevelOne] AS [l]
LEFT JOIN (
    SELECT [t].[Id], [t].[Date], [t].[Level1_Optional_Id], [t].[Level1_Required_Id], [t].[Name], [t].[OneToMany_Optional_Inverse2Id], [t].[OneToMany_Optional_Self_Inverse2Id], [t].[OneToMany_Required_Inverse2Id], [t].[OneToMany_Required_Self_Inverse2Id], [t].[OneToOne_Optional_PK_Inverse2Id], [t].[OneToOne_Optional_Self2Id]
    FROM (
        SELECT [l0].[Id], [l0].[Date], [l0].[Level1_Optional_Id], [l0].[Level1_Required_Id], [l0].[Name], [l0].[OneToMany_Optional_Inverse2Id], [l0].[OneToMany_Optional_Self_Inverse2Id], [l0].[OneToMany_Required_Inverse2Id], [l0].[OneToMany_Required_Self_Inverse2Id], [l0].[OneToOne_Optional_PK_Inverse2Id], [l0].[OneToOne_Optional_Self2Id], ROW_NUMBER() OVER(PARTITION BY [l0].[OneToMany_Optional_Inverse2Id] ORDER BY [l0].[Id]) AS [row]
        FROM [LevelTwo] AS [l0]
<<<<<<< HEAD
        WHERE [l0].[Name] <> N'Foo' OR [l0].[Name] IS NULL
=======
        WHERE ([l0].[Name] <> N'Foo') OR ([l0].[Name] IS NULL)
>>>>>>> 021fbcb7
    ) AS [t]
    WHERE [t].[row] <= 3
) AS [t0] ON [l].[Id] = [t0].[OneToMany_Optional_Inverse2Id]
ORDER BY [l].[Id], [t0].[OneToMany_Optional_Inverse2Id], [t0].[Id]");
    }

    public override async Task Filtered_include_and_non_filtered_include_on_same_navigation2(bool async)
    {
        await base.Filtered_include_and_non_filtered_include_on_same_navigation2(async);

        AssertSql(
            @"SELECT [l].[Id], [l].[Date], [l].[Name], [l].[OneToMany_Optional_Self_Inverse1Id], [l].[OneToMany_Required_Self_Inverse1Id], [l].[OneToOne_Optional_Self1Id], [t0].[Id], [t0].[Date], [t0].[Level1_Optional_Id], [t0].[Level1_Required_Id], [t0].[Name], [t0].[OneToMany_Optional_Inverse2Id], [t0].[OneToMany_Optional_Self_Inverse2Id], [t0].[OneToMany_Required_Inverse2Id], [t0].[OneToMany_Required_Self_Inverse2Id], [t0].[OneToOne_Optional_PK_Inverse2Id], [t0].[OneToOne_Optional_Self2Id]
FROM [LevelOne] AS [l]
LEFT JOIN (
    SELECT [t].[Id], [t].[Date], [t].[Level1_Optional_Id], [t].[Level1_Required_Id], [t].[Name], [t].[OneToMany_Optional_Inverse2Id], [t].[OneToMany_Optional_Self_Inverse2Id], [t].[OneToMany_Required_Inverse2Id], [t].[OneToMany_Required_Self_Inverse2Id], [t].[OneToOne_Optional_PK_Inverse2Id], [t].[OneToOne_Optional_Self2Id]
    FROM (
        SELECT [l0].[Id], [l0].[Date], [l0].[Level1_Optional_Id], [l0].[Level1_Required_Id], [l0].[Name], [l0].[OneToMany_Optional_Inverse2Id], [l0].[OneToMany_Optional_Self_Inverse2Id], [l0].[OneToMany_Required_Inverse2Id], [l0].[OneToMany_Required_Self_Inverse2Id], [l0].[OneToOne_Optional_PK_Inverse2Id], [l0].[OneToOne_Optional_Self2Id], ROW_NUMBER() OVER(PARTITION BY [l0].[OneToMany_Optional_Inverse2Id] ORDER BY [l0].[Id]) AS [row]
        FROM [LevelTwo] AS [l0]
<<<<<<< HEAD
        WHERE [l0].[Name] <> N'Foo' OR [l0].[Name] IS NULL
=======
        WHERE ([l0].[Name] <> N'Foo') OR ([l0].[Name] IS NULL)
>>>>>>> 021fbcb7
    ) AS [t]
    WHERE [t].[row] <= 3
) AS [t0] ON [l].[Id] = [t0].[OneToMany_Optional_Inverse2Id]
ORDER BY [l].[Id], [t0].[OneToMany_Optional_Inverse2Id], [t0].[Id]");
    }

    public override async Task Filtered_include_and_non_filtered_include_followed_by_then_include_on_same_navigation(bool async)
    {
        await base.Filtered_include_and_non_filtered_include_followed_by_then_include_on_same_navigation(async);

        AssertSql(
            @"SELECT [l].[Id], [l].[Date], [l].[Name], [l].[OneToMany_Optional_Self_Inverse1Id], [l].[OneToMany_Required_Self_Inverse1Id], [l].[OneToOne_Optional_Self1Id], [t1].[Id], [t1].[Date], [t1].[Level1_Optional_Id], [t1].[Level1_Required_Id], [t1].[Name], [t1].[OneToMany_Optional_Inverse2Id], [t1].[OneToMany_Optional_Self_Inverse2Id], [t1].[OneToMany_Required_Inverse2Id], [t1].[OneToMany_Required_Self_Inverse2Id], [t1].[OneToOne_Optional_PK_Inverse2Id], [t1].[OneToOne_Optional_Self2Id], [t1].[Id0], [t1].[Level2_Optional_Id], [t1].[Level2_Required_Id], [t1].[Name0], [t1].[OneToMany_Optional_Inverse3Id], [t1].[OneToMany_Optional_Self_Inverse3Id], [t1].[OneToMany_Required_Inverse3Id], [t1].[OneToMany_Required_Self_Inverse3Id], [t1].[OneToOne_Optional_PK_Inverse3Id], [t1].[OneToOne_Optional_Self3Id], [t1].[Id1], [t1].[Level3_Optional_Id], [t1].[Level3_Required_Id], [t1].[Name1], [t1].[OneToMany_Optional_Inverse4Id], [t1].[OneToMany_Optional_Self_Inverse4Id], [t1].[OneToMany_Required_Inverse4Id], [t1].[OneToMany_Required_Self_Inverse4Id], [t1].[OneToOne_Optional_PK_Inverse4Id], [t1].[OneToOne_Optional_Self4Id]
FROM [LevelOne] AS [l]
OUTER APPLY (
    SELECT [t].[Id], [t].[Date], [t].[Level1_Optional_Id], [t].[Level1_Required_Id], [t].[Name], [t].[OneToMany_Optional_Inverse2Id], [t].[OneToMany_Optional_Self_Inverse2Id], [t].[OneToMany_Required_Inverse2Id], [t].[OneToMany_Required_Self_Inverse2Id], [t].[OneToOne_Optional_PK_Inverse2Id], [t].[OneToOne_Optional_Self2Id], [l0].[Id] AS [Id0], [l0].[Level2_Optional_Id], [l0].[Level2_Required_Id], [l0].[Name] AS [Name0], [l0].[OneToMany_Optional_Inverse3Id], [l0].[OneToMany_Optional_Self_Inverse3Id], [l0].[OneToMany_Required_Inverse3Id], [l0].[OneToMany_Required_Self_Inverse3Id], [l0].[OneToOne_Optional_PK_Inverse3Id], [l0].[OneToOne_Optional_Self3Id], [t0].[Id] AS [Id1], [t0].[Level3_Optional_Id], [t0].[Level3_Required_Id], [t0].[Name] AS [Name1], [t0].[OneToMany_Optional_Inverse4Id], [t0].[OneToMany_Optional_Self_Inverse4Id], [t0].[OneToMany_Required_Inverse4Id], [t0].[OneToMany_Required_Self_Inverse4Id], [t0].[OneToOne_Optional_PK_Inverse4Id], [t0].[OneToOne_Optional_Self4Id]
    FROM (
        SELECT TOP(1) [l1].[Id], [l1].[Date], [l1].[Level1_Optional_Id], [l1].[Level1_Required_Id], [l1].[Name], [l1].[OneToMany_Optional_Inverse2Id], [l1].[OneToMany_Optional_Self_Inverse2Id], [l1].[OneToMany_Required_Inverse2Id], [l1].[OneToMany_Required_Self_Inverse2Id], [l1].[OneToOne_Optional_PK_Inverse2Id], [l1].[OneToOne_Optional_Self2Id]
        FROM [LevelTwo] AS [l1]
<<<<<<< HEAD
        WHERE [l].[Id] = [l1].[OneToMany_Optional_Inverse2Id] AND ([l1].[Name] <> N'Foo' OR [l1].[Name] IS NULL)
=======
        WHERE ([l].[Id] = [l1].[OneToMany_Optional_Inverse2Id]) AND (([l1].[Name] <> N'Foo') OR ([l1].[Name] IS NULL))
>>>>>>> 021fbcb7
        ORDER BY [l1].[Id]
    ) AS [t]
    LEFT JOIN [LevelThree] AS [l0] ON [t].[Id] = [l0].[OneToOne_Optional_PK_Inverse3Id]
    LEFT JOIN (
        SELECT [l2].[Id], [l2].[Level3_Optional_Id], [l2].[Level3_Required_Id], [l2].[Name], [l2].[OneToMany_Optional_Inverse4Id], [l2].[OneToMany_Optional_Self_Inverse4Id], [l2].[OneToMany_Required_Inverse4Id], [l2].[OneToMany_Required_Self_Inverse4Id], [l2].[OneToOne_Optional_PK_Inverse4Id], [l2].[OneToOne_Optional_Self4Id]
        FROM [LevelFour] AS [l2]
        WHERE [l2].[Id] > 1
    ) AS [t0] ON [l0].[Id] = [t0].[OneToMany_Optional_Inverse4Id]
) AS [t1]
ORDER BY [l].[Id], [t1].[Id], [t1].[Id0]");
    }

    public override async Task Filtered_include_complex_three_level_with_middle_having_filter1(bool async)
    {
        await base.Filtered_include_complex_three_level_with_middle_having_filter1(async);

        AssertSql(
            @"SELECT [l].[Id], [l].[Date], [l].[Name], [l].[OneToMany_Optional_Self_Inverse1Id], [l].[OneToMany_Required_Self_Inverse1Id], [l].[OneToOne_Optional_Self1Id], [t1].[Id], [t1].[Date], [t1].[Level1_Optional_Id], [t1].[Level1_Required_Id], [t1].[Name], [t1].[OneToMany_Optional_Inverse2Id], [t1].[OneToMany_Optional_Self_Inverse2Id], [t1].[OneToMany_Required_Inverse2Id], [t1].[OneToMany_Required_Self_Inverse2Id], [t1].[OneToOne_Optional_PK_Inverse2Id], [t1].[OneToOne_Optional_Self2Id], [t1].[Id0], [t1].[Level2_Optional_Id], [t1].[Level2_Required_Id], [t1].[Name0], [t1].[OneToMany_Optional_Inverse3Id], [t1].[OneToMany_Optional_Self_Inverse3Id], [t1].[OneToMany_Required_Inverse3Id], [t1].[OneToMany_Required_Self_Inverse3Id], [t1].[OneToOne_Optional_PK_Inverse3Id], [t1].[OneToOne_Optional_Self3Id], [t1].[Id00], [t1].[Level3_Optional_Id], [t1].[Level3_Required_Id], [t1].[Name00], [t1].[OneToMany_Optional_Inverse4Id], [t1].[OneToMany_Optional_Self_Inverse4Id], [t1].[OneToMany_Required_Inverse4Id], [t1].[OneToMany_Required_Self_Inverse4Id], [t1].[OneToOne_Optional_PK_Inverse4Id], [t1].[OneToOne_Optional_Self4Id], [t1].[Id1], [t1].[Level3_Optional_Id0], [t1].[Level3_Required_Id0], [t1].[Name1], [t1].[OneToMany_Optional_Inverse4Id0], [t1].[OneToMany_Optional_Self_Inverse4Id0], [t1].[OneToMany_Required_Inverse4Id0], [t1].[OneToMany_Required_Self_Inverse4Id0], [t1].[OneToOne_Optional_PK_Inverse4Id0], [t1].[OneToOne_Optional_Self4Id0]
FROM [LevelOne] AS [l]
LEFT JOIN (
    SELECT [l0].[Id], [l0].[Date], [l0].[Level1_Optional_Id], [l0].[Level1_Required_Id], [l0].[Name], [l0].[OneToMany_Optional_Inverse2Id], [l0].[OneToMany_Optional_Self_Inverse2Id], [l0].[OneToMany_Required_Inverse2Id], [l0].[OneToMany_Required_Self_Inverse2Id], [l0].[OneToOne_Optional_PK_Inverse2Id], [l0].[OneToOne_Optional_Self2Id], [t0].[Id] AS [Id0], [t0].[Level2_Optional_Id], [t0].[Level2_Required_Id], [t0].[Name] AS [Name0], [t0].[OneToMany_Optional_Inverse3Id], [t0].[OneToMany_Optional_Self_Inverse3Id], [t0].[OneToMany_Required_Inverse3Id], [t0].[OneToMany_Required_Self_Inverse3Id], [t0].[OneToOne_Optional_PK_Inverse3Id], [t0].[OneToOne_Optional_Self3Id], [t0].[Id0] AS [Id00], [t0].[Level3_Optional_Id], [t0].[Level3_Required_Id], [t0].[Name0] AS [Name00], [t0].[OneToMany_Optional_Inverse4Id], [t0].[OneToMany_Optional_Self_Inverse4Id], [t0].[OneToMany_Required_Inverse4Id], [t0].[OneToMany_Required_Self_Inverse4Id], [t0].[OneToOne_Optional_PK_Inverse4Id], [t0].[OneToOne_Optional_Self4Id], [t0].[Id1], [t0].[Level3_Optional_Id0], [t0].[Level3_Required_Id0], [t0].[Name1], [t0].[OneToMany_Optional_Inverse4Id0], [t0].[OneToMany_Optional_Self_Inverse4Id0], [t0].[OneToMany_Required_Inverse4Id0], [t0].[OneToMany_Required_Self_Inverse4Id0], [t0].[OneToOne_Optional_PK_Inverse4Id0], [t0].[OneToOne_Optional_Self4Id0]
    FROM [LevelTwo] AS [l0]
    OUTER APPLY (
        SELECT [t].[Id], [t].[Level2_Optional_Id], [t].[Level2_Required_Id], [t].[Name], [t].[OneToMany_Optional_Inverse3Id], [t].[OneToMany_Optional_Self_Inverse3Id], [t].[OneToMany_Required_Inverse3Id], [t].[OneToMany_Required_Self_Inverse3Id], [t].[OneToOne_Optional_PK_Inverse3Id], [t].[OneToOne_Optional_Self3Id], [l1].[Id] AS [Id0], [l1].[Level3_Optional_Id], [l1].[Level3_Required_Id], [l1].[Name] AS [Name0], [l1].[OneToMany_Optional_Inverse4Id], [l1].[OneToMany_Optional_Self_Inverse4Id], [l1].[OneToMany_Required_Inverse4Id], [l1].[OneToMany_Required_Self_Inverse4Id], [l1].[OneToOne_Optional_PK_Inverse4Id], [l1].[OneToOne_Optional_Self4Id], [l2].[Id] AS [Id1], [l2].[Level3_Optional_Id] AS [Level3_Optional_Id0], [l2].[Level3_Required_Id] AS [Level3_Required_Id0], [l2].[Name] AS [Name1], [l2].[OneToMany_Optional_Inverse4Id] AS [OneToMany_Optional_Inverse4Id0], [l2].[OneToMany_Optional_Self_Inverse4Id] AS [OneToMany_Optional_Self_Inverse4Id0], [l2].[OneToMany_Required_Inverse4Id] AS [OneToMany_Required_Inverse4Id0], [l2].[OneToMany_Required_Self_Inverse4Id] AS [OneToMany_Required_Self_Inverse4Id0], [l2].[OneToOne_Optional_PK_Inverse4Id] AS [OneToOne_Optional_PK_Inverse4Id0], [l2].[OneToOne_Optional_Self4Id] AS [OneToOne_Optional_Self4Id0]
        FROM (
            SELECT TOP(1) [l3].[Id], [l3].[Level2_Optional_Id], [l3].[Level2_Required_Id], [l3].[Name], [l3].[OneToMany_Optional_Inverse3Id], [l3].[OneToMany_Optional_Self_Inverse3Id], [l3].[OneToMany_Required_Inverse3Id], [l3].[OneToMany_Required_Self_Inverse3Id], [l3].[OneToOne_Optional_PK_Inverse3Id], [l3].[OneToOne_Optional_Self3Id]
            FROM [LevelThree] AS [l3]
<<<<<<< HEAD
            WHERE [l0].[Id] = [l3].[OneToMany_Optional_Inverse3Id] AND ([l3].[Name] <> N'Foo' OR [l3].[Name] IS NULL)
=======
            WHERE ([l0].[Id] = [l3].[OneToMany_Optional_Inverse3Id]) AND (([l3].[Name] <> N'Foo') OR ([l3].[Name] IS NULL))
>>>>>>> 021fbcb7
            ORDER BY [l3].[Id]
        ) AS [t]
        LEFT JOIN [LevelFour] AS [l1] ON [t].[Id] = [l1].[OneToMany_Optional_Inverse4Id]
        LEFT JOIN [LevelFour] AS [l2] ON [t].[Id] = [l2].[OneToMany_Required_Inverse4Id]
    ) AS [t0]
) AS [t1] ON [l].[Id] = [t1].[OneToMany_Optional_Inverse2Id]
ORDER BY [l].[Id], [t1].[Id], [t1].[Id0], [t1].[Id00]");
    }

    public override async Task Filtered_include_complex_three_level_with_middle_having_filter2(bool async)
    {
        await base.Filtered_include_complex_three_level_with_middle_having_filter2(async);

        AssertSql(
            @"SELECT [l].[Id], [l].[Date], [l].[Name], [l].[OneToMany_Optional_Self_Inverse1Id], [l].[OneToMany_Required_Self_Inverse1Id], [l].[OneToOne_Optional_Self1Id], [t1].[Id], [t1].[Date], [t1].[Level1_Optional_Id], [t1].[Level1_Required_Id], [t1].[Name], [t1].[OneToMany_Optional_Inverse2Id], [t1].[OneToMany_Optional_Self_Inverse2Id], [t1].[OneToMany_Required_Inverse2Id], [t1].[OneToMany_Required_Self_Inverse2Id], [t1].[OneToOne_Optional_PK_Inverse2Id], [t1].[OneToOne_Optional_Self2Id], [t1].[Id0], [t1].[Level2_Optional_Id], [t1].[Level2_Required_Id], [t1].[Name0], [t1].[OneToMany_Optional_Inverse3Id], [t1].[OneToMany_Optional_Self_Inverse3Id], [t1].[OneToMany_Required_Inverse3Id], [t1].[OneToMany_Required_Self_Inverse3Id], [t1].[OneToOne_Optional_PK_Inverse3Id], [t1].[OneToOne_Optional_Self3Id], [t1].[Id00], [t1].[Level3_Optional_Id], [t1].[Level3_Required_Id], [t1].[Name00], [t1].[OneToMany_Optional_Inverse4Id], [t1].[OneToMany_Optional_Self_Inverse4Id], [t1].[OneToMany_Required_Inverse4Id], [t1].[OneToMany_Required_Self_Inverse4Id], [t1].[OneToOne_Optional_PK_Inverse4Id], [t1].[OneToOne_Optional_Self4Id], [t1].[Id1], [t1].[Level3_Optional_Id0], [t1].[Level3_Required_Id0], [t1].[Name1], [t1].[OneToMany_Optional_Inverse4Id0], [t1].[OneToMany_Optional_Self_Inverse4Id0], [t1].[OneToMany_Required_Inverse4Id0], [t1].[OneToMany_Required_Self_Inverse4Id0], [t1].[OneToOne_Optional_PK_Inverse4Id0], [t1].[OneToOne_Optional_Self4Id0]
FROM [LevelOne] AS [l]
LEFT JOIN (
    SELECT [l0].[Id], [l0].[Date], [l0].[Level1_Optional_Id], [l0].[Level1_Required_Id], [l0].[Name], [l0].[OneToMany_Optional_Inverse2Id], [l0].[OneToMany_Optional_Self_Inverse2Id], [l0].[OneToMany_Required_Inverse2Id], [l0].[OneToMany_Required_Self_Inverse2Id], [l0].[OneToOne_Optional_PK_Inverse2Id], [l0].[OneToOne_Optional_Self2Id], [t0].[Id] AS [Id0], [t0].[Level2_Optional_Id], [t0].[Level2_Required_Id], [t0].[Name] AS [Name0], [t0].[OneToMany_Optional_Inverse3Id], [t0].[OneToMany_Optional_Self_Inverse3Id], [t0].[OneToMany_Required_Inverse3Id], [t0].[OneToMany_Required_Self_Inverse3Id], [t0].[OneToOne_Optional_PK_Inverse3Id], [t0].[OneToOne_Optional_Self3Id], [t0].[Id0] AS [Id00], [t0].[Level3_Optional_Id], [t0].[Level3_Required_Id], [t0].[Name0] AS [Name00], [t0].[OneToMany_Optional_Inverse4Id], [t0].[OneToMany_Optional_Self_Inverse4Id], [t0].[OneToMany_Required_Inverse4Id], [t0].[OneToMany_Required_Self_Inverse4Id], [t0].[OneToOne_Optional_PK_Inverse4Id], [t0].[OneToOne_Optional_Self4Id], [t0].[Id1], [t0].[Level3_Optional_Id0], [t0].[Level3_Required_Id0], [t0].[Name1], [t0].[OneToMany_Optional_Inverse4Id0], [t0].[OneToMany_Optional_Self_Inverse4Id0], [t0].[OneToMany_Required_Inverse4Id0], [t0].[OneToMany_Required_Self_Inverse4Id0], [t0].[OneToOne_Optional_PK_Inverse4Id0], [t0].[OneToOne_Optional_Self4Id0]
    FROM [LevelTwo] AS [l0]
    OUTER APPLY (
        SELECT [t].[Id], [t].[Level2_Optional_Id], [t].[Level2_Required_Id], [t].[Name], [t].[OneToMany_Optional_Inverse3Id], [t].[OneToMany_Optional_Self_Inverse3Id], [t].[OneToMany_Required_Inverse3Id], [t].[OneToMany_Required_Self_Inverse3Id], [t].[OneToOne_Optional_PK_Inverse3Id], [t].[OneToOne_Optional_Self3Id], [l1].[Id] AS [Id0], [l1].[Level3_Optional_Id], [l1].[Level3_Required_Id], [l1].[Name] AS [Name0], [l1].[OneToMany_Optional_Inverse4Id], [l1].[OneToMany_Optional_Self_Inverse4Id], [l1].[OneToMany_Required_Inverse4Id], [l1].[OneToMany_Required_Self_Inverse4Id], [l1].[OneToOne_Optional_PK_Inverse4Id], [l1].[OneToOne_Optional_Self4Id], [l2].[Id] AS [Id1], [l2].[Level3_Optional_Id] AS [Level3_Optional_Id0], [l2].[Level3_Required_Id] AS [Level3_Required_Id0], [l2].[Name] AS [Name1], [l2].[OneToMany_Optional_Inverse4Id] AS [OneToMany_Optional_Inverse4Id0], [l2].[OneToMany_Optional_Self_Inverse4Id] AS [OneToMany_Optional_Self_Inverse4Id0], [l2].[OneToMany_Required_Inverse4Id] AS [OneToMany_Required_Inverse4Id0], [l2].[OneToMany_Required_Self_Inverse4Id] AS [OneToMany_Required_Self_Inverse4Id0], [l2].[OneToOne_Optional_PK_Inverse4Id] AS [OneToOne_Optional_PK_Inverse4Id0], [l2].[OneToOne_Optional_Self4Id] AS [OneToOne_Optional_Self4Id0]
        FROM (
            SELECT TOP(1) [l3].[Id], [l3].[Level2_Optional_Id], [l3].[Level2_Required_Id], [l3].[Name], [l3].[OneToMany_Optional_Inverse3Id], [l3].[OneToMany_Optional_Self_Inverse3Id], [l3].[OneToMany_Required_Inverse3Id], [l3].[OneToMany_Required_Self_Inverse3Id], [l3].[OneToOne_Optional_PK_Inverse3Id], [l3].[OneToOne_Optional_Self3Id]
            FROM [LevelThree] AS [l3]
<<<<<<< HEAD
            WHERE [l0].[Id] = [l3].[OneToMany_Optional_Inverse3Id] AND ([l3].[Name] <> N'Foo' OR [l3].[Name] IS NULL)
=======
            WHERE ([l0].[Id] = [l3].[OneToMany_Optional_Inverse3Id]) AND (([l3].[Name] <> N'Foo') OR ([l3].[Name] IS NULL))
>>>>>>> 021fbcb7
            ORDER BY [l3].[Id]
        ) AS [t]
        LEFT JOIN [LevelFour] AS [l1] ON [t].[Id] = [l1].[OneToMany_Optional_Inverse4Id]
        LEFT JOIN [LevelFour] AS [l2] ON [t].[Id] = [l2].[OneToMany_Required_Inverse4Id]
    ) AS [t0]
) AS [t1] ON [l].[Id] = [t1].[OneToMany_Optional_Inverse2Id]
ORDER BY [l].[Id], [t1].[Id], [t1].[Id0], [t1].[Id00]");
    }

    public override async Task Filtered_include_variable_used_inside_filter(bool async)
    {
        await base.Filtered_include_variable_used_inside_filter(async);

        AssertSql(
            @"@__prm_0='Foo' (Size = 4000)

SELECT [l].[Id], [l].[Date], [l].[Name], [l].[OneToMany_Optional_Self_Inverse1Id], [l].[OneToMany_Required_Self_Inverse1Id], [l].[OneToOne_Optional_Self1Id], [t0].[Id], [t0].[Date], [t0].[Level1_Optional_Id], [t0].[Level1_Required_Id], [t0].[Name], [t0].[OneToMany_Optional_Inverse2Id], [t0].[OneToMany_Optional_Self_Inverse2Id], [t0].[OneToMany_Required_Inverse2Id], [t0].[OneToMany_Required_Self_Inverse2Id], [t0].[OneToOne_Optional_PK_Inverse2Id], [t0].[OneToOne_Optional_Self2Id]
FROM [LevelOne] AS [l]
LEFT JOIN (
    SELECT [t].[Id], [t].[Date], [t].[Level1_Optional_Id], [t].[Level1_Required_Id], [t].[Name], [t].[OneToMany_Optional_Inverse2Id], [t].[OneToMany_Optional_Self_Inverse2Id], [t].[OneToMany_Required_Inverse2Id], [t].[OneToMany_Required_Self_Inverse2Id], [t].[OneToOne_Optional_PK_Inverse2Id], [t].[OneToOne_Optional_Self2Id]
    FROM (
        SELECT [l0].[Id], [l0].[Date], [l0].[Level1_Optional_Id], [l0].[Level1_Required_Id], [l0].[Name], [l0].[OneToMany_Optional_Inverse2Id], [l0].[OneToMany_Optional_Self_Inverse2Id], [l0].[OneToMany_Required_Inverse2Id], [l0].[OneToMany_Required_Self_Inverse2Id], [l0].[OneToOne_Optional_PK_Inverse2Id], [l0].[OneToOne_Optional_Self2Id], ROW_NUMBER() OVER(PARTITION BY [l0].[OneToMany_Optional_Inverse2Id] ORDER BY [l0].[Id]) AS [row]
        FROM [LevelTwo] AS [l0]
<<<<<<< HEAD
        WHERE [l0].[Name] <> @__prm_0 OR [l0].[Name] IS NULL
=======
        WHERE ([l0].[Name] <> @__prm_0) OR ([l0].[Name] IS NULL)
>>>>>>> 021fbcb7
    ) AS [t]
    WHERE [t].[row] <= 3
) AS [t0] ON [l].[Id] = [t0].[OneToMany_Optional_Inverse2Id]
ORDER BY [l].[Id], [t0].[OneToMany_Optional_Inverse2Id], [t0].[Id]");
    }

    public override async Task Filtered_include_context_accessed_inside_filter(bool async)
    {
        await base.Filtered_include_context_accessed_inside_filter(async);

        AssertSql(
            @"SELECT COUNT(*)
FROM [LevelOne] AS [l]",
            //
            @"@__p_0='True'

SELECT [l].[Id], [l].[Date], [l].[Name], [l].[OneToMany_Optional_Self_Inverse1Id], [l].[OneToMany_Required_Self_Inverse1Id], [l].[OneToOne_Optional_Self1Id], [t0].[Id], [t0].[Date], [t0].[Level1_Optional_Id], [t0].[Level1_Required_Id], [t0].[Name], [t0].[OneToMany_Optional_Inverse2Id], [t0].[OneToMany_Optional_Self_Inverse2Id], [t0].[OneToMany_Required_Inverse2Id], [t0].[OneToMany_Required_Self_Inverse2Id], [t0].[OneToOne_Optional_PK_Inverse2Id], [t0].[OneToOne_Optional_Self2Id]
FROM [LevelOne] AS [l]
LEFT JOIN (
    SELECT [t].[Id], [t].[Date], [t].[Level1_Optional_Id], [t].[Level1_Required_Id], [t].[Name], [t].[OneToMany_Optional_Inverse2Id], [t].[OneToMany_Optional_Self_Inverse2Id], [t].[OneToMany_Required_Inverse2Id], [t].[OneToMany_Required_Self_Inverse2Id], [t].[OneToOne_Optional_PK_Inverse2Id], [t].[OneToOne_Optional_Self2Id]
    FROM (
        SELECT [l0].[Id], [l0].[Date], [l0].[Level1_Optional_Id], [l0].[Level1_Required_Id], [l0].[Name], [l0].[OneToMany_Optional_Inverse2Id], [l0].[OneToMany_Optional_Self_Inverse2Id], [l0].[OneToMany_Required_Inverse2Id], [l0].[OneToMany_Required_Self_Inverse2Id], [l0].[OneToOne_Optional_PK_Inverse2Id], [l0].[OneToOne_Optional_Self2Id], ROW_NUMBER() OVER(PARTITION BY [l0].[OneToMany_Optional_Inverse2Id] ORDER BY [l0].[Id]) AS [row]
        FROM [LevelTwo] AS [l0]
        WHERE @__p_0 = CAST(1 AS bit)
    ) AS [t]
    WHERE [t].[row] <= 3
) AS [t0] ON [l].[Id] = [t0].[OneToMany_Optional_Inverse2Id]
ORDER BY [l].[Id], [t0].[OneToMany_Optional_Inverse2Id], [t0].[Id]");
    }

    public override async Task Filtered_include_context_accessed_inside_filter_correlated(bool async)
    {
        await base.Filtered_include_context_accessed_inside_filter_correlated(async);

        AssertSql(
            @"SELECT [l].[Id], [l].[Date], [l].[Name], [l].[OneToMany_Optional_Self_Inverse1Id], [l].[OneToMany_Required_Self_Inverse1Id], [l].[OneToOne_Optional_Self1Id], [t0].[Id], [t0].[Date], [t0].[Level1_Optional_Id], [t0].[Level1_Required_Id], [t0].[Name], [t0].[OneToMany_Optional_Inverse2Id], [t0].[OneToMany_Optional_Self_Inverse2Id], [t0].[OneToMany_Required_Inverse2Id], [t0].[OneToMany_Required_Self_Inverse2Id], [t0].[OneToOne_Optional_PK_Inverse2Id], [t0].[OneToOne_Optional_Self2Id]
FROM [LevelOne] AS [l]
LEFT JOIN (
    SELECT [t].[Id], [t].[Date], [t].[Level1_Optional_Id], [t].[Level1_Required_Id], [t].[Name], [t].[OneToMany_Optional_Inverse2Id], [t].[OneToMany_Optional_Self_Inverse2Id], [t].[OneToMany_Required_Inverse2Id], [t].[OneToMany_Required_Self_Inverse2Id], [t].[OneToOne_Optional_PK_Inverse2Id], [t].[OneToOne_Optional_Self2Id]
    FROM (
        SELECT [l0].[Id], [l0].[Date], [l0].[Level1_Optional_Id], [l0].[Level1_Required_Id], [l0].[Name], [l0].[OneToMany_Optional_Inverse2Id], [l0].[OneToMany_Optional_Self_Inverse2Id], [l0].[OneToMany_Required_Inverse2Id], [l0].[OneToMany_Required_Self_Inverse2Id], [l0].[OneToOne_Optional_PK_Inverse2Id], [l0].[OneToOne_Optional_Self2Id], ROW_NUMBER() OVER(PARTITION BY [l0].[OneToMany_Optional_Inverse2Id] ORDER BY [l0].[Id]) AS [row]
        FROM [LevelTwo] AS [l0]
        WHERE (
            SELECT COUNT(*)
            FROM [LevelOne] AS [l1]
            WHERE [l1].[Id] <> [l0].[Id]) > 1
    ) AS [t]
    WHERE [t].[row] <= 3
) AS [t0] ON [l].[Id] = [t0].[OneToMany_Optional_Inverse2Id]
ORDER BY [l].[Id], [t0].[OneToMany_Optional_Inverse2Id], [t0].[Id]");
    }

    public override async Task Filtered_include_outer_parameter_used_inside_filter(bool async)
    {
        await base.Filtered_include_outer_parameter_used_inside_filter(async);

        AssertSql(
            @"SELECT [l].[Id], [t].[Id], [t].[Date], [t].[Level1_Optional_Id], [t].[Level1_Required_Id], [t].[Name], [t].[OneToMany_Optional_Inverse2Id], [t].[OneToMany_Optional_Self_Inverse2Id], [t].[OneToMany_Required_Inverse2Id], [t].[OneToMany_Required_Self_Inverse2Id], [t].[OneToOne_Optional_PK_Inverse2Id], [t].[OneToOne_Optional_Self2Id], [t].[Id0], [t].[Level2_Optional_Id], [t].[Level2_Required_Id], [t].[Name0], [t].[OneToMany_Optional_Inverse3Id], [t].[OneToMany_Optional_Self_Inverse3Id], [t].[OneToMany_Required_Inverse3Id], [t].[OneToMany_Required_Self_Inverse3Id], [t].[OneToOne_Optional_PK_Inverse3Id], [t].[OneToOne_Optional_Self3Id], [t0].[Id], [t0].[Date], [t0].[Level1_Optional_Id], [t0].[Level1_Required_Id], [t0].[Name], [t0].[OneToMany_Optional_Inverse2Id], [t0].[OneToMany_Optional_Self_Inverse2Id], [t0].[OneToMany_Required_Inverse2Id], [t0].[OneToMany_Required_Self_Inverse2Id], [t0].[OneToOne_Optional_PK_Inverse2Id], [t0].[OneToOne_Optional_Self2Id], [t0].[Id0], [t0].[Level2_Optional_Id], [t0].[Level2_Required_Id], [t0].[Name0], [t0].[OneToMany_Optional_Inverse3Id], [t0].[OneToMany_Optional_Self_Inverse3Id], [t0].[OneToMany_Required_Inverse3Id], [t0].[OneToMany_Required_Self_Inverse3Id], [t0].[OneToOne_Optional_PK_Inverse3Id], [t0].[OneToOne_Optional_Self3Id]
FROM [LevelOne] AS [l]
OUTER APPLY (
    SELECT [l0].[Id], [l0].[Date], [l0].[Level1_Optional_Id], [l0].[Level1_Required_Id], [l0].[Name], [l0].[OneToMany_Optional_Inverse2Id], [l0].[OneToMany_Optional_Self_Inverse2Id], [l0].[OneToMany_Required_Inverse2Id], [l0].[OneToMany_Required_Self_Inverse2Id], [l0].[OneToOne_Optional_PK_Inverse2Id], [l0].[OneToOne_Optional_Self2Id], [l1].[Id] AS [Id0], [l1].[Level2_Optional_Id], [l1].[Level2_Required_Id], [l1].[Name] AS [Name0], [l1].[OneToMany_Optional_Inverse3Id], [l1].[OneToMany_Optional_Self_Inverse3Id], [l1].[OneToMany_Required_Inverse3Id], [l1].[OneToMany_Required_Self_Inverse3Id], [l1].[OneToOne_Optional_PK_Inverse3Id], [l1].[OneToOne_Optional_Self3Id]
    FROM [LevelTwo] AS [l0]
    LEFT JOIN [LevelThree] AS [l1] ON [l0].[Id] = [l1].[OneToMany_Optional_Inverse3Id]
) AS [t]
OUTER APPLY (
    SELECT [l2].[Id], [l2].[Date], [l2].[Level1_Optional_Id], [l2].[Level1_Required_Id], [l2].[Name], [l2].[OneToMany_Optional_Inverse2Id], [l2].[OneToMany_Optional_Self_Inverse2Id], [l2].[OneToMany_Required_Inverse2Id], [l2].[OneToMany_Required_Self_Inverse2Id], [l2].[OneToOne_Optional_PK_Inverse2Id], [l2].[OneToOne_Optional_Self2Id], [t1].[Id] AS [Id0], [t1].[Level2_Optional_Id], [t1].[Level2_Required_Id], [t1].[Name] AS [Name0], [t1].[OneToMany_Optional_Inverse3Id], [t1].[OneToMany_Optional_Self_Inverse3Id], [t1].[OneToMany_Required_Inverse3Id], [t1].[OneToMany_Required_Self_Inverse3Id], [t1].[OneToOne_Optional_PK_Inverse3Id], [t1].[OneToOne_Optional_Self3Id]
    FROM [LevelTwo] AS [l2]
    LEFT JOIN (
        SELECT [l3].[Id], [l3].[Level2_Optional_Id], [l3].[Level2_Required_Id], [l3].[Name], [l3].[OneToMany_Optional_Inverse3Id], [l3].[OneToMany_Optional_Self_Inverse3Id], [l3].[OneToMany_Required_Inverse3Id], [l3].[OneToMany_Required_Self_Inverse3Id], [l3].[OneToOne_Optional_PK_Inverse3Id], [l3].[OneToOne_Optional_Self3Id]
        FROM [LevelThree] AS [l3]
        WHERE [l3].[Id] <> [l].[Id]
    ) AS [t1] ON [l2].[Id] = [t1].[OneToMany_Optional_Inverse3Id]
) AS [t0]
ORDER BY [l].[Id], [t].[Id], [t].[Id0], [t0].[Id]");
    }

    public override async Task Complex_query_with_let_collection_projection_FirstOrDefault(bool async)
    {
        await base.Complex_query_with_let_collection_projection_FirstOrDefault(async);

        AssertSql(
            @"SELECT [l].[Id], [t0].[Id], [t1].[Name], [t1].[Id], [t0].[c]
FROM [LevelOne] AS [l]
LEFT JOIN (
    SELECT [t].[c], [t].[Id], [t].[OneToMany_Optional_Inverse2Id]
    FROM (
        SELECT 1 AS [c], [l0].[Id], [l0].[OneToMany_Optional_Inverse2Id], ROW_NUMBER() OVER(PARTITION BY [l0].[OneToMany_Optional_Inverse2Id] ORDER BY [l0].[Id]) AS [row]
        FROM [LevelTwo] AS [l0]
<<<<<<< HEAD
        WHERE [l0].[Name] <> N'Foo' OR [l0].[Name] IS NULL
=======
        WHERE ([l0].[Name] <> N'Foo') OR ([l0].[Name] IS NULL)
>>>>>>> 021fbcb7
    ) AS [t]
    WHERE [t].[row] <= 1
) AS [t0] ON [l].[Id] = [t0].[OneToMany_Optional_Inverse2Id]
OUTER APPLY (
    SELECT [l1].[Name], [l1].[Id]
    FROM [LevelOne] AS [l1]
    WHERE EXISTS (
        SELECT 1
        FROM [LevelTwo] AS [l2]
        WHERE [l1].[Id] = [l2].[OneToMany_Optional_Inverse2Id] AND [l2].[Id] = [t0].[Id])
) AS [t1]
ORDER BY [l].[Id], [t0].[Id]");
    }

    public override async Task SelectMany_DefaultIfEmpty_multiple_times_with_joins_projecting_a_collection(bool async)
    {
        await base.SelectMany_DefaultIfEmpty_multiple_times_with_joins_projecting_a_collection(async);

        AssertSql(
            @"SELECT [l2].[Id], [l2].[Level3_Optional_Id], [l2].[Level3_Required_Id], [l2].[Name], [l2].[OneToMany_Optional_Inverse4Id], [l2].[OneToMany_Optional_Self_Inverse4Id], [l2].[OneToMany_Required_Inverse4Id], [l2].[OneToMany_Required_Self_Inverse4Id], [l2].[OneToOne_Optional_PK_Inverse4Id], [l2].[OneToOne_Optional_Self4Id], [l].[Id], [l0].[Id], [l1].[Id], [t].[Id], [t].[Id0], [t].[Id1], [t].[Id2], [t0].[Id], [t0].[Id0], [t0].[Id1], [t0].[Id2], [l11].[Id], [l12].[Id], [l13].[Id], [l14].[Id], [t1].[Id], [t1].[Date], [t1].[Level1_Optional_Id], [t1].[Level1_Required_Id], [t1].[Name], [t1].[OneToMany_Optional_Inverse2Id], [t1].[OneToMany_Optional_Self_Inverse2Id], [t1].[OneToMany_Required_Inverse2Id], [t1].[OneToMany_Required_Self_Inverse2Id], [t1].[OneToOne_Optional_PK_Inverse2Id], [t1].[OneToOne_Optional_Self2Id], [l14].[Name]
FROM [LevelOne] AS [l]
LEFT JOIN [LevelTwo] AS [l0] ON [l].[Id] = [l0].[Level1_Required_Id]
LEFT JOIN [LevelThree] AS [l1] ON [l0].[Id] = [l1].[Level2_Optional_Id]
LEFT JOIN [LevelFour] AS [l2] ON [l1].[Id] = [l2].[OneToMany_Required_Inverse4Id]
INNER JOIN (
    SELECT [l3].[Id], [l4].[Id] AS [Id0], [l5].[Id] AS [Id1], [l6].[Id] AS [Id2]
    FROM [LevelFour] AS [l3]
    INNER JOIN [LevelThree] AS [l4] ON [l3].[Level3_Required_Id] = [l4].[Id]
    LEFT JOIN [LevelTwo] AS [l5] ON [l4].[Level2_Optional_Id] = [l5].[Id]
    LEFT JOIN [LevelTwo] AS [l6] ON [l5].[Id] = [l6].[OneToMany_Required_Self_Inverse2Id]
) AS [t] ON [l2].[Id] = [t].[Id2]
LEFT JOIN (
    SELECT [l7].[Id], [l8].[Id] AS [Id0], [l9].[Id] AS [Id1], [l10].[Id] AS [Id2], [l10].[Level2_Optional_Id] AS [Level2_Optional_Id0]
    FROM [LevelFour] AS [l7]
    INNER JOIN [LevelThree] AS [l8] ON [l7].[Level3_Required_Id] = [l8].[Id]
    INNER JOIN [LevelTwo] AS [l9] ON [l8].[Level2_Required_Id] = [l9].[Id]
    LEFT JOIN [LevelThree] AS [l10] ON [l9].[Id] = [l10].[OneToMany_Required_Inverse3Id]
) AS [t0] ON [t].[Id2] = [t0].[Id2]
LEFT JOIN [LevelThree] AS [l11] ON [l2].[OneToMany_Optional_Inverse4Id] = [l11].[Id]
LEFT JOIN [LevelThree] AS [l12] ON [t].[Id2] = [l12].[Level2_Optional_Id]
LEFT JOIN [LevelTwo] AS [l13] ON [t0].[Level2_Optional_Id0] = [l13].[Id]
LEFT JOIN [LevelThree] AS [l14] ON [l13].[Id] = [l14].[Level2_Required_Id]
LEFT JOIN (
    SELECT [l15].[Id], [l15].[Date], [l15].[Level1_Optional_Id], [l15].[Level1_Required_Id], [l15].[Name], [l15].[OneToMany_Optional_Inverse2Id], [l15].[OneToMany_Optional_Self_Inverse2Id], [l15].[OneToMany_Required_Inverse2Id], [l15].[OneToMany_Required_Self_Inverse2Id], [l15].[OneToOne_Optional_PK_Inverse2Id], [l15].[OneToOne_Optional_Self2Id]
    FROM [LevelTwo] AS [l15]
    WHERE [l15].[Id] <> 42
) AS [t1] ON [t].[Id2] = [t1].[OneToMany_Optional_Self_Inverse2Id]
<<<<<<< HEAD
WHERE [l11].[Name] <> N'Foo' OR [l11].[Name] IS NULL
=======
WHERE ([l11].[Name] <> N'Foo') OR ([l11].[Name] IS NULL)
>>>>>>> 021fbcb7
ORDER BY [l12].[Id], [l].[Id], [l0].[Id], [l1].[Id], [l2].[Id], [t].[Id], [t].[Id0], [t].[Id1], [t].[Id2], [t0].[Id], [t0].[Id0], [t0].[Id1], [t0].[Id2], [l11].[Id], [l13].[Id], [l14].[Id]");
    }

    public override async Task Take_Select_collection_Take(bool async)
    {
        await base.Take_Select_collection_Take(async);

        AssertSql(
            @"@__p_0='1'

SELECT [t].[Id], [t].[Name], [t0].[Id], [t0].[Name], [t0].[Level1Id], [t0].[Level2Id], [t0].[Id0], [t0].[Date], [t0].[Name0], [t0].[OneToMany_Optional_Self_Inverse1Id], [t0].[OneToMany_Required_Self_Inverse1Id], [t0].[OneToOne_Optional_Self1Id]
FROM (
    SELECT TOP(@__p_0) [l].[Id], [l].[Name]
    FROM [LevelOne] AS [l]
    ORDER BY [l].[Id]
) AS [t]
OUTER APPLY (
    SELECT [t1].[Id], [t1].[Name], [t1].[OneToMany_Required_Inverse2Id] AS [Level1Id], [t1].[Level1_Required_Id] AS [Level2Id], [l0].[Id] AS [Id0], [l0].[Date], [l0].[Name] AS [Name0], [l0].[OneToMany_Optional_Self_Inverse1Id], [l0].[OneToMany_Required_Self_Inverse1Id], [l0].[OneToOne_Optional_Self1Id]
    FROM (
        SELECT TOP(3) [l1].[Id], [l1].[Level1_Required_Id], [l1].[Name], [l1].[OneToMany_Required_Inverse2Id]
        FROM [LevelTwo] AS [l1]
        WHERE [t].[Id] = [l1].[OneToMany_Required_Inverse2Id]
        ORDER BY [l1].[Id]
    ) AS [t1]
    INNER JOIN [LevelOne] AS [l0] ON [t1].[Level1_Required_Id] = [l0].[Id]
) AS [t0]
ORDER BY [t].[Id], [t0].[Id]");
    }

    public override async Task Skip_Take_Select_collection_Skip_Take(bool async)
    {
        await base.Skip_Take_Select_collection_Skip_Take(async);

        AssertSql(
            @"@__p_0='1'

SELECT [t].[Id], [t].[Name], [t0].[Id], [t0].[Name], [t0].[Level1Id], [t0].[Level2Id], [t0].[Id0], [t0].[Date], [t0].[Name0], [t0].[OneToMany_Optional_Self_Inverse1Id], [t0].[OneToMany_Required_Self_Inverse1Id], [t0].[OneToOne_Optional_Self1Id]
FROM (
    SELECT [l].[Id], [l].[Name]
    FROM [LevelOne] AS [l]
    ORDER BY [l].[Id]
    OFFSET @__p_0 ROWS FETCH NEXT @__p_0 ROWS ONLY
) AS [t]
OUTER APPLY (
    SELECT [t1].[Id], [t1].[Name], [t1].[OneToMany_Required_Inverse2Id] AS [Level1Id], [t1].[Level1_Required_Id] AS [Level2Id], [l0].[Id] AS [Id0], [l0].[Date], [l0].[Name] AS [Name0], [l0].[OneToMany_Optional_Self_Inverse1Id], [l0].[OneToMany_Required_Self_Inverse1Id], [l0].[OneToOne_Optional_Self1Id]
    FROM (
        SELECT [l1].[Id], [l1].[Level1_Required_Id], [l1].[Name], [l1].[OneToMany_Required_Inverse2Id]
        FROM [LevelTwo] AS [l1]
        WHERE [t].[Id] = [l1].[OneToMany_Required_Inverse2Id]
        ORDER BY [l1].[Id]
        OFFSET 1 ROWS FETCH NEXT 3 ROWS ONLY
    ) AS [t1]
    INNER JOIN [LevelOne] AS [l0] ON [t1].[Level1_Required_Id] = [l0].[Id]
) AS [t0]
ORDER BY [t].[Id], [t0].[Id]");
    }

    public override async Task Projecting_collection_with_FirstOrDefault(bool async)
    {
        await base.Projecting_collection_with_FirstOrDefault(async);

        AssertSql(
            @"SELECT [t].[Id], [l0].[Id], [l0].[Date], [l0].[Level1_Optional_Id], [l0].[Level1_Required_Id], [l0].[Name], [l0].[OneToMany_Optional_Inverse2Id], [l0].[OneToMany_Optional_Self_Inverse2Id], [l0].[OneToMany_Required_Inverse2Id], [l0].[OneToMany_Required_Self_Inverse2Id], [l0].[OneToOne_Optional_PK_Inverse2Id], [l0].[OneToOne_Optional_Self2Id]
FROM (
    SELECT TOP(1) [l].[Id]
    FROM [LevelOne] AS [l]
    WHERE [l].[Id] = 1
) AS [t]
LEFT JOIN [LevelTwo] AS [l0] ON [t].[Id] = [l0].[OneToMany_Optional_Inverse2Id]
ORDER BY [t].[Id]");
    }

    public override async Task Filtered_include_Take_with_another_Take_on_top_level(bool async)
    {
        await base.Filtered_include_Take_with_another_Take_on_top_level(async);

        AssertSql(
            @"@__p_0='5'

SELECT [t].[Id], [t].[Date], [t].[Name], [t].[OneToMany_Optional_Self_Inverse1Id], [t].[OneToMany_Required_Self_Inverse1Id], [t].[OneToOne_Optional_Self1Id], [t0].[Id], [t0].[Date], [t0].[Level1_Optional_Id], [t0].[Level1_Required_Id], [t0].[Name], [t0].[OneToMany_Optional_Inverse2Id], [t0].[OneToMany_Optional_Self_Inverse2Id], [t0].[OneToMany_Required_Inverse2Id], [t0].[OneToMany_Required_Self_Inverse2Id], [t0].[OneToOne_Optional_PK_Inverse2Id], [t0].[OneToOne_Optional_Self2Id], [t0].[Id0], [t0].[Level2_Optional_Id], [t0].[Level2_Required_Id], [t0].[Name0], [t0].[OneToMany_Optional_Inverse3Id], [t0].[OneToMany_Optional_Self_Inverse3Id], [t0].[OneToMany_Required_Inverse3Id], [t0].[OneToMany_Required_Self_Inverse3Id], [t0].[OneToOne_Optional_PK_Inverse3Id], [t0].[OneToOne_Optional_Self3Id]
FROM (
    SELECT TOP(@__p_0) [l].[Id], [l].[Date], [l].[Name], [l].[OneToMany_Optional_Self_Inverse1Id], [l].[OneToMany_Required_Self_Inverse1Id], [l].[OneToOne_Optional_Self1Id]
    FROM [LevelOne] AS [l]
    ORDER BY [l].[Id]
) AS [t]
OUTER APPLY (
    SELECT [t1].[Id], [t1].[Date], [t1].[Level1_Optional_Id], [t1].[Level1_Required_Id], [t1].[Name], [t1].[OneToMany_Optional_Inverse2Id], [t1].[OneToMany_Optional_Self_Inverse2Id], [t1].[OneToMany_Required_Inverse2Id], [t1].[OneToMany_Required_Self_Inverse2Id], [t1].[OneToOne_Optional_PK_Inverse2Id], [t1].[OneToOne_Optional_Self2Id], [l0].[Id] AS [Id0], [l0].[Level2_Optional_Id], [l0].[Level2_Required_Id], [l0].[Name] AS [Name0], [l0].[OneToMany_Optional_Inverse3Id], [l0].[OneToMany_Optional_Self_Inverse3Id], [l0].[OneToMany_Required_Inverse3Id], [l0].[OneToMany_Required_Self_Inverse3Id], [l0].[OneToOne_Optional_PK_Inverse3Id], [l0].[OneToOne_Optional_Self3Id]
    FROM (
        SELECT TOP(4) [l1].[Id], [l1].[Date], [l1].[Level1_Optional_Id], [l1].[Level1_Required_Id], [l1].[Name], [l1].[OneToMany_Optional_Inverse2Id], [l1].[OneToMany_Optional_Self_Inverse2Id], [l1].[OneToMany_Required_Inverse2Id], [l1].[OneToMany_Required_Self_Inverse2Id], [l1].[OneToOne_Optional_PK_Inverse2Id], [l1].[OneToOne_Optional_Self2Id]
        FROM [LevelTwo] AS [l1]
        WHERE [t].[Id] = [l1].[OneToMany_Optional_Inverse2Id]
        ORDER BY [l1].[Name] DESC
    ) AS [t1]
    LEFT JOIN [LevelThree] AS [l0] ON [t1].[Id] = [l0].[Level2_Optional_Id]
) AS [t0]
ORDER BY [t].[Id], [t0].[Name] DESC, [t0].[Id]");
    }

    public override async Task Filtered_include_Skip_Take_with_another_Skip_Take_on_top_level(bool async)
    {
        await base.Filtered_include_Skip_Take_with_another_Skip_Take_on_top_level(async);

        AssertSql(
            @"@__p_0='10'
@__p_1='5'

SELECT [t].[Id], [t].[Date], [t].[Name], [t].[OneToMany_Optional_Self_Inverse1Id], [t].[OneToMany_Required_Self_Inverse1Id], [t].[OneToOne_Optional_Self1Id], [t0].[Id], [t0].[Date], [t0].[Level1_Optional_Id], [t0].[Level1_Required_Id], [t0].[Name], [t0].[OneToMany_Optional_Inverse2Id], [t0].[OneToMany_Optional_Self_Inverse2Id], [t0].[OneToMany_Required_Inverse2Id], [t0].[OneToMany_Required_Self_Inverse2Id], [t0].[OneToOne_Optional_PK_Inverse2Id], [t0].[OneToOne_Optional_Self2Id], [t0].[Id0], [t0].[Level2_Optional_Id], [t0].[Level2_Required_Id], [t0].[Name0], [t0].[OneToMany_Optional_Inverse3Id], [t0].[OneToMany_Optional_Self_Inverse3Id], [t0].[OneToMany_Required_Inverse3Id], [t0].[OneToMany_Required_Self_Inverse3Id], [t0].[OneToOne_Optional_PK_Inverse3Id], [t0].[OneToOne_Optional_Self3Id]
FROM (
    SELECT [l].[Id], [l].[Date], [l].[Name], [l].[OneToMany_Optional_Self_Inverse1Id], [l].[OneToMany_Required_Self_Inverse1Id], [l].[OneToOne_Optional_Self1Id]
    FROM [LevelOne] AS [l]
    ORDER BY [l].[Id] DESC
    OFFSET @__p_0 ROWS FETCH NEXT @__p_1 ROWS ONLY
) AS [t]
OUTER APPLY (
    SELECT [t1].[Id], [t1].[Date], [t1].[Level1_Optional_Id], [t1].[Level1_Required_Id], [t1].[Name], [t1].[OneToMany_Optional_Inverse2Id], [t1].[OneToMany_Optional_Self_Inverse2Id], [t1].[OneToMany_Required_Inverse2Id], [t1].[OneToMany_Required_Self_Inverse2Id], [t1].[OneToOne_Optional_PK_Inverse2Id], [t1].[OneToOne_Optional_Self2Id], [l0].[Id] AS [Id0], [l0].[Level2_Optional_Id], [l0].[Level2_Required_Id], [l0].[Name] AS [Name0], [l0].[OneToMany_Optional_Inverse3Id], [l0].[OneToMany_Optional_Self_Inverse3Id], [l0].[OneToMany_Required_Inverse3Id], [l0].[OneToMany_Required_Self_Inverse3Id], [l0].[OneToOne_Optional_PK_Inverse3Id], [l0].[OneToOne_Optional_Self3Id]
    FROM (
        SELECT [l1].[Id], [l1].[Date], [l1].[Level1_Optional_Id], [l1].[Level1_Required_Id], [l1].[Name], [l1].[OneToMany_Optional_Inverse2Id], [l1].[OneToMany_Optional_Self_Inverse2Id], [l1].[OneToMany_Required_Inverse2Id], [l1].[OneToMany_Required_Self_Inverse2Id], [l1].[OneToOne_Optional_PK_Inverse2Id], [l1].[OneToOne_Optional_Self2Id]
        FROM [LevelTwo] AS [l1]
        WHERE [t].[Id] = [l1].[OneToMany_Optional_Inverse2Id]
        ORDER BY [l1].[Name] DESC
        OFFSET 2 ROWS FETCH NEXT 4 ROWS ONLY
    ) AS [t1]
    LEFT JOIN [LevelThree] AS [l0] ON [t1].[Id] = [l0].[Level2_Optional_Id]
) AS [t0]
ORDER BY [t].[Id] DESC, [t0].[Name] DESC, [t0].[Id]");
    }

    public override async Task Filtered_include_with_Take_without_order_by_followed_by_ThenInclude_and_FirstOrDefault_on_top_level(
        bool async)
    {
        await base.Filtered_include_with_Take_without_order_by_followed_by_ThenInclude_and_FirstOrDefault_on_top_level(async);

        AssertSql(
            @"SELECT [t].[Id], [t].[Date], [t].[Name], [t].[OneToMany_Optional_Self_Inverse1Id], [t].[OneToMany_Required_Self_Inverse1Id], [t].[OneToOne_Optional_Self1Id], [t0].[Id], [t0].[Date], [t0].[Level1_Optional_Id], [t0].[Level1_Required_Id], [t0].[Name], [t0].[OneToMany_Optional_Inverse2Id], [t0].[OneToMany_Optional_Self_Inverse2Id], [t0].[OneToMany_Required_Inverse2Id], [t0].[OneToMany_Required_Self_Inverse2Id], [t0].[OneToOne_Optional_PK_Inverse2Id], [t0].[OneToOne_Optional_Self2Id], [t0].[Id0], [t0].[Level2_Optional_Id], [t0].[Level2_Required_Id], [t0].[Name0], [t0].[OneToMany_Optional_Inverse3Id], [t0].[OneToMany_Optional_Self_Inverse3Id], [t0].[OneToMany_Required_Inverse3Id], [t0].[OneToMany_Required_Self_Inverse3Id], [t0].[OneToOne_Optional_PK_Inverse3Id], [t0].[OneToOne_Optional_Self3Id]
FROM (
    SELECT TOP(1) [l].[Id], [l].[Date], [l].[Name], [l].[OneToMany_Optional_Self_Inverse1Id], [l].[OneToMany_Required_Self_Inverse1Id], [l].[OneToOne_Optional_Self1Id]
    FROM [LevelOne] AS [l]
    ORDER BY [l].[Id]
) AS [t]
OUTER APPLY (
    SELECT [t1].[Id], [t1].[Date], [t1].[Level1_Optional_Id], [t1].[Level1_Required_Id], [t1].[Name], [t1].[OneToMany_Optional_Inverse2Id], [t1].[OneToMany_Optional_Self_Inverse2Id], [t1].[OneToMany_Required_Inverse2Id], [t1].[OneToMany_Required_Self_Inverse2Id], [t1].[OneToOne_Optional_PK_Inverse2Id], [t1].[OneToOne_Optional_Self2Id], [l0].[Id] AS [Id0], [l0].[Level2_Optional_Id], [l0].[Level2_Required_Id], [l0].[Name] AS [Name0], [l0].[OneToMany_Optional_Inverse3Id], [l0].[OneToMany_Optional_Self_Inverse3Id], [l0].[OneToMany_Required_Inverse3Id], [l0].[OneToMany_Required_Self_Inverse3Id], [l0].[OneToOne_Optional_PK_Inverse3Id], [l0].[OneToOne_Optional_Self3Id]
    FROM (
        SELECT TOP(40) [l1].[Id], [l1].[Date], [l1].[Level1_Optional_Id], [l1].[Level1_Required_Id], [l1].[Name], [l1].[OneToMany_Optional_Inverse2Id], [l1].[OneToMany_Optional_Self_Inverse2Id], [l1].[OneToMany_Required_Inverse2Id], [l1].[OneToMany_Required_Self_Inverse2Id], [l1].[OneToOne_Optional_PK_Inverse2Id], [l1].[OneToOne_Optional_Self2Id]
        FROM [LevelTwo] AS [l1]
        WHERE [t].[Id] = [l1].[OneToMany_Optional_Inverse2Id]
    ) AS [t1]
    LEFT JOIN [LevelThree] AS [l0] ON [t1].[Id] = [l0].[Level2_Optional_Id]
) AS [t0]
ORDER BY [t].[Id], [t0].[Id]");
    }

    public override async Task Filtered_include_with_Take_without_order_by_followed_by_ThenInclude_and_unordered_Take_on_top_level(
        bool async)
    {
        await base.Filtered_include_with_Take_without_order_by_followed_by_ThenInclude_and_unordered_Take_on_top_level(async);

        AssertSql(
            @"@__p_0='30'

SELECT [t].[Id], [t].[Date], [t].[Name], [t].[OneToMany_Optional_Self_Inverse1Id], [t].[OneToMany_Required_Self_Inverse1Id], [t].[OneToOne_Optional_Self1Id], [t0].[Id], [t0].[Date], [t0].[Level1_Optional_Id], [t0].[Level1_Required_Id], [t0].[Name], [t0].[OneToMany_Optional_Inverse2Id], [t0].[OneToMany_Optional_Self_Inverse2Id], [t0].[OneToMany_Required_Inverse2Id], [t0].[OneToMany_Required_Self_Inverse2Id], [t0].[OneToOne_Optional_PK_Inverse2Id], [t0].[OneToOne_Optional_Self2Id], [t0].[Id0], [t0].[Level2_Optional_Id], [t0].[Level2_Required_Id], [t0].[Name0], [t0].[OneToMany_Optional_Inverse3Id], [t0].[OneToMany_Optional_Self_Inverse3Id], [t0].[OneToMany_Required_Inverse3Id], [t0].[OneToMany_Required_Self_Inverse3Id], [t0].[OneToOne_Optional_PK_Inverse3Id], [t0].[OneToOne_Optional_Self3Id]
FROM (
    SELECT TOP(@__p_0) [l].[Id], [l].[Date], [l].[Name], [l].[OneToMany_Optional_Self_Inverse1Id], [l].[OneToMany_Required_Self_Inverse1Id], [l].[OneToOne_Optional_Self1Id]
    FROM [LevelOne] AS [l]
    ORDER BY [l].[Id]
) AS [t]
OUTER APPLY (
    SELECT [t1].[Id], [t1].[Date], [t1].[Level1_Optional_Id], [t1].[Level1_Required_Id], [t1].[Name], [t1].[OneToMany_Optional_Inverse2Id], [t1].[OneToMany_Optional_Self_Inverse2Id], [t1].[OneToMany_Required_Inverse2Id], [t1].[OneToMany_Required_Self_Inverse2Id], [t1].[OneToOne_Optional_PK_Inverse2Id], [t1].[OneToOne_Optional_Self2Id], [l0].[Id] AS [Id0], [l0].[Level2_Optional_Id], [l0].[Level2_Required_Id], [l0].[Name] AS [Name0], [l0].[OneToMany_Optional_Inverse3Id], [l0].[OneToMany_Optional_Self_Inverse3Id], [l0].[OneToMany_Required_Inverse3Id], [l0].[OneToMany_Required_Self_Inverse3Id], [l0].[OneToOne_Optional_PK_Inverse3Id], [l0].[OneToOne_Optional_Self3Id]
    FROM (
        SELECT TOP(40) [l1].[Id], [l1].[Date], [l1].[Level1_Optional_Id], [l1].[Level1_Required_Id], [l1].[Name], [l1].[OneToMany_Optional_Inverse2Id], [l1].[OneToMany_Optional_Self_Inverse2Id], [l1].[OneToMany_Required_Inverse2Id], [l1].[OneToMany_Required_Self_Inverse2Id], [l1].[OneToOne_Optional_PK_Inverse2Id], [l1].[OneToOne_Optional_Self2Id]
        FROM [LevelTwo] AS [l1]
        WHERE [t].[Id] = [l1].[OneToMany_Optional_Inverse2Id]
    ) AS [t1]
    LEFT JOIN [LevelThree] AS [l0] ON [t1].[Id] = [l0].[Level2_Optional_Id]
) AS [t0]
ORDER BY [t].[Id], [t0].[Id]");
    }

    public override async Task Skip_on_grouping_element(bool async)
    {
        await base.Skip_on_grouping_element(async);

        AssertSql(
            @"SELECT [t].[Date], [t0].[Id], [t0].[Date], [t0].[Name], [t0].[OneToMany_Optional_Self_Inverse1Id], [t0].[OneToMany_Required_Self_Inverse1Id], [t0].[OneToOne_Optional_Self1Id]
FROM (
    SELECT [l].[Date]
    FROM [LevelOne] AS [l]
    GROUP BY [l].[Date]
) AS [t]
LEFT JOIN (
    SELECT [t1].[Id], [t1].[Date], [t1].[Name], [t1].[OneToMany_Optional_Self_Inverse1Id], [t1].[OneToMany_Required_Self_Inverse1Id], [t1].[OneToOne_Optional_Self1Id]
    FROM (
        SELECT [l0].[Id], [l0].[Date], [l0].[Name], [l0].[OneToMany_Optional_Self_Inverse1Id], [l0].[OneToMany_Required_Self_Inverse1Id], [l0].[OneToOne_Optional_Self1Id], ROW_NUMBER() OVER(PARTITION BY [l0].[Date] ORDER BY [l0].[Name]) AS [row]
        FROM [LevelOne] AS [l0]
    ) AS [t1]
    WHERE 1 < [t1].[row]
) AS [t0] ON [t].[Date] = [t0].[Date]
ORDER BY [t].[Date], [t0].[Date], [t0].[Name]");
    }

    public override async Task Take_on_grouping_element(bool async)
    {
        await base.Take_on_grouping_element(async);

        AssertSql(
            @"SELECT [t].[Date], [t0].[Id], [t0].[Date], [t0].[Name], [t0].[OneToMany_Optional_Self_Inverse1Id], [t0].[OneToMany_Required_Self_Inverse1Id], [t0].[OneToOne_Optional_Self1Id]
FROM (
    SELECT [l].[Date]
    FROM [LevelOne] AS [l]
    GROUP BY [l].[Date]
) AS [t]
LEFT JOIN (
    SELECT [t1].[Id], [t1].[Date], [t1].[Name], [t1].[OneToMany_Optional_Self_Inverse1Id], [t1].[OneToMany_Required_Self_Inverse1Id], [t1].[OneToOne_Optional_Self1Id]
    FROM (
        SELECT [l0].[Id], [l0].[Date], [l0].[Name], [l0].[OneToMany_Optional_Self_Inverse1Id], [l0].[OneToMany_Required_Self_Inverse1Id], [l0].[OneToOne_Optional_Self1Id], ROW_NUMBER() OVER(PARTITION BY [l0].[Date] ORDER BY [l0].[Name] DESC) AS [row]
        FROM [LevelOne] AS [l0]
    ) AS [t1]
    WHERE [t1].[row] <= 10
) AS [t0] ON [t].[Date] = [t0].[Date]
ORDER BY [t].[Date], [t0].[Date], [t0].[Name] DESC");
    }

    public override async Task Skip_Take_on_grouping_element(bool async)
    {
        await base.Skip_Take_on_grouping_element(async);

        AssertSql(
            @"SELECT [t].[Date], [t0].[Id], [t0].[Date], [t0].[Name], [t0].[OneToMany_Optional_Self_Inverse1Id], [t0].[OneToMany_Required_Self_Inverse1Id], [t0].[OneToOne_Optional_Self1Id]
FROM (
    SELECT [l].[Date]
    FROM [LevelOne] AS [l]
    GROUP BY [l].[Date]
) AS [t]
LEFT JOIN (
    SELECT [t1].[Id], [t1].[Date], [t1].[Name], [t1].[OneToMany_Optional_Self_Inverse1Id], [t1].[OneToMany_Required_Self_Inverse1Id], [t1].[OneToOne_Optional_Self1Id]
    FROM (
        SELECT [l0].[Id], [l0].[Date], [l0].[Name], [l0].[OneToMany_Optional_Self_Inverse1Id], [l0].[OneToMany_Required_Self_Inverse1Id], [l0].[OneToOne_Optional_Self1Id], ROW_NUMBER() OVER(PARTITION BY [l0].[Date] ORDER BY [l0].[Name]) AS [row]
        FROM [LevelOne] AS [l0]
    ) AS [t1]
    WHERE 1 < [t1].[row] AND [t1].[row] <= 6
) AS [t0] ON [t].[Date] = [t0].[Date]
ORDER BY [t].[Date], [t0].[Date], [t0].[Name]");
    }

    public override async Task Skip_Take_Distinct_on_grouping_element(bool async)
    {
        await base.Skip_Take_Distinct_on_grouping_element(async);

        AssertSql(
            @"SELECT [t].[Date], [t0].[Id], [t0].[Date], [t0].[Name], [t0].[OneToMany_Optional_Self_Inverse1Id], [t0].[OneToMany_Required_Self_Inverse1Id], [t0].[OneToOne_Optional_Self1Id]
FROM (
    SELECT [l].[Date]
    FROM [LevelOne] AS [l]
    GROUP BY [l].[Date]
) AS [t]
OUTER APPLY (
    SELECT DISTINCT [t1].[Id], [t1].[Date], [t1].[Name], [t1].[OneToMany_Optional_Self_Inverse1Id], [t1].[OneToMany_Required_Self_Inverse1Id], [t1].[OneToOne_Optional_Self1Id]
    FROM (
        SELECT [l0].[Id], [l0].[Date], [l0].[Name], [l0].[OneToMany_Optional_Self_Inverse1Id], [l0].[OneToMany_Required_Self_Inverse1Id], [l0].[OneToOne_Optional_Self1Id]
        FROM [LevelOne] AS [l0]
        WHERE [t].[Date] = [l0].[Date]
        ORDER BY [l0].[Name]
        OFFSET 1 ROWS FETCH NEXT 5 ROWS ONLY
    ) AS [t1]
) AS [t0]
ORDER BY [t].[Date]");
    }

    public override async Task Skip_Take_ToList_on_grouping_element(bool async)
    {
        await base.Skip_Take_ToList_on_grouping_element(async);

        AssertSql(
            @"SELECT [t].[Date], [t0].[Id], [t0].[Date], [t0].[Name], [t0].[OneToMany_Optional_Self_Inverse1Id], [t0].[OneToMany_Required_Self_Inverse1Id], [t0].[OneToOne_Optional_Self1Id]
FROM (
    SELECT [l].[Date]
    FROM [LevelOne] AS [l]
    GROUP BY [l].[Date]
) AS [t]
LEFT JOIN (
    SELECT [t1].[Id], [t1].[Date], [t1].[Name], [t1].[OneToMany_Optional_Self_Inverse1Id], [t1].[OneToMany_Required_Self_Inverse1Id], [t1].[OneToOne_Optional_Self1Id]
    FROM (
        SELECT [l0].[Id], [l0].[Date], [l0].[Name], [l0].[OneToMany_Optional_Self_Inverse1Id], [l0].[OneToMany_Required_Self_Inverse1Id], [l0].[OneToOne_Optional_Self1Id], ROW_NUMBER() OVER(PARTITION BY [l0].[Date] ORDER BY [l0].[Name]) AS [row]
        FROM [LevelOne] AS [l0]
    ) AS [t1]
    WHERE 1 < [t1].[row] AND [t1].[row] <= 6
) AS [t0] ON [t].[Date] = [t0].[Date]
ORDER BY [t].[Date], [t0].[Date], [t0].[Name]");
    }

    public override async Task Skip_Take_on_grouping_element_into_non_entity(bool async)
    {
        await base.Skip_Take_on_grouping_element_into_non_entity(async);

        AssertSql(
            @"SELECT [t].[Date], [t0].[Name], [t0].[Id]
FROM (
    SELECT [l].[Date]
    FROM [LevelOne] AS [l]
    GROUP BY [l].[Date]
) AS [t]
LEFT JOIN (
    SELECT [t1].[Name], [t1].[Id], [t1].[Date]
    FROM (
        SELECT [l0].[Name], [l0].[Id], [l0].[Date], ROW_NUMBER() OVER(PARTITION BY [l0].[Date] ORDER BY [l0].[Name]) AS [row]
        FROM [LevelOne] AS [l0]
    ) AS [t1]
    WHERE 1 < [t1].[row] AND [t1].[row] <= 6
) AS [t0] ON [t].[Date] = [t0].[Date]
ORDER BY [t].[Date], [t0].[Date], [t0].[Name]");
    }

    public override async Task Skip_Take_on_grouping_element_with_collection_include(bool async)
    {
        await base.Skip_Take_on_grouping_element_with_collection_include(async);

        AssertSql(
            @"SELECT [t].[Date], [t0].[Id], [t0].[Date], [t0].[Name], [t0].[OneToMany_Optional_Self_Inverse1Id], [t0].[OneToMany_Required_Self_Inverse1Id], [t0].[OneToOne_Optional_Self1Id], [t0].[Id0], [t0].[Date0], [t0].[Level1_Optional_Id], [t0].[Level1_Required_Id], [t0].[Name0], [t0].[OneToMany_Optional_Inverse2Id], [t0].[OneToMany_Optional_Self_Inverse2Id], [t0].[OneToMany_Required_Inverse2Id], [t0].[OneToMany_Required_Self_Inverse2Id], [t0].[OneToOne_Optional_PK_Inverse2Id], [t0].[OneToOne_Optional_Self2Id]
FROM (
    SELECT [l].[Date]
    FROM [LevelOne] AS [l]
    GROUP BY [l].[Date]
) AS [t]
OUTER APPLY (
    SELECT [t1].[Id], [t1].[Date], [t1].[Name], [t1].[OneToMany_Optional_Self_Inverse1Id], [t1].[OneToMany_Required_Self_Inverse1Id], [t1].[OneToOne_Optional_Self1Id], [l0].[Id] AS [Id0], [l0].[Date] AS [Date0], [l0].[Level1_Optional_Id], [l0].[Level1_Required_Id], [l0].[Name] AS [Name0], [l0].[OneToMany_Optional_Inverse2Id], [l0].[OneToMany_Optional_Self_Inverse2Id], [l0].[OneToMany_Required_Inverse2Id], [l0].[OneToMany_Required_Self_Inverse2Id], [l0].[OneToOne_Optional_PK_Inverse2Id], [l0].[OneToOne_Optional_Self2Id]
    FROM (
        SELECT [l1].[Id], [l1].[Date], [l1].[Name], [l1].[OneToMany_Optional_Self_Inverse1Id], [l1].[OneToMany_Required_Self_Inverse1Id], [l1].[OneToOne_Optional_Self1Id]
        FROM [LevelOne] AS [l1]
        WHERE [t].[Date] = [l1].[Date]
        ORDER BY [l1].[Name]
        OFFSET 1 ROWS FETCH NEXT 5 ROWS ONLY
    ) AS [t1]
    LEFT JOIN [LevelTwo] AS [l0] ON [t1].[Id] = [l0].[OneToMany_Optional_Inverse2Id]
) AS [t0]
ORDER BY [t].[Date], [t0].[Name], [t0].[Id]");
    }

    public override async Task Skip_Take_on_grouping_element_with_reference_include(bool async)
    {
        await base.Skip_Take_on_grouping_element_with_reference_include(async);

        AssertSql(
            @"SELECT [t].[Date], [t0].[Id], [t0].[Date], [t0].[Name], [t0].[OneToMany_Optional_Self_Inverse1Id], [t0].[OneToMany_Required_Self_Inverse1Id], [t0].[OneToOne_Optional_Self1Id], [t0].[Id0], [t0].[Date0], [t0].[Level1_Optional_Id], [t0].[Level1_Required_Id], [t0].[Name0], [t0].[OneToMany_Optional_Inverse2Id], [t0].[OneToMany_Optional_Self_Inverse2Id], [t0].[OneToMany_Required_Inverse2Id], [t0].[OneToMany_Required_Self_Inverse2Id], [t0].[OneToOne_Optional_PK_Inverse2Id], [t0].[OneToOne_Optional_Self2Id]
FROM (
    SELECT [l].[Date]
    FROM [LevelOne] AS [l]
    GROUP BY [l].[Date]
) AS [t]
OUTER APPLY (
    SELECT [t1].[Id], [t1].[Date], [t1].[Name], [t1].[OneToMany_Optional_Self_Inverse1Id], [t1].[OneToMany_Required_Self_Inverse1Id], [t1].[OneToOne_Optional_Self1Id], [l0].[Id] AS [Id0], [l0].[Date] AS [Date0], [l0].[Level1_Optional_Id], [l0].[Level1_Required_Id], [l0].[Name] AS [Name0], [l0].[OneToMany_Optional_Inverse2Id], [l0].[OneToMany_Optional_Self_Inverse2Id], [l0].[OneToMany_Required_Inverse2Id], [l0].[OneToMany_Required_Self_Inverse2Id], [l0].[OneToOne_Optional_PK_Inverse2Id], [l0].[OneToOne_Optional_Self2Id]
    FROM (
        SELECT [l1].[Id], [l1].[Date], [l1].[Name], [l1].[OneToMany_Optional_Self_Inverse1Id], [l1].[OneToMany_Required_Self_Inverse1Id], [l1].[OneToOne_Optional_Self1Id]
        FROM [LevelOne] AS [l1]
        WHERE [t].[Date] = [l1].[Date]
        ORDER BY [l1].[Name]
        OFFSET 1 ROWS FETCH NEXT 5 ROWS ONLY
    ) AS [t1]
    LEFT JOIN [LevelTwo] AS [l0] ON [t1].[Id] = [l0].[Level1_Optional_Id]
) AS [t0]
ORDER BY [t].[Date], [t0].[Name], [t0].[Id]");
    }

    public override async Task Skip_Take_on_grouping_element_inside_collection_projection(bool async)
    {
        await base.Skip_Take_on_grouping_element_inside_collection_projection(async);

        AssertSql(
            @"SELECT [l].[Id], [t2].[Date], [t2].[Id], [t2].[Date0], [t2].[Name], [t2].[OneToMany_Optional_Self_Inverse1Id], [t2].[OneToMany_Required_Self_Inverse1Id], [t2].[OneToOne_Optional_Self1Id]
FROM [LevelOne] AS [l]
OUTER APPLY (
    SELECT [t].[Date], [t0].[Id], [t0].[Date] AS [Date0], [t0].[Name], [t0].[OneToMany_Optional_Self_Inverse1Id], [t0].[OneToMany_Required_Self_Inverse1Id], [t0].[OneToOne_Optional_Self1Id]
    FROM (
        SELECT [l0].[Date]
        FROM [LevelOne] AS [l0]
<<<<<<< HEAD
        WHERE [l0].[Name] = [l].[Name] OR ([l0].[Name] IS NULL AND [l].[Name] IS NULL)
=======
        WHERE ([l0].[Name] = [l].[Name]) OR (([l0].[Name] IS NULL) AND ([l].[Name] IS NULL))
>>>>>>> 021fbcb7
        GROUP BY [l0].[Date]
    ) AS [t]
    LEFT JOIN (
        SELECT [t1].[Id], [t1].[Date], [t1].[Name], [t1].[OneToMany_Optional_Self_Inverse1Id], [t1].[OneToMany_Required_Self_Inverse1Id], [t1].[OneToOne_Optional_Self1Id]
        FROM (
            SELECT [l1].[Id], [l1].[Date], [l1].[Name], [l1].[OneToMany_Optional_Self_Inverse1Id], [l1].[OneToMany_Required_Self_Inverse1Id], [l1].[OneToOne_Optional_Self1Id], ROW_NUMBER() OVER(PARTITION BY [l1].[Date] ORDER BY [l1].[Name]) AS [row]
            FROM [LevelOne] AS [l1]
<<<<<<< HEAD
            WHERE [l1].[Name] = [l].[Name] OR ([l1].[Name] IS NULL AND [l].[Name] IS NULL)
=======
            WHERE ([l1].[Name] = [l].[Name]) OR (([l1].[Name] IS NULL) AND ([l].[Name] IS NULL))
>>>>>>> 021fbcb7
        ) AS [t1]
        WHERE 1 < [t1].[row] AND [t1].[row] <= 6
    ) AS [t0] ON [t].[Date] = [t0].[Date]
) AS [t2]
ORDER BY [l].[Id], [t2].[Date], [t2].[Date0], [t2].[Name]");
    }

    public override async Task Include_partially_added_before_Where_and_then_build_upon(bool async)
    {
        await base.Include_partially_added_before_Where_and_then_build_upon(async);

        AssertSql(
            @"SELECT [l].[Id], [l].[Date], [l].[Name], [l].[OneToMany_Optional_Self_Inverse1Id], [l].[OneToMany_Required_Self_Inverse1Id], [l].[OneToOne_Optional_Self1Id], [l1].[Id], [l1].[Date], [l1].[Level1_Optional_Id], [l1].[Level1_Required_Id], [l1].[Name], [l1].[OneToMany_Optional_Inverse2Id], [l1].[OneToMany_Optional_Self_Inverse2Id], [l1].[OneToMany_Required_Inverse2Id], [l1].[OneToMany_Required_Self_Inverse2Id], [l1].[OneToOne_Optional_PK_Inverse2Id], [l1].[OneToOne_Optional_Self2Id], [l0].[Id], [t].[Id], [t].[Level2_Optional_Id], [t].[Level2_Required_Id], [t].[Name], [t].[OneToMany_Optional_Inverse3Id], [t].[OneToMany_Optional_Self_Inverse3Id], [t].[OneToMany_Required_Inverse3Id], [t].[OneToMany_Required_Self_Inverse3Id], [t].[OneToOne_Optional_PK_Inverse3Id], [t].[OneToOne_Optional_Self3Id], [t].[Id0], [t].[Level3_Optional_Id], [t].[Level3_Required_Id], [t].[Name0], [t].[OneToMany_Optional_Inverse4Id], [t].[OneToMany_Optional_Self_Inverse4Id], [t].[OneToMany_Required_Inverse4Id], [t].[OneToMany_Required_Self_Inverse4Id], [t].[OneToOne_Optional_PK_Inverse4Id], [t].[OneToOne_Optional_Self4Id]
FROM [LevelOne] AS [l]
LEFT JOIN [LevelTwo] AS [l0] ON [l].[Id] = [l0].[OneToOne_Optional_PK_Inverse2Id]
LEFT JOIN [LevelTwo] AS [l1] ON [l].[Id] = [l1].[Level1_Optional_Id]
LEFT JOIN (
    SELECT [l2].[Id], [l2].[Level2_Optional_Id], [l2].[Level2_Required_Id], [l2].[Name], [l2].[OneToMany_Optional_Inverse3Id], [l2].[OneToMany_Optional_Self_Inverse3Id], [l2].[OneToMany_Required_Inverse3Id], [l2].[OneToMany_Required_Self_Inverse3Id], [l2].[OneToOne_Optional_PK_Inverse3Id], [l2].[OneToOne_Optional_Self3Id], [l3].[Id] AS [Id0], [l3].[Level3_Optional_Id], [l3].[Level3_Required_Id], [l3].[Name] AS [Name0], [l3].[OneToMany_Optional_Inverse4Id], [l3].[OneToMany_Optional_Self_Inverse4Id], [l3].[OneToMany_Required_Inverse4Id], [l3].[OneToMany_Required_Self_Inverse4Id], [l3].[OneToOne_Optional_PK_Inverse4Id], [l3].[OneToOne_Optional_Self4Id]
    FROM [LevelThree] AS [l2]
    LEFT JOIN [LevelFour] AS [l3] ON [l2].[Id] = [l3].[Level3_Optional_Id]
) AS [t] ON [l1].[Id] = [t].[OneToMany_Optional_Inverse3Id]
WHERE [l0].[Id] < 3 OR [l1].[Id] > 8
ORDER BY [l].[Id], [l0].[Id], [l1].[Id], [t].[Id]");
    }

    public override async Task Include_partially_added_before_Where_and_then_build_upon_with_filtered_include(bool async)
    {
        await base.Include_partially_added_before_Where_and_then_build_upon_with_filtered_include(async);

        AssertSql(
            @"SELECT [l].[Id], [l].[Date], [l].[Name], [l].[OneToMany_Optional_Self_Inverse1Id], [l].[OneToMany_Required_Self_Inverse1Id], [l].[OneToOne_Optional_Self1Id], [l1].[Id], [l1].[Date], [l1].[Level1_Optional_Id], [l1].[Level1_Required_Id], [l1].[Name], [l1].[OneToMany_Optional_Inverse2Id], [l1].[OneToMany_Optional_Self_Inverse2Id], [l1].[OneToMany_Required_Inverse2Id], [l1].[OneToMany_Required_Self_Inverse2Id], [l1].[OneToOne_Optional_PK_Inverse2Id], [l1].[OneToOne_Optional_Self2Id], [l0].[Id], [t0].[Id], [t0].[Level2_Optional_Id], [t0].[Level2_Required_Id], [t0].[Name], [t0].[OneToMany_Optional_Inverse3Id], [t0].[OneToMany_Optional_Self_Inverse3Id], [t0].[OneToMany_Required_Inverse3Id], [t0].[OneToMany_Required_Self_Inverse3Id], [t0].[OneToOne_Optional_PK_Inverse3Id], [t0].[OneToOne_Optional_Self3Id], [t1].[Id], [t1].[Level2_Optional_Id], [t1].[Level2_Required_Id], [t1].[Name], [t1].[OneToMany_Optional_Inverse3Id], [t1].[OneToMany_Optional_Self_Inverse3Id], [t1].[OneToMany_Required_Inverse3Id], [t1].[OneToMany_Required_Self_Inverse3Id], [t1].[OneToOne_Optional_PK_Inverse3Id], [t1].[OneToOne_Optional_Self3Id], [t1].[Id0], [t1].[Level3_Optional_Id], [t1].[Level3_Required_Id], [t1].[Name0], [t1].[OneToMany_Optional_Inverse4Id], [t1].[OneToMany_Optional_Self_Inverse4Id], [t1].[OneToMany_Required_Inverse4Id], [t1].[OneToMany_Required_Self_Inverse4Id], [t1].[OneToOne_Optional_PK_Inverse4Id], [t1].[OneToOne_Optional_Self4Id]
FROM [LevelOne] AS [l]
LEFT JOIN [LevelTwo] AS [l0] ON [l].[Id] = [l0].[OneToOne_Optional_PK_Inverse2Id]
LEFT JOIN [LevelTwo] AS [l1] ON [l].[Id] = [l1].[Level1_Optional_Id]
LEFT JOIN (
    SELECT [t].[Id], [t].[Level2_Optional_Id], [t].[Level2_Required_Id], [t].[Name], [t].[OneToMany_Optional_Inverse3Id], [t].[OneToMany_Optional_Self_Inverse3Id], [t].[OneToMany_Required_Inverse3Id], [t].[OneToMany_Required_Self_Inverse3Id], [t].[OneToOne_Optional_PK_Inverse3Id], [t].[OneToOne_Optional_Self3Id]
    FROM (
        SELECT [l2].[Id], [l2].[Level2_Optional_Id], [l2].[Level2_Required_Id], [l2].[Name], [l2].[OneToMany_Optional_Inverse3Id], [l2].[OneToMany_Optional_Self_Inverse3Id], [l2].[OneToMany_Required_Inverse3Id], [l2].[OneToMany_Required_Self_Inverse3Id], [l2].[OneToOne_Optional_PK_Inverse3Id], [l2].[OneToOne_Optional_Self3Id], ROW_NUMBER() OVER(PARTITION BY [l2].[OneToMany_Optional_Inverse3Id] ORDER BY [l2].[Id]) AS [row]
        FROM [LevelThree] AS [l2]
    ) AS [t]
    WHERE [t].[row] <= 3
) AS [t0] ON [l1].[Id] = [t0].[OneToMany_Optional_Inverse3Id]
LEFT JOIN (
    SELECT [l3].[Id], [l3].[Level2_Optional_Id], [l3].[Level2_Required_Id], [l3].[Name], [l3].[OneToMany_Optional_Inverse3Id], [l3].[OneToMany_Optional_Self_Inverse3Id], [l3].[OneToMany_Required_Inverse3Id], [l3].[OneToMany_Required_Self_Inverse3Id], [l3].[OneToOne_Optional_PK_Inverse3Id], [l3].[OneToOne_Optional_Self3Id], [l4].[Id] AS [Id0], [l4].[Level3_Optional_Id], [l4].[Level3_Required_Id], [l4].[Name] AS [Name0], [l4].[OneToMany_Optional_Inverse4Id], [l4].[OneToMany_Optional_Self_Inverse4Id], [l4].[OneToMany_Required_Inverse4Id], [l4].[OneToMany_Required_Self_Inverse4Id], [l4].[OneToOne_Optional_PK_Inverse4Id], [l4].[OneToOne_Optional_Self4Id]
    FROM [LevelThree] AS [l3]
    LEFT JOIN [LevelFour] AS [l4] ON [l3].[Id] = [l4].[Level3_Optional_Id]
) AS [t1] ON [l1].[Id] = [t1].[OneToMany_Required_Inverse3Id]
WHERE [l0].[Id] < 3 OR [l1].[Id] > 8
ORDER BY [l].[Id], [l0].[Id], [l1].[Id], [t0].[OneToMany_Optional_Inverse3Id], [t0].[Id], [t1].[Id]");
    }

    public override async Task Take_on_correlated_collection_in_projection(bool async)
    {
        await base.Take_on_correlated_collection_in_projection(async);

        AssertSql(
            @"SELECT [l].[Id], [t0].[Id], [t0].[Date], [t0].[Level1_Optional_Id], [t0].[Level1_Required_Id], [t0].[Name], [t0].[OneToMany_Optional_Inverse2Id], [t0].[OneToMany_Optional_Self_Inverse2Id], [t0].[OneToMany_Required_Inverse2Id], [t0].[OneToMany_Required_Self_Inverse2Id], [t0].[OneToOne_Optional_PK_Inverse2Id], [t0].[OneToOne_Optional_Self2Id]
FROM [LevelOne] AS [l]
LEFT JOIN (
    SELECT [t].[Id], [t].[Date], [t].[Level1_Optional_Id], [t].[Level1_Required_Id], [t].[Name], [t].[OneToMany_Optional_Inverse2Id], [t].[OneToMany_Optional_Self_Inverse2Id], [t].[OneToMany_Required_Inverse2Id], [t].[OneToMany_Required_Self_Inverse2Id], [t].[OneToOne_Optional_PK_Inverse2Id], [t].[OneToOne_Optional_Self2Id]
    FROM (
        SELECT [l0].[Id], [l0].[Date], [l0].[Level1_Optional_Id], [l0].[Level1_Required_Id], [l0].[Name], [l0].[OneToMany_Optional_Inverse2Id], [l0].[OneToMany_Optional_Self_Inverse2Id], [l0].[OneToMany_Required_Inverse2Id], [l0].[OneToMany_Required_Self_Inverse2Id], [l0].[OneToOne_Optional_PK_Inverse2Id], [l0].[OneToOne_Optional_Self2Id], ROW_NUMBER() OVER(PARTITION BY [l0].[OneToMany_Optional_Inverse2Id] ORDER BY [l0].[Id]) AS [row]
        FROM [LevelTwo] AS [l0]
    ) AS [t]
    WHERE [t].[row] <= 50
) AS [t0] ON [l].[Id] = [t0].[OneToMany_Optional_Inverse2Id]
ORDER BY [l].[Id]");
    }

    public override async Task FirstOrDefault_with_predicate_on_correlated_collection_in_projection(bool async)
    {
        await base.FirstOrDefault_with_predicate_on_correlated_collection_in_projection(async);

        AssertSql(
            @"SELECT [l].[Id], [t0].[Id], [t0].[Date], [t0].[Level1_Optional_Id], [t0].[Level1_Required_Id], [t0].[Name], [t0].[OneToMany_Optional_Inverse2Id], [t0].[OneToMany_Optional_Self_Inverse2Id], [t0].[OneToMany_Required_Inverse2Id], [t0].[OneToMany_Required_Self_Inverse2Id], [t0].[OneToOne_Optional_PK_Inverse2Id], [t0].[OneToOne_Optional_Self2Id]
FROM [LevelOne] AS [l]
LEFT JOIN (
    SELECT [t].[Id], [t].[Date], [t].[Level1_Optional_Id], [t].[Level1_Required_Id], [t].[Name], [t].[OneToMany_Optional_Inverse2Id], [t].[OneToMany_Optional_Self_Inverse2Id], [t].[OneToMany_Required_Inverse2Id], [t].[OneToMany_Required_Self_Inverse2Id], [t].[OneToOne_Optional_PK_Inverse2Id], [t].[OneToOne_Optional_Self2Id]
    FROM (
        SELECT [l0].[Id], [l0].[Date], [l0].[Level1_Optional_Id], [l0].[Level1_Required_Id], [l0].[Name], [l0].[OneToMany_Optional_Inverse2Id], [l0].[OneToMany_Optional_Self_Inverse2Id], [l0].[OneToMany_Required_Inverse2Id], [l0].[OneToMany_Required_Self_Inverse2Id], [l0].[OneToOne_Optional_PK_Inverse2Id], [l0].[OneToOne_Optional_Self2Id], ROW_NUMBER() OVER(PARTITION BY [l0].[OneToMany_Optional_Inverse2Id], [l0].[Id] ORDER BY [l0].[Id]) AS [row]
        FROM [LevelTwo] AS [l0]
    ) AS [t]
    WHERE [t].[row] <= 1
) AS [t0] ON [l].[Id] = [t0].[OneToMany_Optional_Inverse2Id] AND [l].[Id] = [t0].[Id]");
    }

    public override async Task SelectMany_with_predicate_and_DefaultIfEmpty_projecting_root_collection_element_and_another_collection(
        bool async)
    {
        await base.SelectMany_with_predicate_and_DefaultIfEmpty_projecting_root_collection_element_and_another_collection(async);

        AssertSql(
            @"SELECT [l].[Id], [l].[Date], [l].[Name], [l].[OneToMany_Optional_Self_Inverse1Id], [l].[OneToMany_Required_Self_Inverse1Id], [l].[OneToOne_Optional_Self1Id], [t].[Id], [t].[Date], [t].[Level1_Optional_Id], [t].[Level1_Required_Id], [t].[Name], [t].[OneToMany_Optional_Inverse2Id], [t].[OneToMany_Optional_Self_Inverse2Id], [t].[OneToMany_Required_Inverse2Id], [t].[OneToMany_Required_Self_Inverse2Id], [t].[OneToOne_Optional_PK_Inverse2Id], [t].[OneToOne_Optional_Self2Id], [l1].[Id], [l1].[Date], [l1].[Level1_Optional_Id], [l1].[Level1_Required_Id], [l1].[Name], [l1].[OneToMany_Optional_Inverse2Id], [l1].[OneToMany_Optional_Self_Inverse2Id], [l1].[OneToMany_Required_Inverse2Id], [l1].[OneToMany_Required_Self_Inverse2Id], [l1].[OneToOne_Optional_PK_Inverse2Id], [l1].[OneToOne_Optional_Self2Id]
FROM [LevelOne] AS [l]
OUTER APPLY (
    SELECT [l0].[Id], [l0].[Date], [l0].[Level1_Optional_Id], [l0].[Level1_Required_Id], [l0].[Name], [l0].[OneToMany_Optional_Inverse2Id], [l0].[OneToMany_Optional_Self_Inverse2Id], [l0].[OneToMany_Required_Inverse2Id], [l0].[OneToMany_Required_Self_Inverse2Id], [l0].[OneToOne_Optional_PK_Inverse2Id], [l0].[OneToOne_Optional_Self2Id]
    FROM [LevelTwo] AS [l0]
    WHERE [l0].[Level1_Required_Id] = ([l].[Id] * 2) OR CAST(LEN([l0].[Name]) AS int) = [l0].[Id]
) AS [t]
LEFT JOIN [LevelTwo] AS [l1] ON [l].[Id] = [l1].[OneToMany_Optional_Inverse2Id]
ORDER BY [l].[Id], [t].[Id]");
    }

    public override async Task Complex_query_issue_21665(bool async)
    {
        await base.Complex_query_issue_21665(async);

        AssertSql(
            @"SELECT [t].[Id], [t].[Date], [t].[Name], [t].[OneToMany_Optional_Self_Inverse1Id], [t].[OneToMany_Required_Self_Inverse1Id], [t].[OneToOne_Optional_Self1Id], [t].[Name0], [t].[c], [t].[c0], [t].[c1], [t].[Id0], [t0].[Id], [t0].[Date], [t0].[Name], [t0].[OneToMany_Optional_Self_Inverse1Id], [t0].[OneToMany_Required_Self_Inverse1Id], [t0].[OneToOne_Optional_Self1Id], [t0].[ChildCount], [t0].[Level2Name], [t0].[Level2Count], [t0].[IsLevel2There], [t0].[Id0]
FROM (
    SELECT TOP(1) [l].[Id], [l].[Date], [l].[Name], [l].[OneToMany_Optional_Self_Inverse1Id], [l].[OneToMany_Required_Self_Inverse1Id], [l].[OneToOne_Optional_Self1Id], [l0].[Name] AS [Name0], (
        SELECT COUNT(*)
        FROM [LevelOne] AS [l1]
        WHERE [l].[Id] = [l1].[OneToMany_Optional_Self_Inverse1Id]) AS [c], (
        SELECT COUNT(*)
        FROM [LevelTwo] AS [l2]
        WHERE [l].[Id] = [l2].[OneToMany_Optional_Inverse2Id]) AS [c0], CASE
        WHEN EXISTS (
            SELECT 1
            FROM [LevelTwo] AS [l3]
            WHERE [l].[Id] = [l3].[OneToMany_Optional_Inverse2Id] AND [l3].[Id] = 2) THEN CAST(1 AS bit)
        ELSE CAST(0 AS bit)
    END AS [c1], [l0].[Id] AS [Id0]
    FROM [LevelOne] AS [l]
    LEFT JOIN [LevelTwo] AS [l0] ON [l].[Id] = [l0].[Level1_Optional_Id]
    WHERE [l].[Id] = 2
    ORDER BY [l].[Name]
) AS [t]
OUTER APPLY (
    SELECT [t1].[Id], [t1].[Date], [t1].[Name], [t1].[OneToMany_Optional_Self_Inverse1Id], [t1].[OneToMany_Required_Self_Inverse1Id], [t1].[OneToOne_Optional_Self1Id], (
        SELECT COUNT(*)
        FROM [LevelOne] AS [l5]
        WHERE [t1].[Id] = [l5].[OneToMany_Optional_Self_Inverse1Id]) AS [ChildCount], [l4].[Name] AS [Level2Name], (
        SELECT COUNT(*)
        FROM [LevelTwo] AS [l6]
        WHERE [t1].[Id] = [l6].[OneToMany_Optional_Inverse2Id]) AS [Level2Count], CASE
        WHEN EXISTS (
            SELECT 1
            FROM [LevelTwo] AS [l7]
            WHERE [t1].[Id] = [l7].[OneToMany_Optional_Inverse2Id] AND [l7].[Id] = 2) THEN CAST(1 AS bit)
        ELSE CAST(0 AS bit)
    END AS [IsLevel2There], [l4].[Id] AS [Id0]
    FROM (
        SELECT [l8].[Id], [l8].[Date], [l8].[Name], [l8].[OneToMany_Optional_Self_Inverse1Id], [l8].[OneToMany_Required_Self_Inverse1Id], [l8].[OneToOne_Optional_Self1Id]
        FROM [LevelOne] AS [l8]
        WHERE [t].[Id] = [l8].[OneToMany_Optional_Self_Inverse1Id]
        ORDER BY [l8].[Name]
        OFFSET 1 ROWS FETCH NEXT 5 ROWS ONLY
    ) AS [t1]
    LEFT JOIN [LevelTwo] AS [l4] ON [t1].[Id] = [l4].[Level1_Optional_Id]
) AS [t0]
ORDER BY [t].[Name], [t].[Id], [t].[Id0], [t0].[Name], [t0].[Id]");
    }

    public override async Task SelectMany_over_conditional_null_source(bool async)
    {
        await base.SelectMany_over_conditional_null_source(async);

        AssertSql();
    }

    public override async Task SelectMany_over_conditional_empty_source(bool async)
    {
        await base.SelectMany_over_conditional_empty_source(async);

        AssertSql();
    }

    public override async Task Queryable_in_subquery_works_when_final_projection_is_List(bool async)
    {
        await base.Queryable_in_subquery_works_when_final_projection_is_List(async);

        AssertSql();
    }

    public override async Task Include_after_Select(bool async)
    {
        await base.Include_after_Select(async);

        AssertSql();
    }

    public override async Task Include_after_SelectMany_and_reference_navigation(bool async)
    {
        await base.Include_after_SelectMany_and_reference_navigation(async);

        AssertSql();
    }

    public override async Task Filtered_include_different_filter_set_on_same_navigation_twice(bool async)
    {
        await base.Filtered_include_different_filter_set_on_same_navigation_twice(async);

        AssertSql();
    }

    public override async Task Filtered_include_different_filter_set_on_same_navigation_twice_multi_level(bool async)
    {
        await base.Filtered_include_different_filter_set_on_same_navigation_twice_multi_level(async);

        AssertSql();
    }

    public override async Task Filtered_include_include_parameter_used_inside_filter_throws(bool async)
    {
        await base.Filtered_include_include_parameter_used_inside_filter_throws(async);

        AssertSql();
    }

    public override async Task Filtered_include_with_Distinct_throws(bool async)
    {
        await base.Filtered_include_with_Distinct_throws(async);

        AssertSql();
    }

    public override async Task Filtered_include_calling_methods_directly_on_parameter_throws(bool async)
    {
        await base.Filtered_include_calling_methods_directly_on_parameter_throws(async);

        AssertSql();
    }

    public override async Task Filtered_include_is_considered_loaded(bool async)
    {
        await base.Filtered_include_is_considered_loaded(async);

        AssertSql(
            @"SELECT [l].[Id], [l].[Date], [l].[Name], [l].[OneToMany_Optional_Self_Inverse1Id], [l].[OneToMany_Required_Self_Inverse1Id], [l].[OneToOne_Optional_Self1Id], [t0].[Id], [t0].[Date], [t0].[Level1_Optional_Id], [t0].[Level1_Required_Id], [t0].[Name], [t0].[OneToMany_Optional_Inverse2Id], [t0].[OneToMany_Optional_Self_Inverse2Id], [t0].[OneToMany_Required_Inverse2Id], [t0].[OneToMany_Required_Self_Inverse2Id], [t0].[OneToOne_Optional_PK_Inverse2Id], [t0].[OneToOne_Optional_Self2Id]
FROM [LevelOne] AS [l]
LEFT JOIN (
    SELECT [t].[Id], [t].[Date], [t].[Level1_Optional_Id], [t].[Level1_Required_Id], [t].[Name], [t].[OneToMany_Optional_Inverse2Id], [t].[OneToMany_Optional_Self_Inverse2Id], [t].[OneToMany_Required_Inverse2Id], [t].[OneToMany_Required_Self_Inverse2Id], [t].[OneToOne_Optional_PK_Inverse2Id], [t].[OneToOne_Optional_Self2Id]
    FROM (
        SELECT [l0].[Id], [l0].[Date], [l0].[Level1_Optional_Id], [l0].[Level1_Required_Id], [l0].[Name], [l0].[OneToMany_Optional_Inverse2Id], [l0].[OneToMany_Optional_Self_Inverse2Id], [l0].[OneToMany_Required_Inverse2Id], [l0].[OneToMany_Required_Self_Inverse2Id], [l0].[OneToOne_Optional_PK_Inverse2Id], [l0].[OneToOne_Optional_Self2Id], ROW_NUMBER() OVER(PARTITION BY [l0].[OneToMany_Optional_Inverse2Id] ORDER BY [l0].[Id]) AS [row]
        FROM [LevelTwo] AS [l0]
    ) AS [t]
    WHERE [t].[row] <= 1
) AS [t0] ON [l].[Id] = [t0].[OneToMany_Optional_Inverse2Id]
ORDER BY [l].[Id], [t0].[OneToMany_Optional_Inverse2Id], [t0].[Id]");
    }

    public override async Task Select_nav_prop_collection_one_to_many_required(bool async)
    {
        await base.Select_nav_prop_collection_one_to_many_required(async);

        AssertSql(
            @"SELECT [l].[Id], [l0].[Id]
FROM [LevelOne] AS [l]
LEFT JOIN [LevelTwo] AS [l0] ON [l].[Id] = [l0].[OneToMany_Required_Inverse2Id]
ORDER BY [l].[Id]");
    }

    public override async Task Project_collection_navigation_nested_with_take(bool async)
    {
        await base.Project_collection_navigation_nested_with_take(async);

        AssertSql(
            @"SELECT [l].[Id], [l0].[Id], [t0].[Id], [t0].[Level2_Optional_Id], [t0].[Level2_Required_Id], [t0].[Name], [t0].[OneToMany_Optional_Inverse3Id], [t0].[OneToMany_Optional_Self_Inverse3Id], [t0].[OneToMany_Required_Inverse3Id], [t0].[OneToMany_Required_Self_Inverse3Id], [t0].[OneToOne_Optional_PK_Inverse3Id], [t0].[OneToOne_Optional_Self3Id]
FROM [LevelOne] AS [l]
LEFT JOIN [LevelTwo] AS [l0] ON [l].[Id] = [l0].[Level1_Optional_Id]
LEFT JOIN (
    SELECT [t].[Id], [t].[Level2_Optional_Id], [t].[Level2_Required_Id], [t].[Name], [t].[OneToMany_Optional_Inverse3Id], [t].[OneToMany_Optional_Self_Inverse3Id], [t].[OneToMany_Required_Inverse3Id], [t].[OneToMany_Required_Self_Inverse3Id], [t].[OneToOne_Optional_PK_Inverse3Id], [t].[OneToOne_Optional_Self3Id]
    FROM (
        SELECT [l1].[Id], [l1].[Level2_Optional_Id], [l1].[Level2_Required_Id], [l1].[Name], [l1].[OneToMany_Optional_Inverse3Id], [l1].[OneToMany_Optional_Self_Inverse3Id], [l1].[OneToMany_Required_Inverse3Id], [l1].[OneToMany_Required_Self_Inverse3Id], [l1].[OneToOne_Optional_PK_Inverse3Id], [l1].[OneToOne_Optional_Self3Id], ROW_NUMBER() OVER(PARTITION BY [l1].[OneToMany_Optional_Inverse3Id] ORDER BY [l1].[Id]) AS [row]
        FROM [LevelThree] AS [l1]
    ) AS [t]
    WHERE [t].[row] <= 50
) AS [t0] ON [l0].[Id] = [t0].[OneToMany_Optional_Inverse3Id]
ORDER BY [l].[Id], [l0].[Id]");
    }

    public override async Task Multiple_optional_navigation_with_Include(bool async)
    {
        await base.Multiple_optional_navigation_with_Include(async);

        AssertSql(
            @"SELECT [l1].[Id], [l1].[Level2_Optional_Id], [l1].[Level2_Required_Id], [l1].[Name], [l1].[OneToMany_Optional_Inverse3Id], [l1].[OneToMany_Optional_Self_Inverse3Id], [l1].[OneToMany_Required_Inverse3Id], [l1].[OneToMany_Required_Self_Inverse3Id], [l1].[OneToOne_Optional_PK_Inverse3Id], [l1].[OneToOne_Optional_Self3Id], [l].[Id], [l0].[Id], [l2].[Id], [l2].[Level3_Optional_Id], [l2].[Level3_Required_Id], [l2].[Name], [l2].[OneToMany_Optional_Inverse4Id], [l2].[OneToMany_Optional_Self_Inverse4Id], [l2].[OneToMany_Required_Inverse4Id], [l2].[OneToMany_Required_Self_Inverse4Id], [l2].[OneToOne_Optional_PK_Inverse4Id], [l2].[OneToOne_Optional_Self4Id]
FROM [LevelOne] AS [l]
LEFT JOIN [LevelTwo] AS [l0] ON [l].[Id] = [l0].[Level1_Optional_Id]
LEFT JOIN [LevelThree] AS [l1] ON [l0].[Id] = [l1].[OneToOne_Optional_PK_Inverse3Id]
LEFT JOIN [LevelFour] AS [l2] ON [l1].[Id] = [l2].[OneToMany_Optional_Inverse4Id]
ORDER BY [l].[Id], [l0].[Id], [l1].[Id]");
    }

    public override async Task Complex_query_with_let_collection_projection_FirstOrDefault_with_ToList_on_inner_and_outer(bool async)
    {
        // Nested collection with ToList. Issue #23303.
        await Assert.ThrowsAsync<ArgumentNullException>(
            () => base.Complex_query_with_let_collection_projection_FirstOrDefault_with_ToList_on_inner_and_outer(async));

        AssertSql(
            @"SELECT [l].[Id], [t0].[Id], [t1].[Name], [t1].[Id], [t0].[c]
FROM [LevelOne] AS [l]
LEFT JOIN (
    SELECT [t].[c], [t].[Id], [t].[OneToMany_Optional_Inverse2Id]
    FROM (
        SELECT 1 AS [c], [l0].[Id], [l0].[OneToMany_Optional_Inverse2Id], ROW_NUMBER() OVER(PARTITION BY [l0].[OneToMany_Optional_Inverse2Id] ORDER BY [l0].[Id]) AS [row]
        FROM [LevelTwo] AS [l0]
        WHERE [l0].[Name] <> N'Foo' OR [l0].[Name] IS NULL
    ) AS [t]
    WHERE [t].[row] <= 1
) AS [t0] ON [l].[Id] = [t0].[OneToMany_Optional_Inverse2Id]
OUTER APPLY (
    SELECT [l1].[Name], [l1].[Id]
    FROM [LevelOne] AS [l1]
    WHERE EXISTS (
        SELECT 1
        FROM [LevelTwo] AS [l2]
        WHERE [l1].[Id] = [l2].[OneToMany_Optional_Inverse2Id] AND [l2].[Id] = [t0].[Id])
) AS [t1]
ORDER BY [l].[Id], [t0].[Id]");
    }

    public override async Task Include_collection_with_multiple_orderbys_complex_repeated_checked(bool async)
    {
        await base.Include_collection_with_multiple_orderbys_complex_repeated_checked(async);

        AssertSql(
            @"SELECT [l].[Id], [l].[Date], [l].[Level1_Optional_Id], [l].[Level1_Required_Id], [l].[Name], [l].[OneToMany_Optional_Inverse2Id], [l].[OneToMany_Optional_Self_Inverse2Id], [l].[OneToMany_Required_Inverse2Id], [l].[OneToMany_Required_Self_Inverse2Id], [l].[OneToOne_Optional_PK_Inverse2Id], [l].[OneToOne_Optional_Self2Id], [l0].[Id], [l0].[Level2_Optional_Id], [l0].[Level2_Required_Id], [l0].[Name], [l0].[OneToMany_Optional_Inverse3Id], [l0].[OneToMany_Optional_Self_Inverse3Id], [l0].[OneToMany_Required_Inverse3Id], [l0].[OneToMany_Required_Self_Inverse3Id], [l0].[OneToOne_Optional_PK_Inverse3Id], [l0].[OneToOne_Optional_Self3Id]
FROM [LevelTwo] AS [l]
LEFT JOIN [LevelThree] AS [l0] ON [l].[Id] = [l0].[OneToMany_Optional_Inverse3Id]
ORDER BY -[l].[Level1_Required_Id], [l].[Name], [l].[Id]");
    }

    public override async Task Multiple_optional_navigation_with_string_based_Include(bool async)
    {
        await base.Multiple_optional_navigation_with_string_based_Include(async);

        AssertSql(
            @"SELECT [l1].[Id], [l1].[Level2_Optional_Id], [l1].[Level2_Required_Id], [l1].[Name], [l1].[OneToMany_Optional_Inverse3Id], [l1].[OneToMany_Optional_Self_Inverse3Id], [l1].[OneToMany_Required_Inverse3Id], [l1].[OneToMany_Required_Self_Inverse3Id], [l1].[OneToOne_Optional_PK_Inverse3Id], [l1].[OneToOne_Optional_Self3Id], [l].[Id], [l0].[Id], [l2].[Id], [l2].[Level3_Optional_Id], [l2].[Level3_Required_Id], [l2].[Name], [l2].[OneToMany_Optional_Inverse4Id], [l2].[OneToMany_Optional_Self_Inverse4Id], [l2].[OneToMany_Required_Inverse4Id], [l2].[OneToMany_Required_Self_Inverse4Id], [l2].[OneToOne_Optional_PK_Inverse4Id], [l2].[OneToOne_Optional_Self4Id]
FROM [LevelOne] AS [l]
LEFT JOIN [LevelTwo] AS [l0] ON [l].[Id] = [l0].[Level1_Optional_Id]
LEFT JOIN [LevelThree] AS [l1] ON [l0].[Id] = [l1].[OneToOne_Optional_PK_Inverse3Id]
LEFT JOIN [LevelFour] AS [l2] ON [l1].[Id] = [l2].[OneToMany_Optional_Inverse4Id]
ORDER BY [l].[Id], [l0].[Id], [l1].[Id]");
    }

    private void AssertSql(params string[] expected)
        => Fixture.TestSqlLoggerFactory.AssertBaseline(expected);
}<|MERGE_RESOLUTION|>--- conflicted
+++ resolved
@@ -173,11 +173,7 @@
     FROM [LevelThree] AS [l1]
     LEFT JOIN [LevelFour] AS [l2] ON [l1].[Id] = [l2].[Level3_Required_Id]
 ) AS [t] ON [l0].[Id] = [t].[OneToMany_Required_Inverse3Id]
-<<<<<<< HEAD
-WHERE [l0].[Name] <> N'L2 09' OR [l0].[Name] IS NULL
-=======
-WHERE ([l0].[Name] <> N'L2 09') OR ([l0].[Name] IS NULL)
->>>>>>> 021fbcb7
+WHERE [l0].[Name] <> N'L2 09' OR ([l0].[Name] IS NULL)
 ORDER BY [l].[Id], [l0].[Id], [t].[Id]");
     }
 
@@ -258,11 +254,7 @@
 LEFT JOIN [LevelTwo] AS [l3] ON [l].[Id] = [l3].[Level1_Optional_Id]
 LEFT JOIN [LevelThree] AS [l4] ON [l3].[Id] = [l4].[Level2_Optional_Id]
 LEFT JOIN [LevelThree] AS [l5] ON [l0].[Id] = [l5].[OneToMany_Optional_Inverse3Id]
-<<<<<<< HEAD
-WHERE [l1].[Name] <> N'Foo' OR [l1].[Name] IS NULL
-=======
-WHERE ([l1].[Name] <> N'Foo') OR ([l1].[Name] IS NULL)
->>>>>>> 021fbcb7
+WHERE [l1].[Name] <> N'Foo' OR ([l1].[Name] IS NULL)
 ORDER BY [l].[Id], [l0].[Id], [l1].[Id], [l2].[Id], [l3].[Id], [l4].[Id]");
     }
 
@@ -480,11 +472,7 @@
     FROM [LevelTwo] AS [l15]
     WHERE [l15].[Id] <> 42
 ) AS [t1] ON [t].[Id2] = [t1].[OneToMany_Optional_Self_Inverse2Id]
-<<<<<<< HEAD
-WHERE [l11].[Name] <> N'Foo' OR [l11].[Name] IS NULL
-=======
-WHERE ([l11].[Name] <> N'Foo') OR ([l11].[Name] IS NULL)
->>>>>>> 021fbcb7
+WHERE [l11].[Name] <> N'Foo' OR ([l11].[Name] IS NULL)
 ORDER BY [l12].[Id], [l].[Id], [l0].[Id], [l1].[Id], [l2].[Id], [t].[Id], [t].[Id0], [t].[Id1], [t].[Id2], [t0].[Id], [t0].[Id0], [t0].[Id1], [t0].[Id2], [l11].[Id], [l13].[Id], [l14].[Id]");
     }
 
@@ -545,11 +533,7 @@
 LEFT JOIN (
     SELECT [l0].[Id], [l0].[Date], [l0].[Level1_Optional_Id], [l0].[Level1_Required_Id], [l0].[Name], [l0].[OneToMany_Optional_Inverse2Id], [l0].[OneToMany_Optional_Self_Inverse2Id], [l0].[OneToMany_Required_Inverse2Id], [l0].[OneToMany_Required_Self_Inverse2Id], [l0].[OneToOne_Optional_PK_Inverse2Id], [l0].[OneToOne_Optional_Self2Id]
     FROM [LevelTwo] AS [l0]
-<<<<<<< HEAD
-    WHERE [l0].[Name] <> N'Foo' OR [l0].[Name] IS NULL
-=======
-    WHERE ([l0].[Name] <> N'Foo') OR ([l0].[Name] IS NULL)
->>>>>>> 021fbcb7
+    WHERE [l0].[Name] <> N'Foo' OR ([l0].[Name] IS NULL)
 ) AS [t] ON [l].[Id] = [t].[OneToMany_Optional_Inverse2Id]
 WHERE [l].[Id] < 3
 ORDER BY [l].[Id]");
@@ -720,11 +704,7 @@
     SELECT [l].[Name]
     FROM [LevelOne] AS [l]
     GROUP BY [l].[Name]
-<<<<<<< HEAD
-    HAVING [l].[Name] <> N'Foo' OR [l].[Name] IS NULL
-=======
-    HAVING ([l].[Name] <> N'Foo') OR ([l].[Name] IS NULL)
->>>>>>> 021fbcb7
+    HAVING [l].[Name] <> N'Foo' OR ([l].[Name] IS NULL)
 ) AS [t]
 LEFT JOIN (
     SELECT [t1].[Id], [t1].[Date], [t1].[Name], [t1].[OneToMany_Optional_Self_Inverse1Id], [t1].[OneToMany_Required_Self_Inverse1Id], [t1].[OneToOne_Optional_Self1Id]
@@ -1049,11 +1029,7 @@
     SELECT COUNT(*)
     FROM [LevelTwo] AS [l0]
     LEFT JOIN [LevelThree] AS [l1] ON [l0].[Id] = [l1].[OneToOne_Optional_PK_Inverse3Id]
-<<<<<<< HEAD
-    WHERE [l].[Id] = [l0].[OneToMany_Optional_Inverse2Id] AND ([l1].[Name] <> N'Foo' OR [l1].[Name] IS NULL)) > 0
-=======
-    WHERE ([l].[Id] = [l0].[OneToMany_Optional_Inverse2Id]) AND (([l1].[Name] <> N'Foo') OR ([l1].[Name] IS NULL))) > 0
->>>>>>> 021fbcb7
+    WHERE [l].[Id] = [l0].[OneToMany_Optional_Inverse2Id] AND ([l1].[Name] <> N'Foo' OR ([l1].[Name] IS NULL))) > 0
 ORDER BY [l].[Id], [t].[Id], [t].[Id0]");
     }
 
@@ -1311,11 +1287,7 @@
     FROM (
         SELECT [l1].[Id], [l1].[Level2_Optional_Id], [l1].[Level2_Required_Id], [l1].[Name], [l1].[OneToMany_Optional_Inverse3Id], [l1].[OneToMany_Optional_Self_Inverse3Id], [l1].[OneToMany_Required_Inverse3Id], [l1].[OneToMany_Required_Self_Inverse3Id], [l1].[OneToOne_Optional_PK_Inverse3Id], [l1].[OneToOne_Optional_Self3Id], ROW_NUMBER() OVER(PARTITION BY [l1].[OneToMany_Optional_Inverse3Id] ORDER BY [l1].[Name]) AS [row]
         FROM [LevelThree] AS [l1]
-<<<<<<< HEAD
-        WHERE [l1].[Name] <> N'Foo' OR [l1].[Name] IS NULL
-=======
-        WHERE ([l1].[Name] <> N'Foo') OR ([l1].[Name] IS NULL)
->>>>>>> 021fbcb7
+        WHERE [l1].[Name] <> N'Foo' OR ([l1].[Name] IS NULL)
     ) AS [t]
     WHERE 1 < [t].[row] AND [t].[row] <= 4
 ) AS [t0] ON [l0].[Id] = [t0].[OneToMany_Optional_Inverse3Id]
@@ -1335,11 +1307,7 @@
     FROM (
         SELECT [l1].[Id], [l1].[Level2_Optional_Id], [l1].[Level2_Required_Id], [l1].[Name], [l1].[OneToMany_Optional_Inverse3Id], [l1].[OneToMany_Optional_Self_Inverse3Id], [l1].[OneToMany_Required_Inverse3Id], [l1].[OneToMany_Required_Self_Inverse3Id], [l1].[OneToOne_Optional_PK_Inverse3Id], [l1].[OneToOne_Optional_Self3Id], ROW_NUMBER() OVER(PARTITION BY [l1].[OneToMany_Optional_Inverse3Id] ORDER BY [l1].[Name]) AS [row]
         FROM [LevelThree] AS [l1]
-<<<<<<< HEAD
-        WHERE [l1].[Name] <> N'Foo' OR [l1].[Name] IS NULL
-=======
-        WHERE ([l1].[Name] <> N'Foo') OR ([l1].[Name] IS NULL)
->>>>>>> 021fbcb7
+        WHERE [l1].[Name] <> N'Foo' OR ([l1].[Name] IS NULL)
     ) AS [t]
     WHERE 1 < [t].[row] AND [t].[row] <= 4
 ) AS [t0] ON [l0].[Id] = [t0].[OneToMany_Optional_Inverse3Id]
@@ -1358,11 +1326,7 @@
     FROM (
         SELECT [l0].[Id], [l0].[Date], [l0].[Level1_Optional_Id], [l0].[Level1_Required_Id], [l0].[Name], [l0].[OneToMany_Optional_Inverse2Id], [l0].[OneToMany_Optional_Self_Inverse2Id], [l0].[OneToMany_Required_Inverse2Id], [l0].[OneToMany_Required_Self_Inverse2Id], [l0].[OneToOne_Optional_PK_Inverse2Id], [l0].[OneToOne_Optional_Self2Id], ROW_NUMBER() OVER(PARTITION BY [l0].[OneToMany_Optional_Inverse2Id] ORDER BY [l0].[Name]) AS [row]
         FROM [LevelTwo] AS [l0]
-<<<<<<< HEAD
-        WHERE [l0].[Name] <> N'Foo' OR [l0].[Name] IS NULL
-=======
-        WHERE ([l0].[Name] <> N'Foo') OR ([l0].[Name] IS NULL)
->>>>>>> 021fbcb7
+        WHERE [l0].[Name] <> N'Foo' OR ([l0].[Name] IS NULL)
     ) AS [t]
     WHERE [t].[row] <= 3
 ) AS [t0] ON [l].[Id] = [t0].[OneToMany_Optional_Inverse2Id]
@@ -1371,11 +1335,7 @@
     FROM (
         SELECT [l1].[Id], [l1].[Date], [l1].[Level1_Optional_Id], [l1].[Level1_Required_Id], [l1].[Name], [l1].[OneToMany_Optional_Inverse2Id], [l1].[OneToMany_Optional_Self_Inverse2Id], [l1].[OneToMany_Required_Inverse2Id], [l1].[OneToMany_Required_Self_Inverse2Id], [l1].[OneToOne_Optional_PK_Inverse2Id], [l1].[OneToOne_Optional_Self2Id], ROW_NUMBER() OVER(PARTITION BY [l1].[OneToMany_Required_Inverse2Id] ORDER BY [l1].[Name] DESC) AS [row]
         FROM [LevelTwo] AS [l1]
-<<<<<<< HEAD
-        WHERE [l1].[Name] <> N'Bar' OR [l1].[Name] IS NULL
-=======
-        WHERE ([l1].[Name] <> N'Bar') OR ([l1].[Name] IS NULL)
->>>>>>> 021fbcb7
+        WHERE [l1].[Name] <> N'Bar' OR ([l1].[Name] IS NULL)
     ) AS [t2]
     WHERE 1 < [t2].[row]
 ) AS [t1] ON [l].[Id] = [t1].[OneToMany_Required_Inverse2Id]
@@ -1394,11 +1354,7 @@
     FROM (
         SELECT TOP(3) [l0].[Id], [l0].[Date], [l0].[Level1_Optional_Id], [l0].[Level1_Required_Id], [l0].[Name], [l0].[OneToMany_Optional_Inverse2Id], [l0].[OneToMany_Optional_Self_Inverse2Id], [l0].[OneToMany_Required_Inverse2Id], [l0].[OneToMany_Required_Self_Inverse2Id], [l0].[OneToOne_Optional_PK_Inverse2Id], [l0].[OneToOne_Optional_Self2Id]
         FROM [LevelTwo] AS [l0]
-<<<<<<< HEAD
-        WHERE [l].[Id] = [l0].[OneToMany_Optional_Inverse2Id] AND ([l0].[Name] <> N'Foo' OR [l0].[Name] IS NULL)
-=======
-        WHERE ([l].[Id] = [l0].[OneToMany_Optional_Inverse2Id]) AND (([l0].[Name] <> N'Foo') OR ([l0].[Name] IS NULL))
->>>>>>> 021fbcb7
+        WHERE [l].[Id] = [l0].[OneToMany_Optional_Inverse2Id] AND ([l0].[Name] <> N'Foo' OR ([l0].[Name] IS NULL))
         ORDER BY [l0].[Name]
     ) AS [t]
     LEFT JOIN (
@@ -1406,11 +1362,7 @@
         FROM (
             SELECT [l1].[Id], [l1].[Level2_Optional_Id], [l1].[Level2_Required_Id], [l1].[Name], [l1].[OneToMany_Optional_Inverse3Id], [l1].[OneToMany_Optional_Self_Inverse3Id], [l1].[OneToMany_Required_Inverse3Id], [l1].[OneToMany_Required_Self_Inverse3Id], [l1].[OneToOne_Optional_PK_Inverse3Id], [l1].[OneToOne_Optional_Self3Id], ROW_NUMBER() OVER(PARTITION BY [l1].[OneToMany_Required_Inverse3Id] ORDER BY [l1].[Name] DESC) AS [row]
             FROM [LevelThree] AS [l1]
-<<<<<<< HEAD
-            WHERE [l1].[Name] <> N'Bar' OR [l1].[Name] IS NULL
-=======
-            WHERE ([l1].[Name] <> N'Bar') OR ([l1].[Name] IS NULL)
->>>>>>> 021fbcb7
+            WHERE [l1].[Name] <> N'Bar' OR ([l1].[Name] IS NULL)
         ) AS [t1]
         WHERE 1 < [t1].[row]
     ) AS [t0] ON [t].[Id] = [t0].[OneToMany_Required_Inverse3Id]
@@ -1430,11 +1382,7 @@
     FROM (
         SELECT [l0].[Id], [l0].[Date], [l0].[Level1_Optional_Id], [l0].[Level1_Required_Id], [l0].[Name], [l0].[OneToMany_Optional_Inverse2Id], [l0].[OneToMany_Optional_Self_Inverse2Id], [l0].[OneToMany_Required_Inverse2Id], [l0].[OneToMany_Required_Self_Inverse2Id], [l0].[OneToOne_Optional_PK_Inverse2Id], [l0].[OneToOne_Optional_Self2Id], ROW_NUMBER() OVER(PARTITION BY [l0].[OneToMany_Optional_Inverse2Id] ORDER BY [l0].[Id] DESC) AS [row]
         FROM [LevelTwo] AS [l0]
-<<<<<<< HEAD
-        WHERE [l0].[Name] <> N'Foo' OR [l0].[Name] IS NULL
-=======
-        WHERE ([l0].[Name] <> N'Foo') OR ([l0].[Name] IS NULL)
->>>>>>> 021fbcb7
+        WHERE [l0].[Name] <> N'Foo' OR ([l0].[Name] IS NULL)
     ) AS [t]
     WHERE [t].[row] <= 2
 ) AS [t0] ON [l].[Id] = [t0].[OneToMany_Optional_Inverse2Id]
@@ -1453,11 +1401,7 @@
     FROM (
         SELECT TOP(2) [l2].[Id], [l2].[Date], [l2].[Level1_Optional_Id], [l2].[Level1_Required_Id], [l2].[Name], [l2].[OneToMany_Optional_Inverse2Id], [l2].[OneToMany_Optional_Self_Inverse2Id], [l2].[OneToMany_Required_Inverse2Id], [l2].[OneToMany_Required_Self_Inverse2Id], [l2].[OneToOne_Optional_PK_Inverse2Id], [l2].[OneToOne_Optional_Self2Id]
         FROM [LevelTwo] AS [l2]
-<<<<<<< HEAD
-        WHERE [l].[Id] = [l2].[OneToMany_Optional_Inverse2Id] AND ([l2].[Name] <> N'Foo' OR [l2].[Name] IS NULL)
-=======
-        WHERE ([l].[Id] = [l2].[OneToMany_Optional_Inverse2Id]) AND (([l2].[Name] <> N'Foo') OR ([l2].[Name] IS NULL))
->>>>>>> 021fbcb7
+        WHERE [l].[Id] = [l2].[OneToMany_Optional_Inverse2Id] AND ([l2].[Name] <> N'Foo' OR ([l2].[Name] IS NULL))
         ORDER BY [l2].[Id]
     ) AS [t]
     LEFT JOIN [LevelThree] AS [l0] ON [t].[Id] = [l0].[Level2_Required_Id]
@@ -1480,11 +1424,7 @@
     FROM (
         SELECT TOP(2) [l2].[Id], [l2].[Date], [l2].[Level1_Optional_Id], [l2].[Level1_Required_Id], [l2].[Name], [l2].[OneToMany_Optional_Inverse2Id], [l2].[OneToMany_Optional_Self_Inverse2Id], [l2].[OneToMany_Required_Inverse2Id], [l2].[OneToMany_Required_Self_Inverse2Id], [l2].[OneToOne_Optional_PK_Inverse2Id], [l2].[OneToOne_Optional_Self2Id]
         FROM [LevelTwo] AS [l2]
-<<<<<<< HEAD
-        WHERE [l].[Id] = [l2].[OneToMany_Optional_Inverse2Id] AND ([l2].[Name] <> N'Foo' OR [l2].[Name] IS NULL)
-=======
-        WHERE ([l].[Id] = [l2].[OneToMany_Optional_Inverse2Id]) AND (([l2].[Name] <> N'Foo') OR ([l2].[Name] IS NULL))
->>>>>>> 021fbcb7
+        WHERE [l].[Id] = [l2].[OneToMany_Optional_Inverse2Id] AND ([l2].[Name] <> N'Foo' OR ([l2].[Name] IS NULL))
         ORDER BY [l2].[Id]
     ) AS [t]
     LEFT JOIN [LevelThree] AS [l0] ON [t].[Id] = [l0].[Level2_Required_Id]
@@ -1505,11 +1445,7 @@
     FROM (
         SELECT [l0].[Id], [l0].[Date], [l0].[Level1_Optional_Id], [l0].[Level1_Required_Id], [l0].[Name], [l0].[OneToMany_Optional_Inverse2Id], [l0].[OneToMany_Optional_Self_Inverse2Id], [l0].[OneToMany_Required_Inverse2Id], [l0].[OneToMany_Required_Self_Inverse2Id], [l0].[OneToOne_Optional_PK_Inverse2Id], [l0].[OneToOne_Optional_Self2Id], ROW_NUMBER() OVER(PARTITION BY [l0].[OneToMany_Optional_Inverse2Id] ORDER BY [l0].[Id]) AS [row]
         FROM [LevelTwo] AS [l0]
-<<<<<<< HEAD
-        WHERE [l0].[Name] <> N'Foo' OR [l0].[Name] IS NULL
-=======
-        WHERE ([l0].[Name] <> N'Foo') OR ([l0].[Name] IS NULL)
->>>>>>> 021fbcb7
+        WHERE [l0].[Name] <> N'Foo' OR ([l0].[Name] IS NULL)
     ) AS [t]
     WHERE [t].[row] <= 3
 ) AS [t0] ON [l].[Id] = [t0].[OneToMany_Optional_Inverse2Id]
@@ -1528,11 +1464,7 @@
     FROM (
         SELECT [l0].[Id], [l0].[Date], [l0].[Level1_Optional_Id], [l0].[Level1_Required_Id], [l0].[Name], [l0].[OneToMany_Optional_Inverse2Id], [l0].[OneToMany_Optional_Self_Inverse2Id], [l0].[OneToMany_Required_Inverse2Id], [l0].[OneToMany_Required_Self_Inverse2Id], [l0].[OneToOne_Optional_PK_Inverse2Id], [l0].[OneToOne_Optional_Self2Id], ROW_NUMBER() OVER(PARTITION BY [l0].[OneToMany_Optional_Inverse2Id] ORDER BY [l0].[Id]) AS [row]
         FROM [LevelTwo] AS [l0]
-<<<<<<< HEAD
-        WHERE [l0].[Name] <> N'Foo' OR [l0].[Name] IS NULL
-=======
-        WHERE ([l0].[Name] <> N'Foo') OR ([l0].[Name] IS NULL)
->>>>>>> 021fbcb7
+        WHERE [l0].[Name] <> N'Foo' OR ([l0].[Name] IS NULL)
     ) AS [t]
     WHERE [t].[row] <= 3
 ) AS [t0] ON [l].[Id] = [t0].[OneToMany_Optional_Inverse2Id]
@@ -1551,11 +1483,7 @@
     FROM (
         SELECT TOP(1) [l1].[Id], [l1].[Date], [l1].[Level1_Optional_Id], [l1].[Level1_Required_Id], [l1].[Name], [l1].[OneToMany_Optional_Inverse2Id], [l1].[OneToMany_Optional_Self_Inverse2Id], [l1].[OneToMany_Required_Inverse2Id], [l1].[OneToMany_Required_Self_Inverse2Id], [l1].[OneToOne_Optional_PK_Inverse2Id], [l1].[OneToOne_Optional_Self2Id]
         FROM [LevelTwo] AS [l1]
-<<<<<<< HEAD
-        WHERE [l].[Id] = [l1].[OneToMany_Optional_Inverse2Id] AND ([l1].[Name] <> N'Foo' OR [l1].[Name] IS NULL)
-=======
-        WHERE ([l].[Id] = [l1].[OneToMany_Optional_Inverse2Id]) AND (([l1].[Name] <> N'Foo') OR ([l1].[Name] IS NULL))
->>>>>>> 021fbcb7
+        WHERE [l].[Id] = [l1].[OneToMany_Optional_Inverse2Id] AND ([l1].[Name] <> N'Foo' OR ([l1].[Name] IS NULL))
         ORDER BY [l1].[Id]
     ) AS [t]
     LEFT JOIN [LevelThree] AS [l0] ON [t].[Id] = [l0].[OneToOne_Optional_PK_Inverse3Id]
@@ -1583,11 +1511,7 @@
         FROM (
             SELECT TOP(1) [l3].[Id], [l3].[Level2_Optional_Id], [l3].[Level2_Required_Id], [l3].[Name], [l3].[OneToMany_Optional_Inverse3Id], [l3].[OneToMany_Optional_Self_Inverse3Id], [l3].[OneToMany_Required_Inverse3Id], [l3].[OneToMany_Required_Self_Inverse3Id], [l3].[OneToOne_Optional_PK_Inverse3Id], [l3].[OneToOne_Optional_Self3Id]
             FROM [LevelThree] AS [l3]
-<<<<<<< HEAD
-            WHERE [l0].[Id] = [l3].[OneToMany_Optional_Inverse3Id] AND ([l3].[Name] <> N'Foo' OR [l3].[Name] IS NULL)
-=======
-            WHERE ([l0].[Id] = [l3].[OneToMany_Optional_Inverse3Id]) AND (([l3].[Name] <> N'Foo') OR ([l3].[Name] IS NULL))
->>>>>>> 021fbcb7
+            WHERE [l0].[Id] = [l3].[OneToMany_Optional_Inverse3Id] AND ([l3].[Name] <> N'Foo' OR ([l3].[Name] IS NULL))
             ORDER BY [l3].[Id]
         ) AS [t]
         LEFT JOIN [LevelFour] AS [l1] ON [t].[Id] = [l1].[OneToMany_Optional_Inverse4Id]
@@ -1612,11 +1536,7 @@
         FROM (
             SELECT TOP(1) [l3].[Id], [l3].[Level2_Optional_Id], [l3].[Level2_Required_Id], [l3].[Name], [l3].[OneToMany_Optional_Inverse3Id], [l3].[OneToMany_Optional_Self_Inverse3Id], [l3].[OneToMany_Required_Inverse3Id], [l3].[OneToMany_Required_Self_Inverse3Id], [l3].[OneToOne_Optional_PK_Inverse3Id], [l3].[OneToOne_Optional_Self3Id]
             FROM [LevelThree] AS [l3]
-<<<<<<< HEAD
-            WHERE [l0].[Id] = [l3].[OneToMany_Optional_Inverse3Id] AND ([l3].[Name] <> N'Foo' OR [l3].[Name] IS NULL)
-=======
-            WHERE ([l0].[Id] = [l3].[OneToMany_Optional_Inverse3Id]) AND (([l3].[Name] <> N'Foo') OR ([l3].[Name] IS NULL))
->>>>>>> 021fbcb7
+            WHERE [l0].[Id] = [l3].[OneToMany_Optional_Inverse3Id] AND ([l3].[Name] <> N'Foo' OR ([l3].[Name] IS NULL))
             ORDER BY [l3].[Id]
         ) AS [t]
         LEFT JOIN [LevelFour] AS [l1] ON [t].[Id] = [l1].[OneToMany_Optional_Inverse4Id]
@@ -1640,11 +1560,7 @@
     FROM (
         SELECT [l0].[Id], [l0].[Date], [l0].[Level1_Optional_Id], [l0].[Level1_Required_Id], [l0].[Name], [l0].[OneToMany_Optional_Inverse2Id], [l0].[OneToMany_Optional_Self_Inverse2Id], [l0].[OneToMany_Required_Inverse2Id], [l0].[OneToMany_Required_Self_Inverse2Id], [l0].[OneToOne_Optional_PK_Inverse2Id], [l0].[OneToOne_Optional_Self2Id], ROW_NUMBER() OVER(PARTITION BY [l0].[OneToMany_Optional_Inverse2Id] ORDER BY [l0].[Id]) AS [row]
         FROM [LevelTwo] AS [l0]
-<<<<<<< HEAD
-        WHERE [l0].[Name] <> @__prm_0 OR [l0].[Name] IS NULL
-=======
-        WHERE ([l0].[Name] <> @__prm_0) OR ([l0].[Name] IS NULL)
->>>>>>> 021fbcb7
+        WHERE [l0].[Name] <> @__prm_0 OR ([l0].[Name] IS NULL)
     ) AS [t]
     WHERE [t].[row] <= 3
 ) AS [t0] ON [l].[Id] = [t0].[OneToMany_Optional_Inverse2Id]
@@ -1733,11 +1649,7 @@
     FROM (
         SELECT 1 AS [c], [l0].[Id], [l0].[OneToMany_Optional_Inverse2Id], ROW_NUMBER() OVER(PARTITION BY [l0].[OneToMany_Optional_Inverse2Id] ORDER BY [l0].[Id]) AS [row]
         FROM [LevelTwo] AS [l0]
-<<<<<<< HEAD
-        WHERE [l0].[Name] <> N'Foo' OR [l0].[Name] IS NULL
-=======
-        WHERE ([l0].[Name] <> N'Foo') OR ([l0].[Name] IS NULL)
->>>>>>> 021fbcb7
+        WHERE [l0].[Name] <> N'Foo' OR ([l0].[Name] IS NULL)
     ) AS [t]
     WHERE [t].[row] <= 1
 ) AS [t0] ON [l].[Id] = [t0].[OneToMany_Optional_Inverse2Id]
@@ -1785,11 +1697,7 @@
     FROM [LevelTwo] AS [l15]
     WHERE [l15].[Id] <> 42
 ) AS [t1] ON [t].[Id2] = [t1].[OneToMany_Optional_Self_Inverse2Id]
-<<<<<<< HEAD
-WHERE [l11].[Name] <> N'Foo' OR [l11].[Name] IS NULL
-=======
-WHERE ([l11].[Name] <> N'Foo') OR ([l11].[Name] IS NULL)
->>>>>>> 021fbcb7
+WHERE [l11].[Name] <> N'Foo' OR ([l11].[Name] IS NULL)
 ORDER BY [l12].[Id], [l].[Id], [l0].[Id], [l1].[Id], [l2].[Id], [t].[Id], [t].[Id0], [t].[Id1], [t].[Id2], [t0].[Id], [t0].[Id0], [t0].[Id1], [t0].[Id2], [l11].[Id], [l13].[Id], [l14].[Id]");
     }
 
@@ -2163,11 +2071,7 @@
     FROM (
         SELECT [l0].[Date]
         FROM [LevelOne] AS [l0]
-<<<<<<< HEAD
-        WHERE [l0].[Name] = [l].[Name] OR ([l0].[Name] IS NULL AND [l].[Name] IS NULL)
-=======
-        WHERE ([l0].[Name] = [l].[Name]) OR (([l0].[Name] IS NULL) AND ([l].[Name] IS NULL))
->>>>>>> 021fbcb7
+        WHERE [l0].[Name] = [l].[Name] OR (([l0].[Name] IS NULL) AND ([l].[Name] IS NULL))
         GROUP BY [l0].[Date]
     ) AS [t]
     LEFT JOIN (
@@ -2175,11 +2079,7 @@
         FROM (
             SELECT [l1].[Id], [l1].[Date], [l1].[Name], [l1].[OneToMany_Optional_Self_Inverse1Id], [l1].[OneToMany_Required_Self_Inverse1Id], [l1].[OneToOne_Optional_Self1Id], ROW_NUMBER() OVER(PARTITION BY [l1].[Date] ORDER BY [l1].[Name]) AS [row]
             FROM [LevelOne] AS [l1]
-<<<<<<< HEAD
-            WHERE [l1].[Name] = [l].[Name] OR ([l1].[Name] IS NULL AND [l].[Name] IS NULL)
-=======
-            WHERE ([l1].[Name] = [l].[Name]) OR (([l1].[Name] IS NULL) AND ([l].[Name] IS NULL))
->>>>>>> 021fbcb7
+            WHERE [l1].[Name] = [l].[Name] OR (([l1].[Name] IS NULL) AND ([l].[Name] IS NULL))
         ) AS [t1]
         WHERE 1 < [t1].[row] AND [t1].[row] <= 6
     ) AS [t0] ON [t].[Date] = [t0].[Date]
