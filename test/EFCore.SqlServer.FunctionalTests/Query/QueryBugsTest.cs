--- conflicted
+++ resolved
@@ -1,11 +1,11 @@
 // Licensed to the .NET Foundation under one or more agreements.
 // The .NET Foundation licenses this file to you under the MIT license.
 
-using System.Collections.Concurrent;
 using System.Collections.ObjectModel;
 using System.ComponentModel.DataAnnotations;
 using System.ComponentModel.DataAnnotations.Schema;
 using System.Data;
+using System.Globalization;
 using Microsoft.Data.SqlClient;
 using Microsoft.EntityFrameworkCore.Diagnostics.Internal;
 using Microsoft.EntityFrameworkCore.Query.Internal;
@@ -9055,7 +9055,7 @@
 
         bool? isMySyncContext = null;
         Action callback = () => isMySyncContext =
-            SynchronizationContext.Current ==  trackingSynchronizationContext
+            SynchronizationContext.Current == trackingSynchronizationContext
             && Thread.CurrentThread == trackingSynchronizationContext.Thread;
         observableThing.Event += callback;
 
@@ -10109,23 +10109,13 @@
         }
     }
 
-<<<<<<< HEAD
     [ConditionalFact]
     public virtual async Task Can_query_with_nav_collection_in_projection_with_split_query_in_parallel_sync()
     {
         var contextFactory = await CreateContext25225Async();
-        var task1 = Task.Factory.StartNew(() => Query(MyContext25225.Parent1Id, MyContext25225.Collection1Id));
-        var task2 = Task.Factory.StartNew(() => Query(MyContext25225.Parent2Id, MyContext25225.Collection2Id));
+        var task1 = Task.Run(() => Query(MyContext25225.Parent1Id, MyContext25225.Collection1Id));
+        var task2 = Task.Run(() => Query(MyContext25225.Parent2Id, MyContext25225.Collection2Id));
         await Task.WhenAll(task1, task2);
-=======
-        [ConditionalFact]
-        public virtual async Task Can_query_with_nav_collection_in_projection_with_split_query_in_parallel_sync()
-        {
-            var contextFactory = await CreateContext25225Async();
-            var task1 = Task.Run(() => Query(MyContext25225.Parent1Id, MyContext25225.Collection1Id));
-            var task2 = Task.Run(() => Query(MyContext25225.Parent2Id, MyContext25225.Collection2Id));
-            await Task.WhenAll(task1, task2);
->>>>>>> eac367ae
 
         void Query(Guid parentId, Guid collectionId)
         {
@@ -10240,13 +10230,14 @@
     [InlineData(7, " (Scale = 7)")]
     public virtual async Task Query_generates_correct_datetime2_parameter_definition(int? fractionalSeconds, string postfix)
     {
-        var contextFactory = await InitializeAsync<MyContext_26742>(onModelCreating: modelBuilder =>
-        {
-            if (fractionalSeconds.HasValue)
+        var contextFactory = await InitializeAsync<MyContext_26742>(
+            onModelCreating: modelBuilder =>
             {
-                modelBuilder.Entity<MyContext_26742.Entity>().Property(p => p.DateTime).HasPrecision(fractionalSeconds.Value);
-            }
-        });
+                if (fractionalSeconds.HasValue)
+                {
+                    modelBuilder.Entity<MyContext_26742.Entity>().Property(p => p.DateTime).HasPrecision(fractionalSeconds.Value);
+                }
+            });
 
         var parameter = new DateTime(2021, 11, 12, 13, 14, 15).AddTicks(1234567);
 
@@ -10275,13 +10266,14 @@
     [InlineData(7, " (Scale = 7)")]
     public virtual async Task Query_generates_correct_datetimeoffset_parameter_definition(int? fractionalSeconds, string postfix)
     {
-        var contextFactory = await InitializeAsync<MyContext_26742>(onModelCreating: modelBuilder =>
-        {
-            if (fractionalSeconds.HasValue)
+        var contextFactory = await InitializeAsync<MyContext_26742>(
+            onModelCreating: modelBuilder =>
             {
-                modelBuilder.Entity<MyContext_26742.Entity>().Property(p => p.DateTimeOffset).HasPrecision(fractionalSeconds.Value);
-            }
-        });
+                if (fractionalSeconds.HasValue)
+                {
+                    modelBuilder.Entity<MyContext_26742.Entity>().Property(p => p.DateTimeOffset).HasPrecision(fractionalSeconds.Value);
+                }
+            });
 
         var parameter = new DateTimeOffset(new DateTime(2021, 11, 12, 13, 14, 15).AddTicks(1234567), TimeSpan.FromHours(10));
 
@@ -10310,15 +10302,16 @@
     [InlineData(7, " (Scale = 7)")]
     public virtual async Task Query_generates_correct_timespan_parameter_definition(int? fractionalSeconds, string postfix)
     {
-        var contextFactory = await InitializeAsync<MyContext_26742>(onModelCreating: modelBuilder =>
-        {
-            if (fractionalSeconds.HasValue)
+        var contextFactory = await InitializeAsync<MyContext_26742>(
+            onModelCreating: modelBuilder =>
             {
-                modelBuilder.Entity<MyContext_26742.Entity>().Property(p => p.TimeSpan).HasPrecision(fractionalSeconds.Value);
-            }
-        });
-
-        var parameter = TimeSpan.Parse("12:34:56.7890123", System.Globalization.CultureInfo.InvariantCulture);
+                if (fractionalSeconds.HasValue)
+                {
+                    modelBuilder.Entity<MyContext_26742.Entity>().Property(p => p.TimeSpan).HasPrecision(fractionalSeconds.Value);
+                }
+            });
+
+        var parameter = TimeSpan.Parse("12:34:56.7890123", CultureInfo.InvariantCulture);
 
         using (var context = contextFactory.CreateContext())
         {
@@ -10332,6 +10325,7 @@
 WHERE [e].[TimeSpan] = @__parameter_0");
         }
     }
+
     protected class MyContext_26742 : DbContext
     {
         public DbSet<Entity> Entities { get; set; }
@@ -10352,7 +10346,9 @@
 
     #endregion
 
-    protected override string StoreName => "QueryBugsTest";
+    protected override string StoreName
+        => "QueryBugsTest";
+
     protected TestSqlLoggerFactory TestSqlLoggerFactory
         => (TestSqlLoggerFactory)ListLoggerFactory;
 
