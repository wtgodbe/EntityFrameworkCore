// Licensed to the .NET Foundation under one or more agreements.
// The .NET Foundation licenses this file to you under the MIT license.

using Microsoft.Data.SqlClient;

namespace Microsoft.EntityFrameworkCore.Query;

public class FromSqlQuerySqlServerTest : FromSqlQueryTestBase<NorthwindQuerySqlServerFixture<NoopModelCustomizer>>
{
    public FromSqlQuerySqlServerTest(NorthwindQuerySqlServerFixture<NoopModelCustomizer> fixture, ITestOutputHelper testOutputHelper)
        : base(fixture)
    {
        //Fixture.TestSqlLoggerFactory.SetTestOutputHelper(testOutputHelper);
    }

    public override async Task FromSqlRaw_queryable_simple(bool async)
    {
        await base.FromSqlRaw_queryable_simple(async);

        AssertSql(
            @"SELECT * FROM ""Customers"" WHERE ""ContactName"" LIKE '%z%'");
    }

    public override async Task FromSqlRaw_queryable_simple_columns_out_of_order(bool async)
    {
        await base.FromSqlRaw_queryable_simple_columns_out_of_order(async);

        AssertSql(
            @"SELECT ""Region"", ""PostalCode"", ""Phone"", ""Fax"", ""CustomerID"", ""Country"", ""ContactTitle"", ""ContactName"", ""CompanyName"", ""City"", ""Address"" FROM ""Customers""");
    }

    public override async Task FromSqlRaw_queryable_simple_columns_out_of_order_and_extra_columns(bool async)
    {
        await base.FromSqlRaw_queryable_simple_columns_out_of_order_and_extra_columns(async);

        AssertSql(
            @"SELECT ""Region"", ""PostalCode"", ""PostalCode"" AS ""Foo"", ""Phone"", ""Fax"", ""CustomerID"", ""Country"", ""ContactTitle"", ""ContactName"", ""CompanyName"", ""City"", ""Address"" FROM ""Customers""");
    }

    public override async Task<string> FromSqlRaw_queryable_composed(bool async)
    {
        var queryString = await base.FromSqlRaw_queryable_composed(async);

        var expected =
            @"SELECT [m].[CustomerID], [m].[Address], [m].[City], [m].[CompanyName], [m].[ContactName], [m].[ContactTitle], [m].[Country], [m].[Fax], [m].[Phone], [m].[PostalCode], [m].[Region]
FROM (
    SELECT * FROM ""Customers""
) AS [m]
WHERE [m].[ContactName] LIKE N'%z%'";

        AssertSql(expected);
        Assert.Equal(expected, queryString, ignoreLineEndingDifferences: true);

        return null;
    }

    public override async Task FromSqlRaw_queryable_composed_after_removing_whitespaces(bool async)
    {
        await base.FromSqlRaw_queryable_composed_after_removing_whitespaces(async);

        AssertSql(
            @"SELECT [m].[CustomerID], [m].[Address], [m].[City], [m].[CompanyName], [m].[ContactName], [m].[ContactTitle], [m].[Country], [m].[Fax], [m].[Phone], [m].[PostalCode], [m].[Region]
FROM (

" + @"        " + @"


    SELECT
    * FROM ""Customers""
) AS [m]
WHERE [m].[ContactName] LIKE N'%z%'");
    }

    public override async Task FromSqlRaw_queryable_composed_compiled(bool async)
    {
        await base.FromSqlRaw_queryable_composed_compiled(async);

        AssertSql(
            @"SELECT [m].[CustomerID], [m].[Address], [m].[City], [m].[CompanyName], [m].[ContactName], [m].[ContactTitle], [m].[Country], [m].[Fax], [m].[Phone], [m].[PostalCode], [m].[Region]
FROM (
    SELECT * FROM ""Customers""
) AS [m]
WHERE [m].[ContactName] LIKE N'%z%'");
    }

    public override async Task FromSqlRaw_queryable_composed_compiled_with_DbParameter(bool async)
    {
        await base.FromSqlRaw_queryable_composed_compiled_with_DbParameter(async);

        AssertSql(
            @"customer='CONSH' (Nullable = false) (Size = 5)

SELECT [m].[CustomerID], [m].[Address], [m].[City], [m].[CompanyName], [m].[ContactName], [m].[ContactTitle], [m].[Country], [m].[Fax], [m].[Phone], [m].[PostalCode], [m].[Region]
FROM (
    SELECT * FROM ""Customers"" WHERE ""CustomerID"" = @customer
) AS [m]
WHERE [m].[ContactName] LIKE N'%z%'");
    }

    public override async Task FromSqlRaw_queryable_composed_compiled_with_nameless_DbParameter(bool async)
    {
        await base.FromSqlRaw_queryable_composed_compiled_with_nameless_DbParameter(async);

        AssertSql(
            @"p0='CONSH' (Nullable = false) (Size = 5)

SELECT [m].[CustomerID], [m].[Address], [m].[City], [m].[CompanyName], [m].[ContactName], [m].[ContactTitle], [m].[Country], [m].[Fax], [m].[Phone], [m].[PostalCode], [m].[Region]
FROM (
    SELECT * FROM ""Customers"" WHERE ""CustomerID"" = @p0
) AS [m]
WHERE [m].[ContactName] LIKE N'%z%'");
    }

    public override async Task FromSqlRaw_queryable_composed_compiled_with_parameter(bool async)
    {
        await base.FromSqlRaw_queryable_composed_compiled_with_parameter(async);

        AssertSql(
            @"SELECT [m].[CustomerID], [m].[Address], [m].[City], [m].[CompanyName], [m].[ContactName], [m].[ContactTitle], [m].[Country], [m].[Fax], [m].[Phone], [m].[PostalCode], [m].[Region]
FROM (
    SELECT * FROM ""Customers"" WHERE ""CustomerID"" = N'CONSH'
) AS [m]
WHERE [m].[ContactName] LIKE N'%z%'");
    }

    public override async Task FromSqlRaw_composed_contains(bool async)
    {
        await base.FromSqlRaw_composed_contains(async);

        AssertSql(
            @"SELECT [c].[CustomerID], [c].[Address], [c].[City], [c].[CompanyName], [c].[ContactName], [c].[ContactTitle], [c].[Country], [c].[Fax], [c].[Phone], [c].[PostalCode], [c].[Region]
FROM [Customers] AS [c]
WHERE EXISTS (
    SELECT 1
    FROM (
        SELECT * FROM ""Orders""
    ) AS [m]
    WHERE [m].[CustomerID] = [c].[CustomerID])");
    }

    public override async Task FromSqlRaw_composed_contains2(bool async)
    {
        await base.FromSqlRaw_composed_contains2(async);

        AssertSql(
            @"SELECT [c].[CustomerID], [c].[Address], [c].[City], [c].[CompanyName], [c].[ContactName], [c].[ContactTitle], [c].[Country], [c].[Fax], [c].[Phone], [c].[PostalCode], [c].[Region]
FROM [Customers] AS [c]
WHERE [c].[CustomerID] = N'ALFKI' AND EXISTS (
    SELECT 1
    FROM (
        SELECT * FROM ""Orders""
    ) AS [m]
    WHERE [m].[CustomerID] = [c].[CustomerID])");
    }

    public override async Task FromSqlRaw_queryable_multiple_composed(bool async)
    {
        await base.FromSqlRaw_queryable_multiple_composed(async);

        AssertSql(
            @"SELECT [m].[CustomerID], [m].[Address], [m].[City], [m].[CompanyName], [m].[ContactName], [m].[ContactTitle], [m].[Country], [m].[Fax], [m].[Phone], [m].[PostalCode], [m].[Region], [m0].[OrderID], [m0].[CustomerID], [m0].[EmployeeID], [m0].[OrderDate]
FROM (
    SELECT * FROM ""Customers""
) AS [m]
CROSS JOIN (
    SELECT * FROM ""Orders""
) AS [m0]
WHERE [m].[CustomerID] = [m0].[CustomerID]");
    }

    public override async Task FromSqlRaw_queryable_multiple_composed_with_closure_parameters(bool async)
    {
        await base.FromSqlRaw_queryable_multiple_composed_with_closure_parameters(async);

        AssertSql(
            @"p0='1997-01-01T00:00:00.0000000'
p1='1998-01-01T00:00:00.0000000'

SELECT [m].[CustomerID], [m].[Address], [m].[City], [m].[CompanyName], [m].[ContactName], [m].[ContactTitle], [m].[Country], [m].[Fax], [m].[Phone], [m].[PostalCode], [m].[Region], [m0].[OrderID], [m0].[CustomerID], [m0].[EmployeeID], [m0].[OrderDate]
FROM (
    SELECT * FROM ""Customers""
) AS [m]
CROSS JOIN (
    SELECT * FROM ""Orders"" WHERE ""OrderDate"" BETWEEN @p0 AND @p1
) AS [m0]
WHERE [m].[CustomerID] = [m0].[CustomerID]");
    }

    public override async Task FromSqlRaw_queryable_multiple_composed_with_parameters_and_closure_parameters(bool async)
    {
        await base.FromSqlRaw_queryable_multiple_composed_with_parameters_and_closure_parameters(async);

        AssertSql(
            @"p0='London' (Size = 4000)
p1='1997-01-01T00:00:00.0000000'
p2='1998-01-01T00:00:00.0000000'

SELECT [m].[CustomerID], [m].[Address], [m].[City], [m].[CompanyName], [m].[ContactName], [m].[ContactTitle], [m].[Country], [m].[Fax], [m].[Phone], [m].[PostalCode], [m].[Region], [m0].[OrderID], [m0].[CustomerID], [m0].[EmployeeID], [m0].[OrderDate]
FROM (
    SELECT * FROM ""Customers"" WHERE ""City"" = @p0
) AS [m]
CROSS JOIN (
    SELECT * FROM ""Orders"" WHERE ""OrderDate"" BETWEEN @p1 AND @p2
) AS [m0]
WHERE [m].[CustomerID] = [m0].[CustomerID]",
            //
            @"p0='Berlin' (Size = 4000)
p1='1998-04-01T00:00:00.0000000'
p2='1998-05-01T00:00:00.0000000'

SELECT [m].[CustomerID], [m].[Address], [m].[City], [m].[CompanyName], [m].[ContactName], [m].[ContactTitle], [m].[Country], [m].[Fax], [m].[Phone], [m].[PostalCode], [m].[Region], [m0].[OrderID], [m0].[CustomerID], [m0].[EmployeeID], [m0].[OrderDate]
FROM (
    SELECT * FROM ""Customers"" WHERE ""City"" = @p0
) AS [m]
CROSS JOIN (
    SELECT * FROM ""Orders"" WHERE ""OrderDate"" BETWEEN @p1 AND @p2
) AS [m0]
WHERE [m].[CustomerID] = [m0].[CustomerID]");
    }

    public override async Task FromSqlRaw_queryable_multiple_line_query(bool async)
    {
        await base.FromSqlRaw_queryable_multiple_line_query(async);

        AssertSql(
            @"SELECT *
FROM ""Customers""
WHERE ""City"" = 'London'");
    }

    public override async Task FromSqlRaw_queryable_composed_multiple_line_query(bool async)
    {
        await base.FromSqlRaw_queryable_composed_multiple_line_query(async);

        AssertSql(
            @"SELECT [m].[CustomerID], [m].[Address], [m].[City], [m].[CompanyName], [m].[ContactName], [m].[ContactTitle], [m].[Country], [m].[Fax], [m].[Phone], [m].[PostalCode], [m].[Region]
FROM (
    SELECT *
    FROM ""Customers""
) AS [m]
WHERE [m].[City] = N'London'");
    }

    public override async Task FromSqlRaw_queryable_with_parameters(bool async)
    {
        await base.FromSqlRaw_queryable_with_parameters(async);

        AssertSql(
            @"p0='London' (Size = 4000)
p1='Sales Representative' (Size = 4000)

SELECT * FROM ""Customers"" WHERE ""City"" = @p0 AND ""ContactTitle"" = @p1");
    }

    public override async Task FromSqlRaw_queryable_with_parameters_inline(bool async)
    {
        await base.FromSqlRaw_queryable_with_parameters_inline(async);

        AssertSql(
            @"p0='London' (Size = 4000)
p1='Sales Representative' (Size = 4000)

SELECT * FROM ""Customers"" WHERE ""City"" = @p0 AND ""ContactTitle"" = @p1");
    }

    public override async Task FromSqlInterpolated_queryable_with_parameters_interpolated(bool async)
    {
        await base.FromSqlInterpolated_queryable_with_parameters_interpolated(async);

        AssertSql(
            @"p0='London' (Size = 4000)
p1='Sales Representative' (Size = 4000)

SELECT * FROM ""Customers"" WHERE ""City"" = @p0 AND ""ContactTitle"" = @p1");
    }

    public override async Task FromSqlInterpolated_queryable_with_parameters_inline_interpolated(bool async)
    {
        await base.FromSqlInterpolated_queryable_with_parameters_inline_interpolated(async);

        AssertSql(
            @"p0='London' (Size = 4000)
p1='Sales Representative' (Size = 4000)

SELECT * FROM ""Customers"" WHERE ""City"" = @p0 AND ""ContactTitle"" = @p1");
    }

    public override async Task FromSqlInterpolated_queryable_multiple_composed_with_parameters_and_closure_parameters_interpolated(
        bool async)
    {
        await base.FromSqlInterpolated_queryable_multiple_composed_with_parameters_and_closure_parameters_interpolated(async);

        AssertSql(
            @"p0='London' (Size = 4000)
p1='1997-01-01T00:00:00.0000000'
p2='1998-01-01T00:00:00.0000000'

SELECT [m].[CustomerID], [m].[Address], [m].[City], [m].[CompanyName], [m].[ContactName], [m].[ContactTitle], [m].[Country], [m].[Fax], [m].[Phone], [m].[PostalCode], [m].[Region], [m0].[OrderID], [m0].[CustomerID], [m0].[EmployeeID], [m0].[OrderDate]
FROM (
    SELECT * FROM ""Customers"" WHERE ""City"" = @p0
) AS [m]
CROSS JOIN (
    SELECT * FROM ""Orders"" WHERE ""OrderDate"" BETWEEN @p1 AND @p2
) AS [m0]
WHERE [m].[CustomerID] = [m0].[CustomerID]",
            //
            @"p0='Berlin' (Size = 4000)
p1='1998-04-01T00:00:00.0000000'
p2='1998-05-01T00:00:00.0000000'

SELECT [m].[CustomerID], [m].[Address], [m].[City], [m].[CompanyName], [m].[ContactName], [m].[ContactTitle], [m].[Country], [m].[Fax], [m].[Phone], [m].[PostalCode], [m].[Region], [m0].[OrderID], [m0].[CustomerID], [m0].[EmployeeID], [m0].[OrderDate]
FROM (
    SELECT * FROM ""Customers"" WHERE ""City"" = @p0
) AS [m]
CROSS JOIN (
    SELECT * FROM ""Orders"" WHERE ""OrderDate"" BETWEEN @p1 AND @p2
) AS [m0]
WHERE [m].[CustomerID] = [m0].[CustomerID]");
    }

    public override async Task FromSqlRaw_queryable_with_null_parameter(bool async)
    {
        await base.FromSqlRaw_queryable_with_null_parameter(async);

        AssertSql(
            @"p0=NULL (Nullable = false)

SELECT * FROM ""Employees"" WHERE ""ReportsTo"" = @p0 OR (""ReportsTo"" IS NULL AND @p0 IS NULL)");
    }

    public override async Task<string> FromSqlRaw_queryable_with_parameters_and_closure(bool async)
    {
        var queryString = await base.FromSqlRaw_queryable_with_parameters_and_closure(async);

        AssertSql(
            @"p0='London' (Size = 4000)
@__contactTitle_1='Sales Representative' (Size = 4000)

SELECT [m].[CustomerID], [m].[Address], [m].[City], [m].[CompanyName], [m].[ContactName], [m].[ContactTitle], [m].[Country], [m].[Fax], [m].[Phone], [m].[PostalCode], [m].[Region]
FROM (
    SELECT * FROM ""Customers"" WHERE ""City"" = @p0
) AS [m]
WHERE [m].[ContactTitle] = @__contactTitle_1");

        return null;
    }

    public override async Task FromSqlRaw_queryable_simple_cache_key_includes_query_string(bool async)
    {
        await base.FromSqlRaw_queryable_simple_cache_key_includes_query_string(async);

        AssertSql(
            @"SELECT * FROM ""Customers"" WHERE ""City"" = 'London'",
            //
            @"SELECT * FROM ""Customers"" WHERE ""City"" = 'Seattle'");
    }

    public override async Task FromSqlRaw_queryable_with_parameters_cache_key_includes_parameters(bool async)
    {
        await base.FromSqlRaw_queryable_with_parameters_cache_key_includes_parameters(async);

        AssertSql(
            @"p0='London' (Size = 4000)
p1='Sales Representative' (Size = 4000)

SELECT * FROM ""Customers"" WHERE ""City"" = @p0 AND ""ContactTitle"" = @p1",
            //
            @"p0='Madrid' (Size = 4000)
p1='Accounting Manager' (Size = 4000)

SELECT * FROM ""Customers"" WHERE ""City"" = @p0 AND ""ContactTitle"" = @p1");
    }

    public override async Task FromSqlRaw_queryable_simple_as_no_tracking_not_composed(bool async)
    {
        await base.FromSqlRaw_queryable_simple_as_no_tracking_not_composed(async);

        AssertSql(
            @"SELECT * FROM ""Customers""");
    }

    public override async Task FromSqlRaw_queryable_simple_projection_composed(bool async)
    {
        await base.FromSqlRaw_queryable_simple_projection_composed(async);

        AssertSql(
            @"SELECT [m].[ProductName]
FROM (
    SELECT *
    FROM ""Products""
    WHERE ""Discontinued"" <> CAST(1 AS bit)
    AND ((""UnitsInStock"" + ""UnitsOnOrder"") < ""ReorderLevel"")
) AS [m]");
    }

    public override async Task FromSqlRaw_queryable_simple_include(bool async)
    {
        await base.FromSqlRaw_queryable_simple_include(async);

        AssertSql(
            @"SELECT [m].[CustomerID], [m].[Address], [m].[City], [m].[CompanyName], [m].[ContactName], [m].[ContactTitle], [m].[Country], [m].[Fax], [m].[Phone], [m].[PostalCode], [m].[Region], [o].[OrderID], [o].[CustomerID], [o].[EmployeeID], [o].[OrderDate]
FROM (
    SELECT * FROM ""Customers""
) AS [m]
LEFT JOIN [Orders] AS [o] ON [m].[CustomerID] = [o].[CustomerID]
ORDER BY [m].[CustomerID]");
    }

    public override async Task FromSqlRaw_queryable_simple_composed_include(bool async)
    {
        await base.FromSqlRaw_queryable_simple_composed_include(async);

        AssertSql(
            @"SELECT [m].[CustomerID], [m].[Address], [m].[City], [m].[CompanyName], [m].[ContactName], [m].[ContactTitle], [m].[Country], [m].[Fax], [m].[Phone], [m].[PostalCode], [m].[Region], [o].[OrderID], [o].[CustomerID], [o].[EmployeeID], [o].[OrderDate]
FROM (
    SELECT * FROM ""Customers""
) AS [m]
LEFT JOIN [Orders] AS [o] ON [m].[CustomerID] = [o].[CustomerID]
WHERE [m].[City] = N'London'
ORDER BY [m].[CustomerID]");
    }

    public override async Task FromSqlRaw_annotations_do_not_affect_successive_calls(bool async)
    {
        await base.FromSqlRaw_annotations_do_not_affect_successive_calls(async);

        AssertSql(
            @"SELECT * FROM ""Customers"" WHERE ""ContactName"" LIKE '%z%'",
            //
            @"SELECT [c].[CustomerID], [c].[Address], [c].[City], [c].[CompanyName], [c].[ContactName], [c].[ContactTitle], [c].[Country], [c].[Fax], [c].[Phone], [c].[PostalCode], [c].[Region]
FROM [Customers] AS [c]");
    }

    public override async Task FromSqlRaw_composed_with_nullable_predicate(bool async)
    {
        await base.FromSqlRaw_composed_with_nullable_predicate(async);

        AssertSql(
            @"SELECT [m].[CustomerID], [m].[Address], [m].[City], [m].[CompanyName], [m].[ContactName], [m].[ContactTitle], [m].[Country], [m].[Fax], [m].[Phone], [m].[PostalCode], [m].[Region]
FROM (
    SELECT * FROM ""Customers""
) AS [m]
WHERE [m].[ContactName] = [m].[CompanyName] OR ([m].[ContactName] IS NULL AND [m].[CompanyName] IS NULL)");
    }

    public override async Task FromSqlRaw_with_dbParameter(bool async)
    {
        await base.FromSqlRaw_with_dbParameter(async);

        AssertSql(
            @"@city='London' (Nullable = false) (Size = 6)

SELECT * FROM ""Customers"" WHERE ""City"" = @city");
    }

    public override async Task FromSqlRaw_with_dbParameter_without_name_prefix(bool async)
    {
        await base.FromSqlRaw_with_dbParameter_without_name_prefix(async);
        AssertSql(
            @"city='London' (Nullable = false) (Size = 6)

SELECT * FROM ""Customers"" WHERE ""City"" = @city");
    }

    public override async Task FromSqlRaw_with_dbParameter_mixed(bool async)
    {
        await base.FromSqlRaw_with_dbParameter_mixed(async);

        AssertSql(
            @"p0='London' (Size = 4000)
@title='Sales Representative' (Nullable = false) (Size = 20)

SELECT * FROM ""Customers"" WHERE ""City"" = @p0 AND ""ContactTitle"" = @title",
            //
            @"@city='London' (Nullable = false) (Size = 6)
p1='Sales Representative' (Size = 4000)

SELECT * FROM ""Customers"" WHERE ""City"" = @city AND ""ContactTitle"" = @p1");
    }

    public override async Task FromSqlRaw_with_db_parameters_called_multiple_times(bool async)
    {
        await base.FromSqlRaw_with_db_parameters_called_multiple_times(async);

        AssertSql(
            @"@id='ALFKI' (Nullable = false) (Size = 5)

SELECT * FROM ""Customers"" WHERE ""CustomerID"" = @id",
            //
            @"@id='ALFKI' (Nullable = false) (Size = 5)

SELECT * FROM ""Customers"" WHERE ""CustomerID"" = @id");
    }

    public override async Task FromSqlRaw_with_SelectMany_and_include(bool async)
    {
        await base.FromSqlRaw_with_SelectMany_and_include(async);

        AssertSql(
            @"SELECT [m].[CustomerID], [m].[Address], [m].[City], [m].[CompanyName], [m].[ContactName], [m].[ContactTitle], [m].[Country], [m].[Fax], [m].[Phone], [m].[PostalCode], [m].[Region], [m0].[CustomerID], [m0].[Address], [m0].[City], [m0].[CompanyName], [m0].[ContactName], [m0].[ContactTitle], [m0].[Country], [m0].[Fax], [m0].[Phone], [m0].[PostalCode], [m0].[Region], [o].[OrderID], [o].[CustomerID], [o].[EmployeeID], [o].[OrderDate]
FROM (
    SELECT * FROM ""Customers"" WHERE ""CustomerID"" = 'ALFKI'
) AS [m]
CROSS JOIN (
    SELECT * FROM ""Customers"" WHERE ""CustomerID"" = 'AROUT'
) AS [m0]
LEFT JOIN [Orders] AS [o] ON [m0].[CustomerID] = [o].[CustomerID]
ORDER BY [m].[CustomerID], [m0].[CustomerID]");
    }

    public override async Task FromSqlRaw_with_join_and_include(bool async)
    {
        await base.FromSqlRaw_with_join_and_include(async);

        AssertSql(
            @"SELECT [m].[CustomerID], [m].[Address], [m].[City], [m].[CompanyName], [m].[ContactName], [m].[ContactTitle], [m].[Country], [m].[Fax], [m].[Phone], [m].[PostalCode], [m].[Region], [m0].[OrderID], [m0].[CustomerID], [m0].[EmployeeID], [m0].[OrderDate], [o].[OrderID], [o].[ProductID], [o].[Discount], [o].[Quantity], [o].[UnitPrice]
FROM (
    SELECT * FROM ""Customers"" WHERE ""CustomerID"" = 'ALFKI'
) AS [m]
INNER JOIN (
    SELECT * FROM ""Orders"" WHERE ""OrderID"" <> 1
) AS [m0] ON [m].[CustomerID] = [m0].[CustomerID]
LEFT JOIN [Order Details] AS [o] ON [m0].[OrderID] = [o].[OrderID]
ORDER BY [m].[CustomerID], [m0].[OrderID], [o].[OrderID]");
    }

    public override async Task FromSqlInterpolated_with_inlined_db_parameter(bool async)
    {
        await base.FromSqlInterpolated_with_inlined_db_parameter(async);

        AssertSql(
            @"@somename='ALFKI' (Nullable = false) (Size = 5)

SELECT * FROM ""Customers"" WHERE ""CustomerID"" = @somename");
    }

    public override async Task FromSqlInterpolated_with_inlined_db_parameter_without_name_prefix(bool async)
    {
        await base.FromSqlInterpolated_with_inlined_db_parameter_without_name_prefix(async);

        AssertSql(
            @"somename='ALFKI' (Nullable = false) (Size = 5)

SELECT * FROM ""Customers"" WHERE ""CustomerID"" = @somename");
    }

    public override async Task FromSqlInterpolated_parameterization_issue_12213(bool async)
    {
        await base.FromSqlInterpolated_parameterization_issue_12213(async);

        AssertSql(
            @"p0='10300'

SELECT [m].[OrderID]
FROM (
    SELECT * FROM ""Orders"" WHERE ""OrderID"" >= @p0
) AS [m]",
            //
            @"@__max_0='10400'
p0='10300'

SELECT [o].[OrderID]
FROM [Orders] AS [o]
WHERE [o].[OrderID] <= @__max_0 AND EXISTS (
    SELECT 1
    FROM (
        SELECT * FROM ""Orders"" WHERE ""OrderID"" >= @p0
    ) AS [m]
    WHERE [m].[OrderID] = [o].[OrderID])",
            //
            @"@__max_0='10400'
p0='10300'

SELECT [o].[OrderID]
FROM [Orders] AS [o]
WHERE [o].[OrderID] <= @__max_0 AND EXISTS (
    SELECT 1
    FROM (
        SELECT * FROM ""Orders"" WHERE ""OrderID"" >= @p0
    ) AS [m]
    WHERE [m].[OrderID] = [o].[OrderID])");
    }

    public override async Task FromSqlRaw_does_not_parameterize_interpolated_string(bool async)
    {
        await base.FromSqlRaw_does_not_parameterize_interpolated_string(async);

        AssertSql(
            @"p0='10250'

SELECT * FROM ""Orders"" WHERE ""OrderID"" < @p0");
    }

    public override async Task Entity_equality_through_fromsql(bool async)
    {
        await base.Entity_equality_through_fromsql(async);

        AssertSql(
            @"SELECT [m].[OrderID], [m].[CustomerID], [m].[EmployeeID], [m].[OrderDate]
FROM (
    SELECT * FROM ""Orders""
) AS [m]
LEFT JOIN [Customers] AS [c] ON [m].[CustomerID] = [c].[CustomerID]
WHERE [c].[CustomerID] = N'VINET'");
    }

    public override async Task FromSqlRaw_with_set_operation(bool async)
    {
        await base.FromSqlRaw_with_set_operation(async);

        AssertSql(
            @"SELECT [m].[CustomerID], [m].[Address], [m].[City], [m].[CompanyName], [m].[ContactName], [m].[ContactTitle], [m].[Country], [m].[Fax], [m].[Phone], [m].[PostalCode], [m].[Region]
FROM (
    SELECT * FROM ""Customers"" WHERE ""City"" = 'London'
) AS [m]
UNION ALL
SELECT [m0].[CustomerID], [m0].[Address], [m0].[City], [m0].[CompanyName], [m0].[ContactName], [m0].[ContactTitle], [m0].[Country], [m0].[Fax], [m0].[Phone], [m0].[PostalCode], [m0].[Region]
FROM (
    SELECT * FROM ""Customers"" WHERE ""City"" = 'Berlin'
) AS [m0]");
    }

    public override async Task Line_endings_after_Select(bool async)
    {
        await base.Line_endings_after_Select(async);

        AssertSql(
            @"SELECT [m].[CustomerID], [m].[Address], [m].[City], [m].[CompanyName], [m].[ContactName], [m].[ContactTitle], [m].[Country], [m].[Fax], [m].[Phone], [m].[PostalCode], [m].[Region]
FROM (
    SELECT
    * FROM ""Customers""
) AS [m]
WHERE [m].[City] = N'Seattle'");
    }

    public override async Task FromSql_with_db_parameter_in_split_query(bool async)
    {
        await base.FromSql_with_db_parameter_in_split_query(async);

        AssertSql(
            @"customerID='ALFKI' (Nullable = false) (Size = 5)

SELECT [m].[CustomerID], [m].[Address], [m].[City], [m].[CompanyName], [m].[ContactName], [m].[ContactTitle], [m].[Country], [m].[Fax], [m].[Phone], [m].[PostalCode], [m].[Region]
FROM (
    SELECT * FROM ""Customers"" WHERE ""CustomerID"" = @customerID
) AS [m]
ORDER BY [m].[CustomerID]",
            //
            @"customerID='ALFKI' (Nullable = false) (Size = 5)

SELECT [o].[OrderID], [o].[CustomerID], [o].[EmployeeID], [o].[OrderDate], [m].[CustomerID]
FROM (
    SELECT * FROM ""Customers"" WHERE ""CustomerID"" = @customerID
) AS [m]
INNER JOIN [Orders] AS [o] ON [m].[CustomerID] = [o].[CustomerID]
ORDER BY [m].[CustomerID], [o].[OrderID]",
            //
            @"customerID='ALFKI' (Nullable = false) (Size = 5)

SELECT [o0].[OrderID], [o0].[ProductID], [o0].[Discount], [o0].[Quantity], [o0].[UnitPrice], [m].[CustomerID], [o].[OrderID]
FROM (
    SELECT * FROM ""Customers"" WHERE ""CustomerID"" = @customerID
) AS [m]
INNER JOIN [Orders] AS [o] ON [m].[CustomerID] = [o].[CustomerID]
INNER JOIN [Order Details] AS [o0] ON [o].[OrderID] = [o0].[OrderID]
ORDER BY [m].[CustomerID], [o].[OrderID]");
    }

    public override async Task FromSqlRaw_in_subquery_with_dbParameter(bool async)
    {
        await base.FromSqlRaw_in_subquery_with_dbParameter(async);

        AssertSql(
            @"@city='London' (Nullable = false) (Size = 6)

SELECT [o].[OrderID], [o].[CustomerID], [o].[EmployeeID], [o].[OrderDate]
FROM [Orders] AS [o]
WHERE EXISTS (
    SELECT 1
    FROM (
        SELECT * FROM ""Customers"" WHERE ""City"" = @city
    ) AS [m]
    WHERE [m].[CustomerID] = [o].[CustomerID])");
    }

    public override async Task FromSqlRaw_in_subquery_with_positional_dbParameter_without_name(bool async)
    {
        await base.FromSqlRaw_in_subquery_with_positional_dbParameter_without_name(async);

        AssertSql(
            @"p0='London' (Nullable = false) (Size = 6)

SELECT [o].[OrderID], [o].[CustomerID], [o].[EmployeeID], [o].[OrderDate]
FROM [Orders] AS [o]
WHERE EXISTS (
    SELECT 1
    FROM (
        SELECT * FROM ""Customers"" WHERE ""City"" = @p0
    ) AS [m]
    WHERE [m].[CustomerID] = [o].[CustomerID])");
    }

    public override async Task FromSqlRaw_in_subquery_with_positional_dbParameter_with_name(bool async)
    {
        await base.FromSqlRaw_in_subquery_with_positional_dbParameter_with_name(async);

        AssertSql(
            @"@city='London' (Nullable = false) (Size = 6)

SELECT [o].[OrderID], [o].[CustomerID], [o].[EmployeeID], [o].[OrderDate]
FROM [Orders] AS [o]
WHERE EXISTS (
    SELECT 1
    FROM (
        SELECT * FROM ""Customers"" WHERE ""City"" = @city
    ) AS [m]
    WHERE [m].[CustomerID] = [o].[CustomerID])");
    }

    public override async Task FromSqlRaw_with_dbParameter_mixed_in_subquery(bool async)
    {
        await base.FromSqlRaw_with_dbParameter_mixed_in_subquery(async);

        AssertSql(
            @"p0='London' (Size = 4000)
@title='Sales Representative' (Nullable = false) (Size = 20)

SELECT [o].[OrderID], [o].[CustomerID], [o].[EmployeeID], [o].[OrderDate]
FROM [Orders] AS [o]
WHERE EXISTS (
    SELECT 1
    FROM (
        SELECT * FROM ""Customers"" WHERE ""City"" = @p0 AND ""ContactTitle"" = @title
    ) AS [m]
    WHERE [m].[CustomerID] = [o].[CustomerID])",
            //
            @"@city='London' (Nullable = false) (Size = 6)
p1='Sales Representative' (Size = 4000)

SELECT [o].[OrderID], [o].[CustomerID], [o].[EmployeeID], [o].[OrderDate]
FROM [Orders] AS [o]
WHERE EXISTS (
    SELECT 1
    FROM (
        SELECT * FROM ""Customers"" WHERE ""City"" = @city AND ""ContactTitle"" = @p1
    ) AS [m]
    WHERE [m].[CustomerID] = [o].[CustomerID])");
    }

<<<<<<< HEAD
    public override async Task FromSqlRaw_composed_with_common_table_expression(bool async)
    {
        var exception =
            await Assert.ThrowsAsync<InvalidOperationException>(() => base.FromSqlRaw_composed_with_common_table_expression(async));
=======
        public override async Task Multiple_occurrences_of_FromSql_with_db_parameter_adds_parameter_only_once(bool async)
        {
            await base.Multiple_occurrences_of_FromSql_with_db_parameter_adds_parameter_only_once(async);

            AssertSql(
                @"city='Seattle' (Nullable = false) (Size = 7)

SELECT [m].[CustomerID], [m].[Address], [m].[City], [m].[CompanyName], [m].[ContactName], [m].[ContactTitle], [m].[Country], [m].[Fax], [m].[Phone], [m].[PostalCode], [m].[Region]
FROM (
    SELECT * FROM ""Customers"" WHERE ""City"" = @city
) AS [m]
INTERSECT
SELECT [m0].[CustomerID], [m0].[Address], [m0].[City], [m0].[CompanyName], [m0].[ContactName], [m0].[ContactTitle], [m0].[Country], [m0].[Fax], [m0].[Phone], [m0].[PostalCode], [m0].[Region]
FROM (
    SELECT * FROM ""Customers"" WHERE ""City"" = @city
) AS [m0]");
        }

        protected override DbParameter CreateDbParameter(string name, object value)
            => new SqlParameter { ParameterName = name, Value = value };
>>>>>>> 3f9fc952

        Assert.Equal(RelationalStrings.FromSqlNonComposable, exception.Message);
    }

    protected override DbParameter CreateDbParameter(string name, object value)
        => new SqlParameter { ParameterName = name, Value = value };

    private void AssertSql(params string[] expected)
        => Fixture.TestSqlLoggerFactory.AssertBaseline(expected);
}<|MERGE_RESOLUTION|>--- conflicted
+++ resolved
@@ -747,33 +747,29 @@
     WHERE [m].[CustomerID] = [o].[CustomerID])");
     }
 
-<<<<<<< HEAD
+    public override async Task Multiple_occurrences_of_FromSql_with_db_parameter_adds_parameter_only_once(bool async)
+    {
+        await base.Multiple_occurrences_of_FromSql_with_db_parameter_adds_parameter_only_once(async);
+
+        AssertSql(
+            @"city='Seattle' (Nullable = false) (Size = 7)
+
+SELECT [m].[CustomerID], [m].[Address], [m].[City], [m].[CompanyName], [m].[ContactName], [m].[ContactTitle], [m].[Country], [m].[Fax], [m].[Phone], [m].[PostalCode], [m].[Region]
+FROM (
+    SELECT * FROM ""Customers"" WHERE ""City"" = @city
+) AS [m]
+INTERSECT
+SELECT [m0].[CustomerID], [m0].[Address], [m0].[City], [m0].[CompanyName], [m0].[ContactName], [m0].[ContactTitle], [m0].[Country], [m0].[Fax], [m0].[Phone], [m0].[PostalCode], [m0].[Region]
+FROM (
+    SELECT * FROM ""Customers"" WHERE ""City"" = @city
+) AS [m0]");
+    }
+
     public override async Task FromSqlRaw_composed_with_common_table_expression(bool async)
     {
         var exception =
             await Assert.ThrowsAsync<InvalidOperationException>(() => base.FromSqlRaw_composed_with_common_table_expression(async));
-=======
-        public override async Task Multiple_occurrences_of_FromSql_with_db_parameter_adds_parameter_only_once(bool async)
-        {
-            await base.Multiple_occurrences_of_FromSql_with_db_parameter_adds_parameter_only_once(async);
-
-            AssertSql(
-                @"city='Seattle' (Nullable = false) (Size = 7)
-
-SELECT [m].[CustomerID], [m].[Address], [m].[City], [m].[CompanyName], [m].[ContactName], [m].[ContactTitle], [m].[Country], [m].[Fax], [m].[Phone], [m].[PostalCode], [m].[Region]
-FROM (
-    SELECT * FROM ""Customers"" WHERE ""City"" = @city
-) AS [m]
-INTERSECT
-SELECT [m0].[CustomerID], [m0].[Address], [m0].[City], [m0].[CompanyName], [m0].[ContactName], [m0].[ContactTitle], [m0].[Country], [m0].[Fax], [m0].[Phone], [m0].[PostalCode], [m0].[Region]
-FROM (
-    SELECT * FROM ""Customers"" WHERE ""City"" = @city
-) AS [m0]");
-        }
-
-        protected override DbParameter CreateDbParameter(string name, object value)
-            => new SqlParameter { ParameterName = name, Value = value };
->>>>>>> 3f9fc952
+
 
         Assert.Equal(RelationalStrings.FromSqlNonComposable, exception.Message);
     }
