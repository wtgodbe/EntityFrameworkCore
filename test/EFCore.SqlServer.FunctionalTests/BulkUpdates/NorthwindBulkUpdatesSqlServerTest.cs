﻿// Licensed to the .NET Foundation under one or more agreements.
// The .NET Foundation licenses this file to you under the MIT license.

namespace Microsoft.EntityFrameworkCore.BulkUpdates;

public class NorthwindBulkUpdatesSqlServerTest : NorthwindBulkUpdatesTestBase<NorthwindBulkUpdatesSqlServerFixture<NoopModelCustomizer>>
{
    public NorthwindBulkUpdatesSqlServerTest(
        NorthwindBulkUpdatesSqlServerFixture<NoopModelCustomizer> fixture,
        ITestOutputHelper testOutputHelper)
        : base(fixture)
    {
        ClearLog();
        // Fixture.TestSqlLoggerFactory.SetTestOutputHelper(testOutputHelper);
    }

    [ConditionalFact]
    public virtual void Check_all_tests_overridden()
        => TestHelpers.AssertAllMethodsOverridden(GetType());

    public override async Task Delete_Where_TagWith(bool async)
    {
        await base.Delete_Where_TagWith(async);

        AssertSql(
"""
-- MyDelete

DELETE FROM [o]
FROM [Order Details] AS [o]
WHERE [o].[OrderID] < 10300
""");
    }

    public override async Task Delete_Where(bool async)
    {
        await base.Delete_Where(async);

        AssertSql(
"""
DELETE FROM [o]
FROM [Order Details] AS [o]
WHERE [o].[OrderID] < 10300
""");
    }

    public override async Task Delete_Where_parameter(bool async)
    {
        await base.Delete_Where_parameter(async);

        AssertSql(
"""
@__quantity_0='1' (Nullable = true) (DbType = Int16)

DELETE FROM [o]
FROM [Order Details] AS [o]
WHERE [o].[Quantity] = @__quantity_0
""",
            //
"""
DELETE FROM [o]
FROM [Order Details] AS [o]
WHERE 0 = 1
""");
    }

    public override async Task Delete_Where_OrderBy(bool async)
    {
        await base.Delete_Where_OrderBy(async);

        AssertSql(
"""
DELETE FROM [o]
FROM [Order Details] AS [o]
WHERE EXISTS (
    SELECT 1
    FROM [Order Details] AS [o0]
    WHERE [o0].[OrderID] < 10300 AND [o0].[OrderID] = [o].[OrderID] AND [o0].[ProductID] = [o].[ProductID])
""");
    }

    public override async Task Delete_Where_OrderBy_Skip(bool async)
    {
        await base.Delete_Where_OrderBy_Skip(async);

        AssertSql(
"""
@__p_0='100'

DELETE FROM [o]
FROM [Order Details] AS [o]
WHERE EXISTS (
    SELECT 1
    FROM (
        SELECT [o0].[OrderID], [o0].[ProductID], [o0].[Discount], [o0].[Quantity], [o0].[UnitPrice]
        FROM [Order Details] AS [o0]
        WHERE [o0].[OrderID] < 10300
        ORDER BY [o0].[OrderID]
        OFFSET @__p_0 ROWS
    ) AS [t]
    WHERE [t].[OrderID] = [o].[OrderID] AND [t].[ProductID] = [o].[ProductID])
""");
    }

    public override async Task Delete_Where_OrderBy_Take(bool async)
    {
        await base.Delete_Where_OrderBy_Take(async);

        AssertSql(
"""
@__p_0='100'

DELETE FROM [o]
FROM [Order Details] AS [o]
WHERE EXISTS (
    SELECT 1
    FROM (
        SELECT TOP(@__p_0) [o0].[OrderID], [o0].[ProductID], [o0].[Discount], [o0].[Quantity], [o0].[UnitPrice]
        FROM [Order Details] AS [o0]
        WHERE [o0].[OrderID] < 10300
        ORDER BY [o0].[OrderID]
    ) AS [t]
    WHERE [t].[OrderID] = [o].[OrderID] AND [t].[ProductID] = [o].[ProductID])
""");
    }

    public override async Task Delete_Where_OrderBy_Skip_Take(bool async)
    {
        await base.Delete_Where_OrderBy_Skip_Take(async);

        AssertSql(
"""
@__p_0='100'

DELETE FROM [o]
FROM [Order Details] AS [o]
WHERE EXISTS (
    SELECT 1
    FROM (
        SELECT [o0].[OrderID], [o0].[ProductID], [o0].[Discount], [o0].[Quantity], [o0].[UnitPrice]
        FROM [Order Details] AS [o0]
        WHERE [o0].[OrderID] < 10300
        ORDER BY [o0].[OrderID]
        OFFSET @__p_0 ROWS FETCH NEXT @__p_0 ROWS ONLY
    ) AS [t]
    WHERE [t].[OrderID] = [o].[OrderID] AND [t].[ProductID] = [o].[ProductID])
""");
    }

    public override async Task Delete_Where_Skip(bool async)
    {
        await base.Delete_Where_Skip(async);

        AssertSql(
"""
@__p_0='100'

DELETE FROM [o]
FROM [Order Details] AS [o]
WHERE EXISTS (
    SELECT 1
    FROM (
        SELECT [o0].[OrderID], [o0].[ProductID], [o0].[Discount], [o0].[Quantity], [o0].[UnitPrice]
        FROM [Order Details] AS [o0]
        WHERE [o0].[OrderID] < 10300
        ORDER BY (SELECT 1)
        OFFSET @__p_0 ROWS
    ) AS [t]
    WHERE [t].[OrderID] = [o].[OrderID] AND [t].[ProductID] = [o].[ProductID])
""");
    }

    public override async Task Delete_Where_Take(bool async)
    {
        await base.Delete_Where_Take(async);

        AssertSql(
"""
@__p_0='100'

DELETE TOP(@__p_0) FROM [o]
FROM [Order Details] AS [o]
WHERE [o].[OrderID] < 10300
""");
    }

    public override async Task Delete_Where_Skip_Take(bool async)
    {
        await base.Delete_Where_Skip_Take(async);

        AssertSql(
"""
@__p_0='100'

DELETE FROM [o]
FROM [Order Details] AS [o]
WHERE EXISTS (
    SELECT 1
    FROM (
        SELECT [o0].[OrderID], [o0].[ProductID], [o0].[Discount], [o0].[Quantity], [o0].[UnitPrice]
        FROM [Order Details] AS [o0]
        WHERE [o0].[OrderID] < 10300
        ORDER BY (SELECT 1)
        OFFSET @__p_0 ROWS FETCH NEXT @__p_0 ROWS ONLY
    ) AS [t]
    WHERE [t].[OrderID] = [o].[OrderID] AND [t].[ProductID] = [o].[ProductID])
""");
    }

    public override async Task Delete_Where_predicate_with_GroupBy_aggregate(bool async)
    {
        await base.Delete_Where_predicate_with_GroupBy_aggregate(async);

        AssertSql(
"""
DELETE FROM [o]
FROM [Order Details] AS [o]
WHERE [o].[OrderID] < (
    SELECT TOP(1) (
        SELECT TOP(1) [o1].[OrderID]
        FROM [Orders] AS [o1]
        WHERE [o0].[CustomerID] = [o1].[CustomerID] OR (([o0].[CustomerID] IS NULL) AND ([o1].[CustomerID] IS NULL)))
    FROM [Orders] AS [o0]
    GROUP BY [o0].[CustomerID]
    HAVING COUNT(*) > 11)
""");
    }

    public override async Task Delete_Where_predicate_with_GroupBy_aggregate_2(bool async)
    {
        await base.Delete_Where_predicate_with_GroupBy_aggregate_2(async);

        AssertSql(
"""
DELETE FROM [o]
FROM [Order Details] AS [o]
INNER JOIN [Orders] AS [o0] ON [o].[OrderID] = [o0].[OrderID]
WHERE EXISTS (
    SELECT 1
    FROM [Orders] AS [o1]
    GROUP BY [o1].[CustomerID]
    HAVING COUNT(*) > 9 AND (
        SELECT TOP(1) [o2].[OrderID]
        FROM [Orders] AS [o2]
        WHERE [o1].[CustomerID] = [o2].[CustomerID] OR (([o1].[CustomerID] IS NULL) AND ([o2].[CustomerID] IS NULL))) = [o0].[OrderID])
""");
    }

    public override async Task Delete_GroupBy_Where_Select(bool async)
    {
        await base.Delete_GroupBy_Where_Select(async);

        AssertSql();
    }

    public override async Task Delete_GroupBy_Where_Select_2(bool async)
    {
        await base.Delete_GroupBy_Where_Select_2(async);

        AssertSql();
    }

    public override async Task Delete_Where_Skip_Take_Skip_Take_causing_subquery(bool async)
    {
        await base.Delete_Where_Skip_Take_Skip_Take_causing_subquery(async);

        AssertSql(
"""
@__p_0='100'
@__p_1='20'
@__p_2='5'

DELETE FROM [o]
FROM [Order Details] AS [o]
WHERE EXISTS (
    SELECT 1
    FROM (
        SELECT [t].[OrderID], [t].[ProductID], [t].[Discount], [t].[Quantity], [t].[UnitPrice]
        FROM (
            SELECT [o0].[OrderID], [o0].[ProductID], [o0].[Discount], [o0].[Quantity], [o0].[UnitPrice]
            FROM [Order Details] AS [o0]
            WHERE [o0].[OrderID] < 10300
            ORDER BY (SELECT 1)
            OFFSET @__p_0 ROWS FETCH NEXT @__p_0 ROWS ONLY
        ) AS [t]
        ORDER BY (SELECT 1)
        OFFSET @__p_1 ROWS FETCH NEXT @__p_2 ROWS ONLY
    ) AS [t0]
    WHERE [t0].[OrderID] = [o].[OrderID] AND [t0].[ProductID] = [o].[ProductID])
""");
    }

    public override async Task Delete_Where_Distinct(bool async)
    {
        await base.Delete_Where_Distinct(async);

        AssertSql(
"""
DELETE FROM [o]
FROM [Order Details] AS [o]
WHERE [o].[OrderID] < 10300
""");
    }

    public override async Task Delete_SelectMany(bool async)
    {
        await base.Delete_SelectMany(async);

        AssertSql(
"""
DELETE FROM [o0]
FROM [Orders] AS [o]
INNER JOIN [Order Details] AS [o0] ON [o].[OrderID] = [o0].[OrderID]
WHERE [o].[OrderID] < 10250
""");
    }

    public override async Task Delete_SelectMany_subquery(bool async)
    {
        await base.Delete_SelectMany_subquery(async);

        AssertSql(
"""
DELETE FROM [o]
FROM [Order Details] AS [o]
WHERE EXISTS (
    SELECT 1
    FROM [Orders] AS [o0]
    INNER JOIN (
        SELECT [o1].[OrderID], [o1].[ProductID], [o1].[Discount], [o1].[Quantity], [o1].[UnitPrice]
        FROM [Order Details] AS [o1]
        WHERE [o1].[ProductID] > 0
    ) AS [t] ON [o0].[OrderID] = [t].[OrderID]
    WHERE [o0].[OrderID] < 10250 AND [t].[OrderID] = [o].[OrderID] AND [t].[ProductID] = [o].[ProductID])
""");
    }

    public override async Task Delete_Where_using_navigation(bool async)
    {
        await base.Delete_Where_using_navigation(async);

        AssertSql(
"""
DELETE FROM [o]
FROM [Order Details] AS [o]
INNER JOIN [Orders] AS [o0] ON [o].[OrderID] = [o0].[OrderID]
WHERE DATEPART(year, [o0].[OrderDate]) = 2000
""");
    }

    public override async Task Delete_Where_using_navigation_2(bool async)
    {
        await base.Delete_Where_using_navigation_2(async);

        AssertSql(
"""
DELETE FROM [o]
FROM [Order Details] AS [o]
INNER JOIN [Orders] AS [o0] ON [o].[OrderID] = [o0].[OrderID]
LEFT JOIN [Customers] AS [c] ON [o0].[CustomerID] = [c].[CustomerID]
WHERE ([c].[CustomerID] IS NOT NULL) AND ([c].[CustomerID] LIKE N'F%')
""");
    }

    public override async Task Delete_Union(bool async)
    {
        await base.Delete_Union(async);

        AssertSql(
"""
DELETE FROM [o]
FROM [Order Details] AS [o]
WHERE EXISTS (
    SELECT 1
    FROM (
        SELECT [o0].[OrderID], [o0].[ProductID], [o0].[Discount], [o0].[Quantity], [o0].[UnitPrice]
        FROM [Order Details] AS [o0]
        WHERE [o0].[OrderID] < 10250
        UNION
        SELECT [o1].[OrderID], [o1].[ProductID], [o1].[Discount], [o1].[Quantity], [o1].[UnitPrice]
        FROM [Order Details] AS [o1]
        WHERE [o1].[OrderID] > 11250
    ) AS [t]
    WHERE [t].[OrderID] = [o].[OrderID] AND [t].[ProductID] = [o].[ProductID])
""");
    }

    public override async Task Delete_Concat(bool async)
    {
        await base.Delete_Concat(async);

        AssertSql(
"""
DELETE FROM [o]
FROM [Order Details] AS [o]
WHERE EXISTS (
    SELECT 1
    FROM (
        SELECT [o0].[OrderID], [o0].[ProductID], [o0].[Discount], [o0].[Quantity], [o0].[UnitPrice]
        FROM [Order Details] AS [o0]
        WHERE [o0].[OrderID] < 10250
        UNION ALL
        SELECT [o1].[OrderID], [o1].[ProductID], [o1].[Discount], [o1].[Quantity], [o1].[UnitPrice]
        FROM [Order Details] AS [o1]
        WHERE [o1].[OrderID] > 11250
    ) AS [t]
    WHERE [t].[OrderID] = [o].[OrderID] AND [t].[ProductID] = [o].[ProductID])
""");
    }

    public override async Task Delete_Intersect(bool async)
    {
        await base.Delete_Intersect(async);

        AssertSql(
"""
DELETE FROM [o]
FROM [Order Details] AS [o]
WHERE EXISTS (
    SELECT 1
    FROM (
        SELECT [o0].[OrderID], [o0].[ProductID], [o0].[Discount], [o0].[Quantity], [o0].[UnitPrice]
        FROM [Order Details] AS [o0]
        WHERE [o0].[OrderID] < 10250
        INTERSECT
        SELECT [o1].[OrderID], [o1].[ProductID], [o1].[Discount], [o1].[Quantity], [o1].[UnitPrice]
        FROM [Order Details] AS [o1]
        WHERE [o1].[OrderID] > 11250
    ) AS [t]
    WHERE [t].[OrderID] = [o].[OrderID] AND [t].[ProductID] = [o].[ProductID])
""");
    }

    public override async Task Delete_Except(bool async)
    {
        await base.Delete_Except(async);

        AssertSql(
"""
DELETE FROM [o]
FROM [Order Details] AS [o]
WHERE EXISTS (
    SELECT 1
    FROM (
        SELECT [o0].[OrderID], [o0].[ProductID], [o0].[Discount], [o0].[Quantity], [o0].[UnitPrice]
        FROM [Order Details] AS [o0]
        WHERE [o0].[OrderID] < 10250
        EXCEPT
        SELECT [o1].[OrderID], [o1].[ProductID], [o1].[Discount], [o1].[Quantity], [o1].[UnitPrice]
        FROM [Order Details] AS [o1]
        WHERE [o1].[OrderID] > 11250
    ) AS [t]
    WHERE [t].[OrderID] = [o].[OrderID] AND [t].[ProductID] = [o].[ProductID])
""");
    }

    public override async Task Delete_non_entity_projection(bool async)
    {
        await base.Delete_non_entity_projection(async);

        AssertSql();
    }

    public override async Task Delete_non_entity_projection_2(bool async)
    {
        await base.Delete_non_entity_projection_2(async);

        AssertSql();
    }

    public override async Task Delete_non_entity_projection_3(bool async)
    {
        await base.Delete_non_entity_projection_3(async);

        AssertSql();
    }

    public override async Task Delete_FromSql_converted_to_subquery(bool async)
    {
        await base.Delete_FromSql_converted_to_subquery(async);

        AssertSql(
"""
DELETE FROM [o]
FROM [Order Details] AS [o]
WHERE EXISTS (
    SELECT 1
    FROM (
        SELECT "OrderID", "ProductID", "UnitPrice", "Quantity", "Discount"
        FROM "Order Details"
        WHERE "OrderID" < 10300
    ) AS [m]
    WHERE [m].[OrderID] = [o].[OrderID] AND [m].[ProductID] = [o].[ProductID])
""");
    }

    public override async Task Delete_Where_optional_navigation_predicate(bool async)
    {
        await base.Delete_Where_optional_navigation_predicate(async);

        AssertSql(
"""
DELETE FROM [o]
FROM [Order Details] AS [o]
INNER JOIN [Orders] AS [o0] ON [o].[OrderID] = [o0].[OrderID]
LEFT JOIN [Customers] AS [c] ON [o0].[CustomerID] = [c].[CustomerID]
WHERE ([c].[City] IS NOT NULL) AND ([c].[City] LIKE N'Se%')
""");
    }

    public override async Task Delete_with_join(bool async)
    {
        await base.Delete_with_join(async);

        AssertSql(
"""
@__p_0='0'
@__p_1='100'

DELETE FROM [o]
FROM [Order Details] AS [o]
INNER JOIN (
    SELECT [o0].[OrderID], [o0].[CustomerID], [o0].[EmployeeID], [o0].[OrderDate]
    FROM [Orders] AS [o0]
    WHERE [o0].[OrderID] < 10300
    ORDER BY [o0].[OrderID]
    OFFSET @__p_0 ROWS FETCH NEXT @__p_1 ROWS ONLY
) AS [t] ON [o].[OrderID] = [t].[OrderID]
""");
    }

    public override async Task Delete_with_left_join(bool async)
    {
        await base.Delete_with_left_join(async);

        AssertSql(
"""
@__p_0='0'
@__p_1='100'

DELETE FROM [o]
FROM [Order Details] AS [o]
LEFT JOIN (
    SELECT [o0].[OrderID], [o0].[CustomerID], [o0].[EmployeeID], [o0].[OrderDate]
    FROM [Orders] AS [o0]
    WHERE [o0].[OrderID] < 10300
    ORDER BY [o0].[OrderID]
    OFFSET @__p_0 ROWS FETCH NEXT @__p_1 ROWS ONLY
) AS [t] ON [o].[OrderID] = [t].[OrderID]
WHERE [o].[OrderID] < 10276
""");
    }

    public override async Task Delete_with_cross_join(bool async)
    {
        await base.Delete_with_cross_join(async);

        AssertSql(
"""
DELETE FROM [o]
FROM [Order Details] AS [o]
CROSS JOIN (
    SELECT [o0].[OrderID], [o0].[CustomerID], [o0].[EmployeeID], [o0].[OrderDate]
    FROM [Orders] AS [o0]
    WHERE [o0].[OrderID] < 10300
    ORDER BY [o0].[OrderID]
    OFFSET 0 ROWS FETCH NEXT 100 ROWS ONLY
) AS [t]
WHERE [o].[OrderID] < 10276
""");
    }

    public override async Task Delete_with_cross_apply(bool async)
    {
        await base.Delete_with_cross_apply(async);

        AssertSql(
"""
DELETE FROM [o]
FROM [Order Details] AS [o]
CROSS APPLY (
    SELECT [o0].[OrderID], [o0].[CustomerID], [o0].[EmployeeID], [o0].[OrderDate]
    FROM [Orders] AS [o0]
    WHERE [o0].[OrderID] < [o].[OrderID]
    ORDER BY [o0].[OrderID]
    OFFSET 0 ROWS FETCH NEXT 100 ROWS ONLY
) AS [t]
WHERE [o].[OrderID] < 10276
""");
    }

    public override async Task Delete_with_outer_apply(bool async)
    {
        await base.Delete_with_outer_apply(async);

        AssertSql(
"""
DELETE FROM [o]
FROM [Order Details] AS [o]
OUTER APPLY (
    SELECT [o0].[OrderID], [o0].[CustomerID], [o0].[EmployeeID], [o0].[OrderDate]
    FROM [Orders] AS [o0]
    WHERE [o0].[OrderID] < [o].[OrderID]
    ORDER BY [o0].[OrderID]
    OFFSET 0 ROWS FETCH NEXT 100 ROWS ONLY
) AS [t]
WHERE [o].[OrderID] < 10276
""");
    }

    public override async Task Update_Where_set_constant_TagWith(bool async)
    {
        await base.Update_Where_set_constant_TagWith(async);

        AssertExecuteUpdateSql(
"""
-- MyUpdate

UPDATE [c]
SET [c].[ContactName] = N'Updated'
FROM [Customers] AS [c]
WHERE [c].[CustomerID] LIKE N'F%'
""");
    }

    public override async Task Update_Where_set_constant(bool async)
    {
        await base.Update_Where_set_constant(async);

        AssertExecuteUpdateSql(
"""
UPDATE [c]
SET [c].[ContactName] = N'Updated'
FROM [Customers] AS [c]
WHERE [c].[CustomerID] LIKE N'F%'
""");
    }

    public override async Task Update_Where_parameter_set_constant(bool async)
    {
        await base.Update_Where_parameter_set_constant(async);

        AssertExecuteUpdateSql(
"""
@__customer_0='ALFKI' (Size = 5) (DbType = StringFixedLength)

UPDATE [c]
SET [c].[ContactName] = N'Updated'
FROM [Customers] AS [c]
WHERE [c].[CustomerID] = @__customer_0
""",
            //
"""
@__customer_0='ALFKI' (Size = 5) (DbType = StringFixedLength)

SELECT [c].[CustomerID], [c].[Address], [c].[City], [c].[CompanyName], [c].[ContactName], [c].[ContactTitle], [c].[Country], [c].[Fax], [c].[Phone], [c].[PostalCode], [c].[Region]
FROM [Customers] AS [c]
WHERE [c].[CustomerID] = @__customer_0
""",
            //
"""
SELECT [c].[CustomerID], [c].[Address], [c].[City], [c].[CompanyName], [c].[ContactName], [c].[ContactTitle], [c].[Country], [c].[Fax], [c].[Phone], [c].[PostalCode], [c].[Region]
FROM [Customers] AS [c]
WHERE 0 = 1
""",
            //
"""
UPDATE [c]
SET [c].[ContactName] = N'Updated'
FROM [Customers] AS [c]
WHERE 0 = 1
""");
    }

    public override async Task Update_Where_set_parameter(bool async)
    {
        await base.Update_Where_set_parameter(async);

        AssertExecuteUpdateSql(
<<<<<<< HEAD
            @"@__value_0='Abc' (Size = 30)
=======
"""
@__value_0='Abc' (Size = 4000)
>>>>>>> 7de5e80e

UPDATE [c]
SET [c].[ContactName] = @__value_0
FROM [Customers] AS [c]
WHERE [c].[CustomerID] LIKE N'F%'
""");
    }

    public override async Task Update_Where_set_parameter_from_closure_array(bool async)
    {
        await base.Update_Where_set_parameter_from_closure_array(async);

        AssertExecuteUpdateSql(
<<<<<<< HEAD
            @"@__p_0='Abc' (Size = 30)
=======
"""
@__p_0='Abc' (Size = 4000)
>>>>>>> 7de5e80e

UPDATE [c]
SET [c].[ContactName] = @__p_0
FROM [Customers] AS [c]
WHERE [c].[CustomerID] LIKE N'F%'
""");
    }

    public override async Task Update_Where_set_parameter_from_inline_list(bool async)
    {
        await base.Update_Where_set_parameter_from_inline_list(async);

        AssertExecuteUpdateSql(
"""
UPDATE [c]
SET [c].[ContactName] = N'Abc'
FROM [Customers] AS [c]
WHERE [c].[CustomerID] LIKE N'F%'
""");
    }

    public override async Task Update_Where_set_parameter_from_multilevel_property_access(bool async)
    {
        await base.Update_Where_set_parameter_from_multilevel_property_access(async);

        AssertExecuteUpdateSql(
<<<<<<< HEAD
            @"@__container_Containee_Property_0='Abc' (Size = 30)
=======
"""
@__container_Containee_Property_0='Abc' (Size = 4000)
>>>>>>> 7de5e80e

UPDATE [c]
SET [c].[ContactName] = @__container_Containee_Property_0
FROM [Customers] AS [c]
WHERE [c].[CustomerID] LIKE N'F%'
""");
    }

    public override async Task Update_Where_Skip_set_constant(bool async)
    {
        await base.Update_Where_Skip_set_constant(async);

        AssertExecuteUpdateSql(
"""
@__p_0='4'

UPDATE [c]
SET [c].[ContactName] = N'Updated'
FROM [Customers] AS [c]
INNER JOIN (
    SELECT [c0].[CustomerID], [c0].[Address], [c0].[City], [c0].[CompanyName], [c0].[ContactName], [c0].[ContactTitle], [c0].[Country], [c0].[Fax], [c0].[Phone], [c0].[PostalCode], [c0].[Region]
    FROM [Customers] AS [c0]
    WHERE [c0].[CustomerID] LIKE N'F%'
    ORDER BY (SELECT 1)
    OFFSET @__p_0 ROWS
) AS [t] ON [c].[CustomerID] = [t].[CustomerID]
""");
    }

    public override async Task Update_Where_Take_set_constant(bool async)
    {
        await base.Update_Where_Take_set_constant(async);

        AssertExecuteUpdateSql(
"""
@__p_0='4'

UPDATE TOP(@__p_0) [c]
SET [c].[ContactName] = N'Updated'
FROM [Customers] AS [c]
WHERE [c].[CustomerID] LIKE N'F%'
""");
    }

    public override async Task Update_Where_Skip_Take_set_constant(bool async)
    {
        await base.Update_Where_Skip_Take_set_constant(async);

        AssertExecuteUpdateSql(
"""
@__p_0='2'
@__p_1='4'

UPDATE [c]
SET [c].[ContactName] = N'Updated'
FROM [Customers] AS [c]
INNER JOIN (
    SELECT [c0].[CustomerID], [c0].[Address], [c0].[City], [c0].[CompanyName], [c0].[ContactName], [c0].[ContactTitle], [c0].[Country], [c0].[Fax], [c0].[Phone], [c0].[PostalCode], [c0].[Region]
    FROM [Customers] AS [c0]
    WHERE [c0].[CustomerID] LIKE N'F%'
    ORDER BY (SELECT 1)
    OFFSET @__p_0 ROWS FETCH NEXT @__p_1 ROWS ONLY
) AS [t] ON [c].[CustomerID] = [t].[CustomerID]
""");
    }

    public override async Task Update_Where_OrderBy_set_constant(bool async)
    {
        await base.Update_Where_OrderBy_set_constant(async);

        AssertExecuteUpdateSql(
"""
UPDATE [c]
SET [c].[ContactName] = N'Updated'
FROM [Customers] AS [c]
INNER JOIN (
    SELECT [c0].[CustomerID], [c0].[Address], [c0].[City], [c0].[CompanyName], [c0].[ContactName], [c0].[ContactTitle], [c0].[Country], [c0].[Fax], [c0].[Phone], [c0].[PostalCode], [c0].[Region]
    FROM [Customers] AS [c0]
    WHERE [c0].[CustomerID] LIKE N'F%'
) AS [t] ON [c].[CustomerID] = [t].[CustomerID]
""");
    }

    public override async Task Update_Where_OrderBy_Skip_set_constant(bool async)
    {
        await base.Update_Where_OrderBy_Skip_set_constant(async);

        AssertExecuteUpdateSql(
"""
@__p_0='4'

UPDATE [c]
SET [c].[ContactName] = N'Updated'
FROM [Customers] AS [c]
INNER JOIN (
    SELECT [c0].[CustomerID], [c0].[Address], [c0].[City], [c0].[CompanyName], [c0].[ContactName], [c0].[ContactTitle], [c0].[Country], [c0].[Fax], [c0].[Phone], [c0].[PostalCode], [c0].[Region]
    FROM [Customers] AS [c0]
    WHERE [c0].[CustomerID] LIKE N'F%'
    ORDER BY [c0].[City]
    OFFSET @__p_0 ROWS
) AS [t] ON [c].[CustomerID] = [t].[CustomerID]
""");
    }

    public override async Task Update_Where_OrderBy_Take_set_constant(bool async)
    {
        await base.Update_Where_OrderBy_Take_set_constant(async);

        AssertExecuteUpdateSql(
"""
@__p_0='4'

UPDATE [c]
SET [c].[ContactName] = N'Updated'
FROM [Customers] AS [c]
INNER JOIN (
    SELECT TOP(@__p_0) [c0].[CustomerID], [c0].[Address], [c0].[City], [c0].[CompanyName], [c0].[ContactName], [c0].[ContactTitle], [c0].[Country], [c0].[Fax], [c0].[Phone], [c0].[PostalCode], [c0].[Region]
    FROM [Customers] AS [c0]
    WHERE [c0].[CustomerID] LIKE N'F%'
    ORDER BY [c0].[City]
) AS [t] ON [c].[CustomerID] = [t].[CustomerID]
""");
    }

    public override async Task Update_Where_OrderBy_Skip_Take_set_constant(bool async)
    {
        await base.Update_Where_OrderBy_Skip_Take_set_constant(async);

        AssertExecuteUpdateSql(
"""
@__p_0='2'
@__p_1='4'

UPDATE [c]
SET [c].[ContactName] = N'Updated'
FROM [Customers] AS [c]
INNER JOIN (
    SELECT [c0].[CustomerID], [c0].[Address], [c0].[City], [c0].[CompanyName], [c0].[ContactName], [c0].[ContactTitle], [c0].[Country], [c0].[Fax], [c0].[Phone], [c0].[PostalCode], [c0].[Region]
    FROM [Customers] AS [c0]
    WHERE [c0].[CustomerID] LIKE N'F%'
    ORDER BY [c0].[City]
    OFFSET @__p_0 ROWS FETCH NEXT @__p_1 ROWS ONLY
) AS [t] ON [c].[CustomerID] = [t].[CustomerID]
""");
    }

    public override async Task Update_Where_OrderBy_Skip_Take_Skip_Take_set_constant(bool async)
    {
        await base.Update_Where_OrderBy_Skip_Take_Skip_Take_set_constant(async);

        AssertExecuteUpdateSql(
"""
@__p_0='2'
@__p_1='6'

UPDATE [c]
SET [c].[ContactName] = N'Updated'
FROM [Customers] AS [c]
INNER JOIN (
    SELECT [t].[CustomerID], [t].[Address], [t].[City], [t].[CompanyName], [t].[ContactName], [t].[ContactTitle], [t].[Country], [t].[Fax], [t].[Phone], [t].[PostalCode], [t].[Region]
    FROM (
        SELECT [c0].[CustomerID], [c0].[Address], [c0].[City], [c0].[CompanyName], [c0].[ContactName], [c0].[ContactTitle], [c0].[Country], [c0].[Fax], [c0].[Phone], [c0].[PostalCode], [c0].[Region]
        FROM [Customers] AS [c0]
        WHERE [c0].[CustomerID] LIKE N'F%'
        ORDER BY [c0].[City]
        OFFSET @__p_0 ROWS FETCH NEXT @__p_1 ROWS ONLY
    ) AS [t]
    ORDER BY [t].[City]
    OFFSET @__p_0 ROWS FETCH NEXT @__p_0 ROWS ONLY
) AS [t0] ON [c].[CustomerID] = [t0].[CustomerID]
""");
    }

    public override async Task Update_Where_GroupBy_aggregate_set_constant(bool async)
    {
        await base.Update_Where_GroupBy_aggregate_set_constant(async);

        AssertExecuteUpdateSql(
"""
UPDATE [c]
SET [c].[ContactName] = N'Updated'
FROM [Customers] AS [c]
WHERE [c].[CustomerID] = (
    SELECT TOP(1) [o].[CustomerID]
    FROM [Orders] AS [o]
    GROUP BY [o].[CustomerID]
    HAVING COUNT(*) > 11)
""");
    }

    public override async Task Update_Where_GroupBy_First_set_constant(bool async)
    {
        await base.Update_Where_GroupBy_First_set_constant(async);

        AssertExecuteUpdateSql(
"""
UPDATE [c]
SET [c].[ContactName] = N'Updated'
FROM [Customers] AS [c]
WHERE [c].[CustomerID] = (
    SELECT TOP(1) (
        SELECT TOP(1) [o0].[CustomerID]
        FROM [Orders] AS [o0]
        WHERE [o].[CustomerID] = [o0].[CustomerID] OR (([o].[CustomerID] IS NULL) AND ([o0].[CustomerID] IS NULL)))
    FROM [Orders] AS [o]
    GROUP BY [o].[CustomerID]
    HAVING COUNT(*) > 11)
""");
    }

    public override async Task Update_Where_GroupBy_First_set_constant_2(bool async)
    {
        await base.Update_Where_GroupBy_First_set_constant_2(async);

        AssertExecuteUpdateSql();
    }

    public override async Task Update_Where_GroupBy_First_set_constant_3(bool async)
    {
        await base.Update_Where_GroupBy_First_set_constant_3(async);

        AssertExecuteUpdateSql(
"""
UPDATE [c]
SET [c].[ContactName] = N'Updated'
FROM [Customers] AS [c]
WHERE EXISTS (
    SELECT 1
    FROM [Orders] AS [o]
    GROUP BY [o].[CustomerID]
    HAVING COUNT(*) > 11 AND (
        SELECT TOP(1) [c0].[CustomerID]
        FROM [Orders] AS [o0]
        LEFT JOIN [Customers] AS [c0] ON [o0].[CustomerID] = [c0].[CustomerID]
        WHERE [o].[CustomerID] = [o0].[CustomerID] OR (([o].[CustomerID] IS NULL) AND ([o0].[CustomerID] IS NULL))) = [c].[CustomerID])
""");
    }

    public override async Task Update_Where_Distinct_set_constant(bool async)
    {
        await base.Update_Where_Distinct_set_constant(async);

        AssertExecuteUpdateSql(
"""
UPDATE [c]
SET [c].[ContactName] = N'Updated'
FROM [Customers] AS [c]
WHERE [c].[CustomerID] LIKE N'F%'
""");
    }

    public override async Task Update_Where_using_navigation_set_null(bool async)
    {
        await base.Update_Where_using_navigation_set_null(async);

        AssertExecuteUpdateSql(
"""
UPDATE [o]
SET [o].[OrderDate] = NULL
FROM [Orders] AS [o]
LEFT JOIN [Customers] AS [c] ON [o].[CustomerID] = [c].[CustomerID]
WHERE [c].[City] = N'Seattle'
""");
    }

    public override async Task Update_Where_using_navigation_2_set_constant(bool async)
    {
        await base.Update_Where_using_navigation_2_set_constant(async);

        AssertExecuteUpdateSql(
"""
UPDATE [o]
SET [o].[Quantity] = CAST(1 AS smallint)
FROM [Order Details] AS [o]
INNER JOIN [Orders] AS [o0] ON [o].[OrderID] = [o0].[OrderID]
LEFT JOIN [Customers] AS [c] ON [o0].[CustomerID] = [c].[CustomerID]
WHERE [c].[City] = N'Seattle'
""");
    }

    public override async Task Update_Where_SelectMany_set_null(bool async)
    {
        await base.Update_Where_SelectMany_set_null(async);

        AssertExecuteUpdateSql(
"""
UPDATE [o]
SET [o].[OrderDate] = NULL
FROM [Customers] AS [c]
INNER JOIN [Orders] AS [o] ON [c].[CustomerID] = [o].[CustomerID]
WHERE [c].[CustomerID] LIKE N'F%'
""");
    }

    public override async Task Update_Where_set_property_plus_constant(bool async)
    {
        await base.Update_Where_set_property_plus_constant(async);

        AssertExecuteUpdateSql(
"""
UPDATE [c]
SET [c].[ContactName] = COALESCE([c].[ContactName], N'') + N'Abc'
FROM [Customers] AS [c]
WHERE [c].[CustomerID] LIKE N'F%'
""");
    }

    public override async Task Update_Where_set_property_plus_parameter(bool async)
    {
        await base.Update_Where_set_property_plus_parameter(async);

        AssertExecuteUpdateSql(
<<<<<<< HEAD
            @"@__value_0='Abc' (Size = 30)
=======
"""
@__value_0='Abc' (Size = 4000)
>>>>>>> 7de5e80e

UPDATE [c]
SET [c].[ContactName] = COALESCE([c].[ContactName], N'') + @__value_0
FROM [Customers] AS [c]
WHERE [c].[CustomerID] LIKE N'F%'
""");
    }

    public override async Task Update_Where_set_property_plus_property(bool async)
    {
        await base.Update_Where_set_property_plus_property(async);

        AssertExecuteUpdateSql(
"""
UPDATE [c]
SET [c].[ContactName] = COALESCE([c].[ContactName], N'') + [c].[CustomerID]
FROM [Customers] AS [c]
WHERE [c].[CustomerID] LIKE N'F%'
""");
    }

    public override async Task Update_Where_set_constant_using_ef_property(bool async)
    {
        await base.Update_Where_set_constant_using_ef_property(async);

        AssertExecuteUpdateSql(
"""
UPDATE [c]
SET [c].[ContactName] = N'Updated'
FROM [Customers] AS [c]
WHERE [c].[CustomerID] LIKE N'F%'
""");
    }

    public override async Task Update_Where_set_null(bool async)
    {
        await base.Update_Where_set_null(async);

        AssertExecuteUpdateSql(
"""
UPDATE [c]
SET [c].[ContactName] = NULL
FROM [Customers] AS [c]
WHERE [c].[CustomerID] LIKE N'F%'
""");
    }

    public override async Task Update_without_property_to_set_throws(bool async)
    {
        await base.Update_without_property_to_set_throws(async);

        AssertExecuteUpdateSql();
    }

    public override async Task Update_with_invalid_lambda_throws(bool async)
    {
        await base.Update_with_invalid_lambda_throws(async);

        AssertExecuteUpdateSql();
    }

    public override async Task Update_Where_multiple_set(bool async)
    {
        await base.Update_Where_multiple_set(async);

        AssertExecuteUpdateSql(
<<<<<<< HEAD
            @"@__value_0='Abc' (Size = 30)
=======
"""
@__value_0='Abc' (Size = 4000)
>>>>>>> 7de5e80e

UPDATE [c]
SET [c].[City] = N'Seattle',
    [c].[ContactName] = @__value_0
FROM [Customers] AS [c]
WHERE [c].[CustomerID] LIKE N'F%'
""");
    }

    public override async Task Update_with_invalid_lambda_in_set_property_throws(bool async)
    {
        await base.Update_with_invalid_lambda_in_set_property_throws(async);

        AssertExecuteUpdateSql();
    }

    public override async Task Update_multiple_entity_throws(bool async)
    {
        await base.Update_multiple_entity_throws(async);

        AssertExecuteUpdateSql();
    }

    public override async Task Update_unmapped_property_throws(bool async)
    {
        await base.Update_unmapped_property_throws(async);

        AssertExecuteUpdateSql();
    }

    public override async Task Update_Union_set_constant(bool async)
    {
        await base.Update_Union_set_constant(async);

        AssertExecuteUpdateSql(
"""
UPDATE [c]
SET [c].[ContactName] = N'Updated'
FROM [Customers] AS [c]
INNER JOIN (
    SELECT [c0].[CustomerID], [c0].[Address], [c0].[City], [c0].[CompanyName], [c0].[ContactName], [c0].[ContactTitle], [c0].[Country], [c0].[Fax], [c0].[Phone], [c0].[PostalCode], [c0].[Region]
    FROM [Customers] AS [c0]
    WHERE [c0].[CustomerID] LIKE N'F%'
    UNION
    SELECT [c1].[CustomerID], [c1].[Address], [c1].[City], [c1].[CompanyName], [c1].[ContactName], [c1].[ContactTitle], [c1].[Country], [c1].[Fax], [c1].[Phone], [c1].[PostalCode], [c1].[Region]
    FROM [Customers] AS [c1]
    WHERE [c1].[CustomerID] LIKE N'A%'
) AS [t] ON [c].[CustomerID] = [t].[CustomerID]
""");
    }

    public override async Task Update_Concat_set_constant(bool async)
    {
        await base.Update_Concat_set_constant(async);

        AssertExecuteUpdateSql(
"""
UPDATE [c]
SET [c].[ContactName] = N'Updated'
FROM [Customers] AS [c]
INNER JOIN (
    SELECT [c0].[CustomerID], [c0].[Address], [c0].[City], [c0].[CompanyName], [c0].[ContactName], [c0].[ContactTitle], [c0].[Country], [c0].[Fax], [c0].[Phone], [c0].[PostalCode], [c0].[Region]
    FROM [Customers] AS [c0]
    WHERE [c0].[CustomerID] LIKE N'F%'
    UNION ALL
    SELECT [c1].[CustomerID], [c1].[Address], [c1].[City], [c1].[CompanyName], [c1].[ContactName], [c1].[ContactTitle], [c1].[Country], [c1].[Fax], [c1].[Phone], [c1].[PostalCode], [c1].[Region]
    FROM [Customers] AS [c1]
    WHERE [c1].[CustomerID] LIKE N'A%'
) AS [t] ON [c].[CustomerID] = [t].[CustomerID]
""");
    }

    public override async Task Update_Except_set_constant(bool async)
    {
        await base.Update_Except_set_constant(async);

        AssertExecuteUpdateSql(
"""
UPDATE [c]
SET [c].[ContactName] = N'Updated'
FROM [Customers] AS [c]
INNER JOIN (
    SELECT [c0].[CustomerID], [c0].[Address], [c0].[City], [c0].[CompanyName], [c0].[ContactName], [c0].[ContactTitle], [c0].[Country], [c0].[Fax], [c0].[Phone], [c0].[PostalCode], [c0].[Region]
    FROM [Customers] AS [c0]
    WHERE [c0].[CustomerID] LIKE N'F%'
    EXCEPT
    SELECT [c1].[CustomerID], [c1].[Address], [c1].[City], [c1].[CompanyName], [c1].[ContactName], [c1].[ContactTitle], [c1].[Country], [c1].[Fax], [c1].[Phone], [c1].[PostalCode], [c1].[Region]
    FROM [Customers] AS [c1]
    WHERE [c1].[CustomerID] LIKE N'A%'
) AS [t] ON [c].[CustomerID] = [t].[CustomerID]
""");
    }

    public override async Task Update_Intersect_set_constant(bool async)
    {
        await base.Update_Intersect_set_constant(async);

        AssertExecuteUpdateSql(
"""
UPDATE [c]
SET [c].[ContactName] = N'Updated'
FROM [Customers] AS [c]
INNER JOIN (
    SELECT [c0].[CustomerID], [c0].[Address], [c0].[City], [c0].[CompanyName], [c0].[ContactName], [c0].[ContactTitle], [c0].[Country], [c0].[Fax], [c0].[Phone], [c0].[PostalCode], [c0].[Region]
    FROM [Customers] AS [c0]
    WHERE [c0].[CustomerID] LIKE N'F%'
    INTERSECT
    SELECT [c1].[CustomerID], [c1].[Address], [c1].[City], [c1].[CompanyName], [c1].[ContactName], [c1].[ContactTitle], [c1].[Country], [c1].[Fax], [c1].[Phone], [c1].[PostalCode], [c1].[Region]
    FROM [Customers] AS [c1]
    WHERE [c1].[CustomerID] LIKE N'A%'
) AS [t] ON [c].[CustomerID] = [t].[CustomerID]
""");
    }

    public override async Task Update_with_join_set_constant(bool async)
    {
        await base.Update_with_join_set_constant(async);

        AssertExecuteUpdateSql(
"""
UPDATE [c]
SET [c].[ContactName] = N'Updated'
FROM [Customers] AS [c]
INNER JOIN (
    SELECT [o].[OrderID], [o].[CustomerID], [o].[EmployeeID], [o].[OrderDate]
    FROM [Orders] AS [o]
    WHERE [o].[OrderID] < 10300
) AS [t] ON [c].[CustomerID] = [t].[CustomerID]
WHERE [c].[CustomerID] LIKE N'F%'
""");
    }

    public override async Task Update_with_left_join_set_constant(bool async)
    {
        await base.Update_with_left_join_set_constant(async);

        AssertExecuteUpdateSql(
"""
UPDATE [c]
SET [c].[ContactName] = N'Updated'
FROM [Customers] AS [c]
LEFT JOIN (
    SELECT [o].[OrderID], [o].[CustomerID], [o].[EmployeeID], [o].[OrderDate]
    FROM [Orders] AS [o]
    WHERE [o].[OrderID] < 10300
) AS [t] ON [c].[CustomerID] = [t].[CustomerID]
WHERE [c].[CustomerID] LIKE N'F%'
""");
    }

    public override async Task Update_with_cross_join_set_constant(bool async)
    {
        await base.Update_with_cross_join_set_constant(async);

        AssertExecuteUpdateSql(
"""
UPDATE [c]
SET [c].[ContactName] = N'Updated'
FROM [Customers] AS [c]
CROSS JOIN (
    SELECT [o].[OrderID], [o].[CustomerID], [o].[EmployeeID], [o].[OrderDate]
    FROM [Orders] AS [o]
    WHERE [o].[OrderID] < 10300
) AS [t]
WHERE [c].[CustomerID] LIKE N'F%'
""");
    }

    public override async Task Update_with_cross_apply_set_constant(bool async)
    {
        await base.Update_with_cross_apply_set_constant(async);

        AssertExecuteUpdateSql(
"""
UPDATE [c]
SET [c].[ContactName] = N'Updated'
FROM [Customers] AS [c]
CROSS APPLY (
    SELECT [o].[OrderID], [o].[CustomerID], [o].[EmployeeID], [o].[OrderDate]
    FROM [Orders] AS [o]
    WHERE [o].[OrderID] < 10300 AND DATEPART(year, [o].[OrderDate]) < CAST(LEN([c].[ContactName]) AS int)
) AS [t]
WHERE [c].[CustomerID] LIKE N'F%'
""");
    }

    public override async Task Update_with_outer_apply_set_constant(bool async)
    {
        await base.Update_with_outer_apply_set_constant(async);

        AssertExecuteUpdateSql(
"""
UPDATE [c]
SET [c].[ContactName] = N'Updated'
FROM [Customers] AS [c]
OUTER APPLY (
    SELECT [o].[OrderID], [o].[CustomerID], [o].[EmployeeID], [o].[OrderDate]
    FROM [Orders] AS [o]
    WHERE [o].[OrderID] < 10300 AND DATEPART(year, [o].[OrderDate]) < CAST(LEN([c].[ContactName]) AS int)
) AS [t]
WHERE [c].[CustomerID] LIKE N'F%'
""");
    }

    public override async Task Update_with_cross_join_left_join_set_constant(bool async)
    {
        await base.Update_with_cross_join_left_join_set_constant(async);

        AssertExecuteUpdateSql(
"""
UPDATE [c]
SET [c].[ContactName] = N'Updated'
FROM [Customers] AS [c]
CROSS JOIN (
    SELECT [c0].[CustomerID], [c0].[Address], [c0].[City], [c0].[CompanyName], [c0].[ContactName], [c0].[ContactTitle], [c0].[Country], [c0].[Fax], [c0].[Phone], [c0].[PostalCode], [c0].[Region]
    FROM [Customers] AS [c0]
    WHERE ([c0].[City] IS NOT NULL) AND ([c0].[City] LIKE N'S%')
) AS [t]
LEFT JOIN (
    SELECT [o].[OrderID], [o].[CustomerID], [o].[EmployeeID], [o].[OrderDate]
    FROM [Orders] AS [o]
    WHERE [o].[OrderID] < 10300
) AS [t0] ON [c].[CustomerID] = [t0].[CustomerID]
WHERE [c].[CustomerID] LIKE N'F%'
""");
    }

    public override async Task Update_with_cross_join_cross_apply_set_constant(bool async)
    {
        await base.Update_with_cross_join_cross_apply_set_constant(async);

        AssertExecuteUpdateSql(
"""
UPDATE [c]
SET [c].[ContactName] = N'Updated'
FROM [Customers] AS [c]
CROSS JOIN (
    SELECT [c0].[CustomerID], [c0].[Address], [c0].[City], [c0].[CompanyName], [c0].[ContactName], [c0].[ContactTitle], [c0].[Country], [c0].[Fax], [c0].[Phone], [c0].[PostalCode], [c0].[Region]
    FROM [Customers] AS [c0]
    WHERE ([c0].[City] IS NOT NULL) AND ([c0].[City] LIKE N'S%')
) AS [t]
CROSS APPLY (
    SELECT [o].[OrderID], [o].[CustomerID], [o].[EmployeeID], [o].[OrderDate]
    FROM [Orders] AS [o]
    WHERE [o].[OrderID] < 10300 AND DATEPART(year, [o].[OrderDate]) < CAST(LEN([c].[ContactName]) AS int)
) AS [t0]
WHERE [c].[CustomerID] LIKE N'F%'
""");
    }

    public override async Task Update_with_cross_join_outer_apply_set_constant(bool async)
    {
        await base.Update_with_cross_join_outer_apply_set_constant(async);

        AssertExecuteUpdateSql(
"""
UPDATE [c]
SET [c].[ContactName] = N'Updated'
FROM [Customers] AS [c]
CROSS JOIN (
    SELECT [c0].[CustomerID], [c0].[Address], [c0].[City], [c0].[CompanyName], [c0].[ContactName], [c0].[ContactTitle], [c0].[Country], [c0].[Fax], [c0].[Phone], [c0].[PostalCode], [c0].[Region]
    FROM [Customers] AS [c0]
    WHERE ([c0].[City] IS NOT NULL) AND ([c0].[City] LIKE N'S%')
) AS [t]
OUTER APPLY (
    SELECT [o].[OrderID], [o].[CustomerID], [o].[EmployeeID], [o].[OrderDate]
    FROM [Orders] AS [o]
    WHERE [o].[OrderID] < 10300 AND DATEPART(year, [o].[OrderDate]) < CAST(LEN([c].[ContactName]) AS int)
) AS [t0]
WHERE [c].[CustomerID] LIKE N'F%'
""");
    }

    public override async Task Update_FromSql_set_constant(bool async)
    {
        await base.Update_FromSql_set_constant(async);

        AssertExecuteUpdateSql();
    }

    public override async Task Update_Where_SelectMany_subquery_set_null(bool async)
    {
        await base.Update_Where_SelectMany_subquery_set_null(async);

        AssertExecuteUpdateSql(
"""
UPDATE [o]
SET [o].[OrderDate] = NULL
FROM [Orders] AS [o]
INNER JOIN (
    SELECT [t].[OrderID], [t].[CustomerID], [t].[EmployeeID], [t].[OrderDate], [c].[CustomerID] AS [CustomerID0]
    FROM [Customers] AS [c]
    INNER JOIN (
        SELECT [o0].[OrderID], [o0].[CustomerID], [o0].[EmployeeID], [o0].[OrderDate]
        FROM [Orders] AS [o0]
        WHERE DATEPART(year, [o0].[OrderDate]) = 1997
    ) AS [t] ON [c].[CustomerID] = [t].[CustomerID]
    WHERE [c].[CustomerID] LIKE N'F%'
) AS [t0] ON [o].[OrderID] = [t0].[OrderID]
""");
    }

    public override async Task Update_Where_Join_set_property_from_joined_single_result_table(bool async)
    {
        await base.Update_Where_Join_set_property_from_joined_single_result_table(async);

        AssertExecuteUpdateSql(
"""
UPDATE [c]
SET [c].[City] = CONVERT(varchar(11), DATEPART(year, (
    SELECT TOP(1) [o].[OrderDate]
    FROM [Orders] AS [o]
    WHERE [c].[CustomerID] = [o].[CustomerID]
    ORDER BY [o].[OrderDate] DESC)))
FROM [Customers] AS [c]
WHERE [c].[CustomerID] LIKE N'F%'
""");
    }

    public override async Task Update_Where_Join_set_property_from_joined_table(bool async)
    {
        await base.Update_Where_Join_set_property_from_joined_table(async);

        AssertExecuteUpdateSql(
"""
UPDATE [c]
SET [c].[City] = [t].[City]
FROM [Customers] AS [c]
CROSS JOIN (
    SELECT [c0].[CustomerID], [c0].[Address], [c0].[City], [c0].[CompanyName], [c0].[ContactName], [c0].[ContactTitle], [c0].[Country], [c0].[Fax], [c0].[Phone], [c0].[PostalCode], [c0].[Region]
    FROM [Customers] AS [c0]
    WHERE [c0].[CustomerID] = N'ALFKI'
) AS [t]
WHERE [c].[CustomerID] LIKE N'F%'
""");
    }

    public override async Task Update_Where_Join_set_property_from_joined_single_result_scalar(bool async)
    {
        await base.Update_Where_Join_set_property_from_joined_single_result_scalar(async);

        AssertExecuteUpdateSql(
"""
UPDATE [c]
SET [c].[City] = CONVERT(varchar(11), DATEPART(year, (
    SELECT TOP(1) [o].[OrderDate]
    FROM [Orders] AS [o]
    WHERE [c].[CustomerID] = [o].[CustomerID]
    ORDER BY [o].[OrderDate] DESC)))
FROM [Customers] AS [c]
WHERE [c].[CustomerID] LIKE N'F%'
""");
    }

    private void AssertSql(params string[] expected)
        => Fixture.TestSqlLoggerFactory.AssertBaseline(expected);

    private void AssertExecuteUpdateSql(params string[] expected)
        => Fixture.TestSqlLoggerFactory.AssertBaseline(expected, forUpdate: true);
}<|MERGE_RESOLUTION|>--- conflicted
+++ resolved
@@ -677,12 +677,8 @@
         await base.Update_Where_set_parameter(async);
 
         AssertExecuteUpdateSql(
-<<<<<<< HEAD
-            @"@__value_0='Abc' (Size = 30)
-=======
-"""
-@__value_0='Abc' (Size = 4000)
->>>>>>> 7de5e80e
+"""
+@__value_0='Abc' (Size = 30)
 
 UPDATE [c]
 SET [c].[ContactName] = @__value_0
@@ -696,12 +692,8 @@
         await base.Update_Where_set_parameter_from_closure_array(async);
 
         AssertExecuteUpdateSql(
-<<<<<<< HEAD
-            @"@__p_0='Abc' (Size = 30)
-=======
-"""
-@__p_0='Abc' (Size = 4000)
->>>>>>> 7de5e80e
+"""
+@__p_0='Abc' (Size = 30)
 
 UPDATE [c]
 SET [c].[ContactName] = @__p_0
@@ -728,12 +720,8 @@
         await base.Update_Where_set_parameter_from_multilevel_property_access(async);
 
         AssertExecuteUpdateSql(
-<<<<<<< HEAD
-            @"@__container_Containee_Property_0='Abc' (Size = 30)
-=======
-"""
-@__container_Containee_Property_0='Abc' (Size = 4000)
->>>>>>> 7de5e80e
+"""
+@__container_Containee_Property_0='Abc' (Size = 30)
 
 UPDATE [c]
 SET [c].[ContactName] = @__container_Containee_Property_0
@@ -1046,12 +1034,8 @@
         await base.Update_Where_set_property_plus_parameter(async);
 
         AssertExecuteUpdateSql(
-<<<<<<< HEAD
-            @"@__value_0='Abc' (Size = 30)
-=======
-"""
-@__value_0='Abc' (Size = 4000)
->>>>>>> 7de5e80e
+"""
+@__value_0='Abc' (Size = 30)
 
 UPDATE [c]
 SET [c].[ContactName] = COALESCE([c].[ContactName], N'') + @__value_0
@@ -1118,12 +1102,8 @@
         await base.Update_Where_multiple_set(async);
 
         AssertExecuteUpdateSql(
-<<<<<<< HEAD
-            @"@__value_0='Abc' (Size = 30)
-=======
-"""
-@__value_0='Abc' (Size = 4000)
->>>>>>> 7de5e80e
+"""
+@__value_0='Abc' (Size = 30)
 
 UPDATE [c]
 SET [c].[City] = N'Seattle',
