// Licensed to the .NET Foundation under one or more agreements.
// The .NET Foundation licenses this file to you under the MIT license.

using Microsoft.EntityFrameworkCore.Cosmos.Internal;
using Microsoft.EntityFrameworkCore.TestModels.Northwind;

namespace Microsoft.EntityFrameworkCore.Query;

public class NorthwindSelectQueryCosmosTest : NorthwindSelectQueryTestBase<NorthwindQueryCosmosFixture<NoopModelCustomizer>>
{
    public NorthwindSelectQueryCosmosTest(
        NorthwindQueryCosmosFixture<NoopModelCustomizer> fixture,
        ITestOutputHelper testOutputHelper)
        : base(fixture)
    {
        ClearLog();
        //Fixture.TestSqlLoggerFactory.SetTestOutputHelper(testOutputHelper);
    }

    [ConditionalTheory]
    [MemberData(nameof(IsAsyncData))]
    public virtual async Task Projection_with_Value_Property(bool async)
    {
        await AssertQuery(
            async,
            ss => ss.Set<Order>().Select(o => new { Value = o.OrderID }),
            e => e.Value);

        AssertSql(
            @"SELECT VALUE {""Value"" : c[""OrderID""]}
FROM root c
WHERE (c[""Discriminator""] = ""Order"")");
    }

    public override async Task Projection_when_arithmetic_expression_precedence(bool async)
    {
        await base.Projection_when_arithmetic_expression_precedence(async);

        AssertSql(
            @"SELECT VALUE {""A"" : (c[""OrderID""] / (c[""OrderID""] / 2)), ""B"" : ((c[""OrderID""] / c[""OrderID""]) / 2)}
FROM root c
WHERE (c[""Discriminator""] = ""Order"")");
    }

    public override async Task Projection_when_arithmetic_expressions(bool async)
    {
        await base.Projection_when_arithmetic_expressions(async);

        AssertSql(
            @"SELECT VALUE {""OrderID"" : c[""OrderID""], ""Double"" : (c[""OrderID""] * 2), ""Add"" : (c[""OrderID""] + 23), ""Sub"" : (100000 - c[""OrderID""]), ""Divide"" : (c[""OrderID""] / (c[""OrderID""] / 2)), ""Literal"" : 42, ""o"" : c}
FROM root c
WHERE (c[""Discriminator""] = ""Order"")");
    }

    [ConditionalTheory(Skip = "Issue#17246")]
    public override async Task Projection_when_arithmetic_mixed(bool async)
    {
        await base.Projection_when_arithmetic_mixed(async);

        AssertSql(
            @"SELECT c
FROM root c
WHERE (c[""Discriminator""] = ""Order"")");
    }

    [ConditionalTheory(Skip = "Issue #17246")]
    public override async Task Projection_when_arithmetic_mixed_subqueries(bool async)
    {
        await base.Projection_when_arithmetic_mixed_subqueries(async);

        AssertSql(
            @"SELECT c
FROM root c
WHERE (c[""Discriminator""] = ""Order"")");
    }

    public override async Task Projection_when_null_value(bool async)
    {
        await base.Projection_when_null_value(async);

        AssertSql(
            @"SELECT c[""Region""]
FROM root c
WHERE (c[""Discriminator""] = ""Customer"")");
    }

    [ConditionalTheory(Skip = "Issue#17246")]
    public override async Task Projection_when_client_evald_subquery(bool async)
    {
        await base.Projection_when_client_evald_subquery(async);

        AssertSql(
            @"SELECT c
FROM root c
WHERE (c[""Discriminator""] = ""Customer"")");
    }

    public override async Task Project_to_object_array(bool async)
    {
        await base.Project_to_object_array(async);

        AssertSql(
            @"SELECT c[""EmployeeID""], c[""ReportsTo""], c[""Title""]
FROM root c
WHERE ((c[""Discriminator""] = ""Employee"") AND (c[""EmployeeID""] = 1))");
    }

    [ConditionalTheory(Skip = "Issue#17246")]
    public override async Task Projection_of_entity_type_into_object_array(bool async)
    {
        await base.Projection_of_entity_type_into_object_array(async);

        AssertSql(
            @"SELECT c[""CustomerID""], c[""Address""], c[""City""], c[""CompanyName""], c[""ContactName""], c[""ContactTitle""], c[""Country""], c[""Fax""], c[""Phone""], c[""PostalCode""], c[""Region""]
FROM root c
WHERE ((c[""Discriminator""] = ""Employee"") AND c[""CustomerID""] LIKE N'A%'
ORDER BY c[""CustomerID""]");
    }

    [ConditionalTheory(Skip = "Issue#17246")]
    public override async Task Projection_of_multiple_entity_types_into_object_array(bool async)
    {
        await base.Projection_of_multiple_entity_types_into_object_array(async);

        AssertSql(
            @"SELECT c
FROM root c
WHERE (c[""Discriminator""] = ""Customer"")");
    }

    public override async Task Projection_of_entity_type_into_object_list(bool async)
    {
        await base.Projection_of_entity_type_into_object_list(async);

        AssertSql(
            @"SELECT c
FROM root c
WHERE (c[""Discriminator""] = ""Customer"")
ORDER BY c[""CustomerID""]");
    }

    public override async Task Project_to_int_array(bool async)
    {
        await base.Project_to_int_array(async);

        AssertSql(
            @"SELECT c[""EmployeeID""], c[""ReportsTo""]
FROM root c
WHERE ((c[""Discriminator""] = ""Employee"") AND (c[""EmployeeID""] = 1))");
    }

    [ConditionalTheory(Skip = "Issue #17246")]
    public override async Task Select_bool_closure_with_order_by_property_with_cast_to_nullable(bool async)
    {
        await base.Select_bool_closure_with_order_by_property_with_cast_to_nullable(async);

        AssertSql(
            @"SELECT c
FROM root c
WHERE (c[""Discriminator""] = ""Customer"")");
    }

    [ConditionalTheory(Skip = "Issue #17246")]
    public override async Task Select_bool_closure_with_order_parameter_with_cast_to_nullable(bool async)
    {
        await base.Select_bool_closure_with_order_parameter_with_cast_to_nullable(async);

        AssertSql(
            @"SELECT c
FROM root c
WHERE (c[""Discriminator""] = ""Customer"")");
    }

    public override async Task Select_scalar(bool async)
    {
        await base.Select_scalar(async);

        AssertSql(
            @"SELECT c[""City""]
FROM root c
WHERE (c[""Discriminator""] = ""Customer"")");
    }

    public override async Task Select_anonymous_one(bool async)
    {
        await base.Select_anonymous_one(async);

        AssertSql(
            @"SELECT c[""City""]
FROM root c
WHERE (c[""Discriminator""] = ""Customer"")");
    }

    public override async Task Select_anonymous_two(bool async)
    {
        await base.Select_anonymous_two(async);

        AssertSql(
            @"SELECT c[""City""], c[""Phone""]
FROM root c
WHERE (c[""Discriminator""] = ""Customer"")");
    }

    public override async Task Select_anonymous_three(bool async)
    {
        await base.Select_anonymous_three(async);

        AssertSql(
            @"SELECT c[""City""], c[""Phone""], c[""Country""]
FROM root c
WHERE (c[""Discriminator""] = ""Customer"")");
    }

    public override async Task Select_anonymous_bool_constant_true(bool async)
    {
        await base.Select_anonymous_bool_constant_true(async);

        AssertSql(
            @"SELECT VALUE {""CustomerID"" : c[""CustomerID""], ""ConstantTrue"" : true}
FROM root c
WHERE (c[""Discriminator""] = ""Customer"")");
    }

    public override async Task Select_anonymous_constant_in_expression(bool async)
    {
        await base.Select_anonymous_constant_in_expression(async);

        AssertSql(
            @"SELECT VALUE {""CustomerID"" : c[""CustomerID""], ""Expression"" : (LENGTH(c[""CustomerID""]) + 5)}
FROM root c
WHERE (c[""Discriminator""] = ""Customer"")");
    }

    public override async Task Select_anonymous_conditional_expression(bool async)
    {
        await base.Select_anonymous_conditional_expression(async);

        AssertSql(
            @"SELECT VALUE {""ProductID"" : c[""ProductID""], ""IsAvailable"" : (c[""UnitsInStock""] > 0)}
FROM root c
WHERE (c[""Discriminator""] = ""Product"")");
    }

    public override async Task Select_anonymous_with_object(bool async)
    {
        await base.Select_anonymous_with_object(async);

        AssertSql(
            @"SELECT c[""City""], c
FROM root c
WHERE (c[""Discriminator""] = ""Customer"")");
    }

    public override async Task Select_constant_int(bool async)
    {
        await base.Select_constant_int(async);

        AssertSql(
            @"SELECT VALUE {""c"" : 0}
FROM root c
WHERE (c[""Discriminator""] = ""Customer"")");
    }

    public override async Task Select_constant_null_string(bool async)
    {
        await base.Select_constant_null_string(async);

        AssertSql(
            @"SELECT VALUE {""c"" : null}
FROM root c
WHERE (c[""Discriminator""] = ""Customer"")");
    }

    public override async Task Select_local(bool async)
    {
        await base.Select_local(async);

        AssertSql(
            @"@__x_0='10'

SELECT VALUE {""c"" : @__x_0}
FROM root c
WHERE (c[""Discriminator""] = ""Customer"")");
    }

    public override async Task Select_scalar_primitive_after_take(bool async)
    {
        await base.Select_scalar_primitive_after_take(async);

        AssertSql(
            @"@__p_0='9'

SELECT c[""EmployeeID""]
FROM root c
WHERE (c[""Discriminator""] = ""Employee"")
OFFSET 0 LIMIT @__p_0");
    }

    public override async Task Select_project_filter(bool async)
    {
        await base.Select_project_filter(async);

        AssertSql(
            @"SELECT c[""CompanyName""]
FROM root c
WHERE ((c[""Discriminator""] = ""Customer"") AND (c[""City""] = ""London""))");
    }

    public override async Task Select_project_filter2(bool async)
    {
        await base.Select_project_filter2(async);

        AssertSql(
            @"SELECT c[""City""]
FROM root c
WHERE ((c[""Discriminator""] = ""Customer"") AND (c[""City""] = ""London""))");
    }

    [ConditionalTheory(Skip = "Cross collection join Issue#17246")]
    public override async Task Select_nested_collection(bool async)
    {
        await base.Select_nested_collection(async);

        AssertSql(
            @"SELECT c
FROM root c
WHERE ((c[""Discriminator""] = ""Customer"") AND (c[""City""] = ""London""))");
    }

    [ConditionalFact(Skip = "Issue #17246")]
    public override void Select_nested_collection_multi_level()
    {
        base.Select_nested_collection_multi_level();

        AssertSql(
            @"SELECT c
FROM root c
WHERE (c[""Discriminator""] = ""Customer"")");
    }

    [ConditionalFact(Skip = "Issue#17246")]
    public override void Select_nested_collection_multi_level2()
    {
        base.Select_nested_collection_multi_level2();

        AssertSql(
            @"SELECT c
FROM root c
WHERE (c[""Discriminator""] = ""Customer"")");
    }

    [ConditionalFact(Skip = "Issue#17246")]
    public override void Select_nested_collection_multi_level3()
    {
        base.Select_nested_collection_multi_level3();

        AssertSql(
            @"SELECT c
FROM root c
WHERE (c[""Discriminator""] = ""Customer"")");
    }

    [ConditionalFact(Skip = "Issue#17246")]
    public override void Select_nested_collection_multi_level4()
    {
        base.Select_nested_collection_multi_level4();

        AssertSql(
            @"SELECT c
FROM root c
WHERE (c[""Discriminator""] = ""Customer"")");
    }

    [ConditionalFact(Skip = "Issue#17246")]
    public override void Select_nested_collection_multi_level5()
    {
        using (var context = CreateContext())
        {
            var customers = context.Customers
                .Where(c => c.CustomerID == "ALFKI")
                .Select(
                    c => new
                    {
                        Order = (int?)c.Orders
                            .Where(o => o.OrderID < 10500)
                            .Select(
                                o => o.OrderDetails
                                    .Where(od => od.OrderID != c.Orders.Count)
                                    .Select(od => od.ProductID)
                                    .FirstOrDefault())
                            .FirstOrDefault()
                    })
                .ToList();

            Assert.Single(customers);
            Assert.Equal(0, customers.Count(c => c.Order != null && c.Order != 0));
        }

        AssertSql(
            @"SELECT c
FROM root c
WHERE ((c[""Discriminator""] = ""Customer"") AND (c[""CustomerID""] = ""ALFKI""))");
    }

    [ConditionalFact(Skip = "Issue#17246")]
    public override void Select_nested_collection_multi_level6()
    {
        base.Select_nested_collection_multi_level6();

        AssertSql(
            @"SELECT c
FROM root c
WHERE (c[""Discriminator""] = ""Customer"")");
    }

    [ConditionalTheory(Skip = "Issue#17246")]
    public override async Task Select_nested_collection_count_using_anonymous_type(bool async)
    {
        await base.Select_nested_collection_count_using_anonymous_type(async);

        AssertSql(
            @"SELECT c
FROM root c
WHERE (c[""Discriminator""] = ""Customer"")");
    }

    [ConditionalTheory(Skip = "Issue#17246")]
    public override async Task New_date_time_in_anonymous_type_works(bool async)
    {
        await base.New_date_time_in_anonymous_type_works(async);

        AssertSql(
            @"SELECT c
FROM root c
WHERE (c[""Discriminator""] = ""Customer"")");
    }

    public override async Task Select_non_matching_value_types_int_to_long_introduces_explicit_cast(bool async)
    {
        await base.Select_non_matching_value_types_int_to_long_introduces_explicit_cast(async);

        AssertSql(
            @"SELECT c[""OrderID""]
FROM root c
WHERE ((c[""Discriminator""] = ""Order"") AND (c[""CustomerID""] = ""ALFKI""))
ORDER BY c[""OrderID""]");
    }

    public override async Task Select_non_matching_value_types_nullable_int_to_long_introduces_explicit_cast(bool async)
    {
        await base.Select_non_matching_value_types_nullable_int_to_long_introduces_explicit_cast(async);

        AssertSql(
            @"SELECT c[""EmployeeID""]
FROM root c
WHERE ((c[""Discriminator""] = ""Order"") AND (c[""CustomerID""] = ""ALFKI""))
ORDER BY c[""OrderID""]");
    }

    public override async Task Select_non_matching_value_types_nullable_int_to_int_doesnt_introduce_explicit_cast(bool async)
    {
        await base.Select_non_matching_value_types_nullable_int_to_int_doesnt_introduce_explicit_cast(async);

        AssertSql(
            @"SELECT c[""EmployeeID""]
FROM root c
WHERE ((c[""Discriminator""] = ""Order"") AND (c[""CustomerID""] = ""ALFKI""))
ORDER BY c[""OrderID""]");
    }

    public override async Task Select_non_matching_value_types_int_to_nullable_int_doesnt_introduce_explicit_cast(bool async)
    {
        await base.Select_non_matching_value_types_int_to_nullable_int_doesnt_introduce_explicit_cast(async);

        AssertSql(
            @"SELECT c[""OrderID""]
FROM root c
WHERE ((c[""Discriminator""] = ""Order"") AND (c[""CustomerID""] = ""ALFKI""))
ORDER BY c[""OrderID""]");
    }

    public override async Task Select_non_matching_value_types_from_binary_expression_introduces_explicit_cast(bool async)
    {
        await base.Select_non_matching_value_types_from_binary_expression_introduces_explicit_cast(async);

        AssertSql(
            @"SELECT VALUE {""c"" : (c[""OrderID""] + c[""OrderID""])}
FROM root c
WHERE ((c[""Discriminator""] = ""Order"") AND (c[""CustomerID""] = ""ALFKI""))
ORDER BY c[""OrderID""]");
    }

    public override async Task Select_non_matching_value_types_from_binary_expression_nested_introduces_top_level_explicit_cast(
        bool async)
    {
        await base.Select_non_matching_value_types_from_binary_expression_nested_introduces_top_level_explicit_cast(async);

        AssertSql(
            @"SELECT c[""OrderID""]
FROM root c
WHERE ((c[""Discriminator""] = ""Order"") AND (c[""CustomerID""] = ""ALFKI""))
ORDER BY c[""OrderID""]");
    }

    public override async Task Select_non_matching_value_types_from_unary_expression_introduces_explicit_cast1(bool async)
    {
        await base.Select_non_matching_value_types_from_unary_expression_introduces_explicit_cast1(async);

        AssertSql(
            @"SELECT VALUE {""c"" : -(c[""OrderID""])}
FROM root c
WHERE ((c[""Discriminator""] = ""Order"") AND (c[""CustomerID""] = ""ALFKI""))
ORDER BY c[""OrderID""]");
    }

    public override async Task Select_non_matching_value_types_from_unary_expression_introduces_explicit_cast2(bool async)
    {
        await base.Select_non_matching_value_types_from_unary_expression_introduces_explicit_cast2(async);

        AssertSql(
            @"SELECT c[""OrderID""]
FROM root c
WHERE ((c[""Discriminator""] = ""Order"") AND (c[""CustomerID""] = ""ALFKI""))
ORDER BY c[""OrderID""]");
    }

    public override async Task Select_non_matching_value_types_from_length_introduces_explicit_cast(bool async)
    {
        await base.Select_non_matching_value_types_from_length_introduces_explicit_cast(async);

        AssertSql(
            @"SELECT LENGTH(c[""CustomerID""]) AS c
FROM root c
WHERE ((c[""Discriminator""] = ""Order"") AND (c[""CustomerID""] = ""ALFKI""))
ORDER BY c[""OrderID""]");
    }

    public override async Task Select_non_matching_value_types_from_method_call_introduces_explicit_cast(bool async)
    {
        await base.Select_non_matching_value_types_from_method_call_introduces_explicit_cast(async);

        AssertSql(
            @"SELECT ABS(c[""OrderID""]) AS c
FROM root c
WHERE ((c[""Discriminator""] = ""Order"") AND (c[""CustomerID""] = ""ALFKI""))
ORDER BY c[""OrderID""]");
    }

    public override async Task Select_non_matching_value_types_from_anonymous_type_introduces_explicit_cast(bool async)
    {
        await base.Select_non_matching_value_types_from_anonymous_type_introduces_explicit_cast(async);

        AssertSql(
            @"SELECT c[""OrderID""]
FROM root c
WHERE ((c[""Discriminator""] = ""Order"") AND (c[""CustomerID""] = ""ALFKI""))
ORDER BY c[""OrderID""]");
    }

    [ConditionalTheory(Skip = "Issue #17246")]
    public override async Task
        Project_single_element_from_collection_with_OrderBy_Distinct_and_FirstOrDefault_followed_by_projecting_length(
            bool async)
    {
        await base.Project_single_element_from_collection_with_OrderBy_Distinct_and_FirstOrDefault_followed_by_projecting_length(
            async);

        AssertSql("");
    }

    public override async Task Select_conditional_with_null_comparison_in_test(bool async)
    {
        await base.Select_conditional_with_null_comparison_in_test(async);

        AssertSql(
            @"SELECT VALUE {""c"" : ((c[""CustomerID""] = null) ? true : (c[""OrderID""] < 100))}
FROM root c
WHERE ((c[""Discriminator""] = ""Order"") AND (c[""CustomerID""] = ""ALFKI""))");
    }

    [ConditionalTheory(Skip = "Issue#17246")]
    public override async Task Projection_in_a_subquery_should_be_liftable(bool async)
    {
        await base.Projection_in_a_subquery_should_be_liftable(async);

        AssertSql(
            @"SELECT c
FROM root c
WHERE (c[""Discriminator""] = ""Employee"")");
    }

    public override async Task Projection_containing_DateTime_subtraction(bool async)
    {
        await base.Projection_containing_DateTime_subtraction(async);

        AssertSql(
            @"SELECT c[""OrderDate""]
FROM root c
WHERE ((c[""Discriminator""] = ""Order"") AND (c[""OrderID""] < 10300))");
    }

    [ConditionalTheory(Skip = "Issue #17246")]
    public override async Task Project_single_element_from_collection_with_OrderBy_Take_and_FirstOrDefault(bool async)
    {
        await AssertQuery(
            async,
            ss => ss.Set<Customer>().Where(c => c.CustomerID == "ALFKI").Select(
                c => c.Orders.OrderBy(o => o.OrderID).Select(o => o.CustomerID).Take(1).FirstOrDefault()));

        AssertSql(
            @"SELECT c
FROM root c
WHERE ((c[""Discriminator""] = ""Customer"") AND (c[""CustomerID""] = ""ALFKI""))");
    }

    [ConditionalTheory(Skip = "Issue #17246")]
    public override async Task Project_single_element_from_collection_with_OrderBy_Skip_and_FirstOrDefault(bool async)
    {
        await AssertQuery(
            async,
            ss => ss.Set<Customer>().Where(c => c.CustomerID == "ALFKI").Select(
                c => c.Orders.OrderBy(o => o.OrderID).Select(o => o.CustomerID).Skip(1).FirstOrDefault()));

        AssertSql(
            @"SELECT c
FROM root c
WHERE ((c[""Discriminator""] = ""Customer"") AND (c[""CustomerID""] = ""ALFKI""))");
    }

    [ConditionalTheory(Skip = "Issue #17246")]
    public override async Task Project_single_element_from_collection_with_OrderBy_Distinct_and_FirstOrDefault(bool async)
    {
        await AssertQuery(
            async,
            ss => ss.Set<Customer>().Where(c => c.CustomerID == "ALFKI").Select(
                c => c.Orders.OrderBy(o => o.OrderID).Select(o => o.CustomerID).Distinct().FirstOrDefault()));

        AssertSql(
            @"SELECT c
FROM root c
WHERE ((c[""Discriminator""] = ""Customer"") AND (c[""CustomerID""] = ""ALFKI""))");
    }

    [ConditionalTheory(Skip = "Issue #17246")]
    public override async Task Project_single_element_from_collection_with_OrderBy_Take_and_SingleOrDefault(bool async)
    {
        await base.Project_single_element_from_collection_with_OrderBy_Take_and_SingleOrDefault(async);

        AssertSql(
            @"SELECT c
FROM root c
WHERE ((c[""Discriminator""] = ""Customer"") AND (c[""CustomerID""] = ""ALFKI""))");
    }

    [ConditionalTheory(Skip = "Issue #17246")]
    public override async Task Project_single_element_from_collection_with_OrderBy_Take_and_FirstOrDefault_with_parameter(bool async)
    {
        await AssertQuery(
            async,
            ss => ss.Set<Customer>().Where(c => c.CustomerID == "ALFKI").Select(
                c => c.Orders.OrderBy(o => o.OrderID).Select(o => o.CustomerID).Take(1).FirstOrDefault()));

        AssertSql(
            @"SELECT c
FROM root c
WHERE ((c[""Discriminator""] = ""Customer"") AND (c[""CustomerID""] = ""ALFKI""))");
    }

    [ConditionalTheory(Skip = "Issue#17246")]
    public override async Task Project_single_element_from_collection_with_multiple_OrderBys_Take_and_FirstOrDefault(bool async)
    {
        await AssertQuery(
            async,
            ss => ss.Set<Customer>().Where(c => c.CustomerID == "ALFKI").Select(
                c => c.Orders.OrderBy(o => o.OrderID)
                    .ThenByDescending(o => o.OrderDate)
                    .Select(o => o.CustomerID)
                    .Take(2)
                    .FirstOrDefault()));

        AssertSql(
            @"SELECT c
FROM root c
WHERE ((c[""Discriminator""] = ""Customer"") AND (c[""CustomerID""] = ""ALFKI""))");
    }

    public override async Task
        Project_single_element_from_collection_with_multiple_OrderBys_Take_and_FirstOrDefault_followed_by_projection_of_length_property(
            bool async)
    {
        await base
            .Project_single_element_from_collection_with_multiple_OrderBys_Take_and_FirstOrDefault_followed_by_projection_of_length_property(
                async);

        AssertSql(
            @"SELECT c
FROM root c
WHERE (c[""Discriminator""] = ""Customer"")");
    }

    [ConditionalTheory(Skip = "Issue#17246")]
    public override async Task Project_single_element_from_collection_with_multiple_OrderBys_Take_and_FirstOrDefault_2(bool async)
    {
        await AssertQuery(
            async,
            ss => ss.Set<Customer>().Where(c => c.CustomerID == "ALFKI").Select(
                c => c.Orders.OrderBy(o => o.CustomerID)
                    .ThenByDescending(o => o.OrderDate)
                    .Select(o => o.CustomerID)
                    .Take(2)
                    .FirstOrDefault()));

        AssertSql(
            @"SELECT c
FROM root c
WHERE ((c[""Discriminator""] = ""Customer"") AND (c[""CustomerID""] = ""ALFKI""))");
    }

    [ConditionalTheory(Skip = "Issue #17246")]
    public override async Task Project_single_element_from_collection_with_OrderBy_over_navigation_Take_and_FirstOrDefault(bool async)
    {
        await AssertQueryScalar(
            async,
            ss => ss.Set<Order>().Where(o => o.OrderID < 10250)
                .Select(o => o.OrderDetails.OrderBy(od => od.Product.ProductName).Select(od => od.OrderID).Take(1).FirstOrDefault()));

        AssertSql(
            @"SELECT c
FROM root c
WHERE ((c[""Discriminator""] = ""Order"") AND (c[""OrderID""] < 10250))");
    }

    [ConditionalTheory(Skip = "Issue #17246")]
    public override async Task Project_single_element_from_collection_with_OrderBy_over_navigation_Take_and_FirstOrDefault_2(
        bool async)
    {
        await base.Project_single_element_from_collection_with_OrderBy_over_navigation_Take_and_FirstOrDefault_2(async);

        AssertSql(
            @"SELECT c
FROM root c
WHERE ((c[""Discriminator""] = ""Order"") AND (c[""OrderID""] < 10250))");
    }

    public override async Task Select_datetime_year_component(bool async)
    {
        await base.Select_datetime_year_component(async);

        AssertSql(
            @"SELECT c[""OrderDate""]
FROM root c
WHERE (c[""Discriminator""] = ""Order"")");
    }

    public override async Task Select_datetime_month_component(bool async)
    {
        await base.Select_datetime_month_component(async);

        AssertSql(
            @"SELECT c[""OrderDate""]
FROM root c
WHERE (c[""Discriminator""] = ""Order"")");
    }

    public override async Task Select_datetime_day_of_year_component(bool async)
    {
        await base.Select_datetime_day_of_year_component(async);

        AssertSql(
            @"SELECT c[""OrderDate""]
FROM root c
WHERE (c[""Discriminator""] = ""Order"")");
    }

    public override async Task Select_datetime_day_component(bool async)
    {
        await base.Select_datetime_day_component(async);

        AssertSql(
            @"SELECT c[""OrderDate""]
FROM root c
WHERE (c[""Discriminator""] = ""Order"")");
    }

    public override async Task Select_datetime_hour_component(bool async)
    {
        await base.Select_datetime_hour_component(async);

        AssertSql(
            @"SELECT c[""OrderDate""]
FROM root c
WHERE (c[""Discriminator""] = ""Order"")");
    }

    public override async Task Select_datetime_minute_component(bool async)
    {
        await base.Select_datetime_minute_component(async);

        AssertSql(
            @"SELECT c[""OrderDate""]
FROM root c
WHERE (c[""Discriminator""] = ""Order"")");
    }

    public override async Task Select_datetime_second_component(bool async)
    {
        await base.Select_datetime_second_component(async);

        AssertSql(
            @"SELECT c[""OrderDate""]
FROM root c
WHERE (c[""Discriminator""] = ""Order"")");
    }

    public override async Task Select_datetime_millisecond_component(bool async)
    {
        await base.Select_datetime_millisecond_component(async);

        AssertSql(
            @"SELECT c[""OrderDate""]
FROM root c
WHERE (c[""Discriminator""] = ""Order"")");
    }

    public override async Task Select_byte_constant(bool async)
    {
        await base.Select_byte_constant(async);

        AssertSql(
            @"SELECT VALUE {""c"" : ((c[""CustomerID""] = ""ALFKI"") ? 1 : 2)}
FROM root c
WHERE (c[""Discriminator""] = ""Customer"")");
    }

    public override async Task Select_short_constant(bool async)
    {
        await base.Select_short_constant(async);

        AssertSql(
            @"SELECT VALUE {""c"" : ((c[""CustomerID""] = ""ALFKI"") ? 1 : 2)}
FROM root c
WHERE (c[""Discriminator""] = ""Customer"")");
    }

    public override async Task Select_bool_constant(bool async)
    {
        await base.Select_bool_constant(async);

        AssertSql(
            @"SELECT VALUE {""c"" : ((c[""CustomerID""] = ""ALFKI"") ? true : false)}
FROM root c
WHERE (c[""Discriminator""] = ""Customer"")");
    }

    public override async Task Anonymous_projection_AsNoTracking_Selector(bool async)
    {
        await base.Anonymous_projection_AsNoTracking_Selector(async);

        AssertSql(
            @"SELECT c[""OrderDate""]
FROM root c
WHERE (c[""Discriminator""] = ""Order"")");
    }

    public override async Task Anonymous_projection_with_repeated_property_being_ordered(bool async)
    {
        await base.Anonymous_projection_with_repeated_property_being_ordered(async);

        AssertSql(
            @"SELECT VALUE {""A"" : c[""CustomerID""]}
FROM root c
WHERE (c[""Discriminator""] = ""Customer"")
ORDER BY c[""CustomerID""]");
    }

    [ConditionalTheory(Skip = "Issue #17246")]
    public override async Task Anonymous_projection_with_repeated_property_being_ordered_2(bool async)
    {
        await base.Anonymous_projection_with_repeated_property_being_ordered_2(async);

        AssertSql(
            @"SELECT c
FROM root c
WHERE (c[""Discriminator""] = ""Order"")");
    }

    public override async Task Select_GetValueOrDefault_on_DateTime(bool async)
    {
        await base.Select_GetValueOrDefault_on_DateTime(async);

        AssertSql(
            @"SELECT c[""OrderDate""]
FROM root c
WHERE (c[""Discriminator""] = ""Order"")");
    }

    [ConditionalTheory(Skip = "Issue#17246")]
    public override async Task Select_GetValueOrDefault_on_DateTime_with_null_values(bool async)
    {
        await base.Select_GetValueOrDefault_on_DateTime_with_null_values(async);

        AssertSql(
            @"SELECT c
FROM root c
WHERE (c[""Discriminator""] = ""Customer"")");
    }

    [ConditionalTheory(Skip = "Issue#17246")]
    public override Task Client_method_in_projection_requiring_materialization_1(bool async)
        => base.Client_method_in_projection_requiring_materialization_1(async);

    [ConditionalTheory(Skip = "Issue#17246")]
    public override Task Client_method_in_projection_requiring_materialization_2(bool async)
        => base.Client_method_in_projection_requiring_materialization_2(async);

    [ConditionalTheory(Skip = "Issue#17246")]
    public override Task Multiple_select_many_with_predicate(bool async)
        => base.Multiple_select_many_with_predicate(async);

    [ConditionalTheory(Skip = "Issue #17246")]
    public override Task SelectMany_without_result_selector_naked_collection_navigation(bool async)
        => base.SelectMany_without_result_selector_naked_collection_navigation(async);

    [ConditionalTheory(Skip = "Issue #17246")]
    public override Task SelectMany_without_result_selector_collection_navigation_composed(bool async)
        => base.SelectMany_without_result_selector_collection_navigation_composed(async);

    [ConditionalTheory(Skip = "Issue#17246")]
    public override Task SelectMany_correlated_with_outer_1(bool async)
        => base.SelectMany_correlated_with_outer_1(async);

    [ConditionalTheory(Skip = "Issue#17246")]
    public override Task SelectMany_correlated_with_outer_2(bool async)
        => base.SelectMany_correlated_with_outer_2(async);

    [ConditionalTheory(Skip = "Issue#17246")]
    public override Task SelectMany_correlated_with_outer_3(bool async)
        => base.SelectMany_correlated_with_outer_3(async);

    [ConditionalTheory(Skip = "Issue#17246")]
    public override Task SelectMany_correlated_with_outer_4(bool async)
        => base.SelectMany_correlated_with_outer_4(async);

    [ConditionalTheory(Skip = "Issue#17246")]
    public override Task SelectMany_correlated_with_outer_5(bool async)
        => base.SelectMany_correlated_with_outer_5(async);

    [ConditionalTheory(Skip = "Issue#17246")]
    public override Task SelectMany_correlated_with_outer_6(bool async)
        => base.SelectMany_correlated_with_outer_6(async);

    [ConditionalTheory(Skip = "Issue#17246")]
    public override Task SelectMany_correlated_with_outer_7(bool async)
        => base.SelectMany_correlated_with_outer_7(async);

    [ConditionalTheory(Skip = "Issue#17246")]
    public override Task FirstOrDefault_over_empty_collection_of_value_type_returns_correct_results(bool async)
        => base.FirstOrDefault_over_empty_collection_of_value_type_returns_correct_results(async);

    [ConditionalTheory(Skip = "Issue#17246")]
    public override Task Project_non_nullable_value_after_FirstOrDefault_on_empty_collection(bool async)
        => base.Project_non_nullable_value_after_FirstOrDefault_on_empty_collection(async);

    public override Task Member_binding_after_ctor_arguments_fails_with_client_eval(bool async)
        => AssertTranslationFailed(() => base.Member_binding_after_ctor_arguments_fails_with_client_eval(async));

    [ConditionalTheory(Skip = "Issue#17246")]
    public override Task Filtered_collection_projection_is_tracked(bool async)
        => base.Filtered_collection_projection_is_tracked(async);

    [ConditionalTheory(Skip = "Issue#17246")]
    public override Task Filtered_collection_projection_with_to_list_is_tracked(bool async)
        => base.Filtered_collection_projection_with_to_list_is_tracked(async);

    [ConditionalTheory(Skip = "Issue #17246")]
    public override Task SelectMany_with_collection_being_correlated_subquery_which_references_inner_and_outer_entity(bool async)
        => base.SelectMany_with_collection_being_correlated_subquery_which_references_inner_and_outer_entity(async);

    [ConditionalTheory(Skip = "Issue #17246")]
    public override Task Select_chained_entity_navigation_doesnt_materialize_intermittent_entities(bool async)
        => base.Select_chained_entity_navigation_doesnt_materialize_intermittent_entities(async);

    [ConditionalTheory(Skip = "Issue #17246")]
    public override Task Select_entity_compared_to_null(bool async)
        => base.Select_entity_compared_to_null(async);

    public override async Task Explicit_cast_in_arithmetic_operation_is_preserved(bool async)
    {
        await base.Explicit_cast_in_arithmetic_operation_is_preserved(async);

        AssertSql(
            @"SELECT VALUE {""OrderID"" : c[""OrderID""], ""c"" : (c[""OrderID""] + 1000)}
FROM root c
WHERE ((c[""Discriminator""] = ""Order"") AND (c[""OrderID""] = 10243))");
    }

    [ConditionalTheory(Skip = "Issue #17246")]
    public override Task SelectMany_whose_selector_references_outer_source(bool async)
        => base.SelectMany_whose_selector_references_outer_source(async);

    [ConditionalTheory(Skip = "Issue #17246")]
    public override Task Collection_FirstOrDefault_with_entity_equality_check_in_projection(bool async)
        => base.Collection_FirstOrDefault_with_entity_equality_check_in_projection(async);

    [ConditionalTheory(Skip = "Issue #17246")]
    public override Task Collection_FirstOrDefault_with_nullable_unsigned_int_column(bool async)
        => base.Collection_FirstOrDefault_with_nullable_unsigned_int_column(async);

    [ConditionalTheory(Skip = "Issue#17246")]
    public override Task ToList_Count_in_projection_works(bool async)
        => base.ToList_Count_in_projection_works(async);

    [ConditionalTheory(Skip = "Issue#17246")]
    public override Task LastOrDefault_member_access_in_projection_translates_to_server(bool async)
        => base.LastOrDefault_member_access_in_projection_translates_to_server(async);

    [ConditionalTheory(Skip = "Issue#17246")]
    public override Task Collection_projection_AsNoTracking_OrderBy(bool async)
        => base.Collection_projection_AsNoTracking_OrderBy(async);

    public override async Task Coalesce_over_nullable_uint(bool async)
    {
        await base.Coalesce_over_nullable_uint(async);

        AssertSql(
            @"SELECT VALUE {""c"" : ((c[""EmployeeID""] != null) ? c[""EmployeeID""] : 0)}
FROM root c
WHERE (c[""Discriminator""] = ""Order"")");
    }

    [ConditionalTheory(Skip = "Issue#17246")]
    public override Task Project_uint_through_collection_FirstOrDefault(bool async)
        => base.Project_uint_through_collection_FirstOrDefault(async);

    [ConditionalTheory(Skip = "Issue#17246")]
    public override Task Project_keyless_entity_FirstOrDefault_without_orderby(bool async)
        => base.Project_keyless_entity_FirstOrDefault_without_orderby(async);

    public override async Task Reverse_changes_asc_order_to_desc(bool async)
    {
        await base.Reverse_changes_asc_order_to_desc(async);

        AssertSql(
            @"SELECT c[""EmployeeID""]
FROM root c
WHERE (c[""Discriminator""] = ""Employee"")
ORDER BY c[""EmployeeID""] DESC");
    }

    public override async Task Reverse_changes_desc_order_to_asc(bool async)
    {
        await base.Reverse_changes_desc_order_to_asc(async);

        AssertSql(
            @"SELECT c[""EmployeeID""]
FROM root c
WHERE (c[""Discriminator""] = ""Employee"")
ORDER BY c[""EmployeeID""]");
    }

    [ConditionalTheory(Skip = "Issue#17246")]
    public override Task Projection_AsEnumerable_projection(bool async)
        => base.Projection_AsEnumerable_projection(async);

    public override async Task Projection_custom_type_in_both_sides_of_ternary(bool async)
    {
        await base.Projection_custom_type_in_both_sides_of_ternary(async);

        AssertSql(
            @"SELECT VALUE {""c"" : (c[""City""] = ""Seattle"")}
FROM root c
WHERE (c[""Discriminator""] = ""Customer"")
ORDER BY c[""CustomerID""]");
    }

    [ConditionalTheory(Skip = "Issue#17246")]
    public override Task Projecting_multiple_collection_with_same_constant_works(bool async)
        => base.Projecting_multiple_collection_with_same_constant_works(async);

    [ConditionalTheory(Skip = "Cross collection join Issue#17246")]
    public override Task Projecting_after_navigation_and_distinct(bool async)
        => base.Projecting_after_navigation_and_distinct(async);

    [ConditionalTheory(Skip = "Cross collection join Issue#17246")]
    public override Task Correlated_collection_after_distinct_with_complex_projection_containing_original_identifier(bool async)
        => base.Correlated_collection_after_distinct_with_complex_projection_containing_original_identifier(async);

    [ConditionalTheory(Skip = "Cross collection join Issue#17246")]
    public override Task Correlated_collection_after_distinct_not_containing_original_identifier(bool async)
        => base.Correlated_collection_after_distinct_not_containing_original_identifier(async);

    [ConditionalTheory(Skip = "Cross collection join Issue#17246")]
    public override Task Correlated_collection_after_distinct_with_complex_projection_not_containing_original_identifier(bool async)
        => base.Correlated_collection_after_distinct_with_complex_projection_not_containing_original_identifier(async);

    [ConditionalTheory(Skip = "Cross collection join Issue#17246")]
    public override Task Correlated_collection_after_groupby_with_complex_projection_containing_original_identifier(bool async)
        => base.Correlated_collection_after_groupby_with_complex_projection_containing_original_identifier(async);

    public override Task Reverse_without_explicit_ordering(bool async)
        => AssertTranslationFailedWithDetails(
            () => base.Reverse_without_explicit_ordering(async), CosmosStrings.MissingOrderingInSelectExpression);

    [ConditionalTheory(Skip = "Cross collection join Issue#17246")]
    public override Task Custom_projection_reference_navigation_PK_to_FK_optimization(bool async)
        => base.Custom_projection_reference_navigation_PK_to_FK_optimization(async);

    [ConditionalTheory(Skip = "Cross collection join Issue#17246")]
    public override Task Select_nested_collection_deep(bool async)
        => base.Select_nested_collection_deep(async);

    [ConditionalTheory(Skip = "Cross collection join Issue#17246")]
    public override Task Projecting_Length_of_a_string_property_after_FirstOrDefault_on_correlated_collection(bool async)
        => base.Projecting_Length_of_a_string_property_after_FirstOrDefault_on_correlated_collection(async);

    public override async Task Projection_take_predicate_projection(bool async)
    {
        await base.Projection_take_predicate_projection(async);

        AssertSql(
            @"@__p_0='10'

SELECT VALUE {""Aggregate"" : ((c[""CustomerID""] || "" "") || c[""City""])}
FROM root c
WHERE ((c[""Discriminator""] = ""Customer"") AND ((c[""CustomerID""] != null) AND ((""A"" != null) AND STARTSWITH(c[""CustomerID""], ""A""))))
ORDER BY c[""CustomerID""]
OFFSET 0 LIMIT @__p_0");
    }

    public override async Task Projection_take_projection_doesnt_project_intermittent_column(bool async)
    {
        await base.Projection_take_projection_doesnt_project_intermittent_column(async);

        AssertSql(
            @"@__p_0='10'

SELECT VALUE {""Aggregate"" : ((c[""CustomerID""] || "" "") || c[""City""])}
FROM root c
WHERE (c[""Discriminator""] = ""Customer"")
ORDER BY c[""CustomerID""]
OFFSET 0 LIMIT @__p_0");
    }

    public override async Task Projection_skip_projection_doesnt_project_intermittent_column(bool async)
    {
        var message = (await Assert.ThrowsAsync<InvalidOperationException>(
            () => base.Projection_skip_projection_doesnt_project_intermittent_column(async))).Message;

        Assert.Equal(CosmosStrings.OffsetRequiresLimit, message);
    }

    [ConditionalTheory(Skip = "Issue#17246")]
    public override Task Projection_Distinct_projection_preserves_columns_used_for_distinct_in_subquery(bool async)
        => base.Projection_Distinct_projection_preserves_columns_used_for_distinct_in_subquery(async);

    [ConditionalTheory(Skip = "Cross collection join Issue#17246")]
    public override Task Projecting_count_of_navigation_which_is_generic_collection(bool async)
        => base.Projecting_count_of_navigation_which_is_generic_collection(async);

    [ConditionalTheory(Skip = "Cross collection join Issue#17246")]
    public override Task Projecting_count_of_navigation_which_is_generic_list(bool async)
        => base.Projecting_count_of_navigation_which_is_generic_list(async);

    [ConditionalTheory(Skip = "Cross collection join Issue#17246")]
    public override Task Do_not_erase_projection_mapping_when_adding_single_projection(bool async)
        => base.Do_not_erase_projection_mapping_when_adding_single_projection(async);

    [ConditionalTheory(Skip = "Cross collection join Issue#17246")]
    public override Task Select_nested_collection_deep_distinct_no_identifiers(bool async)
        => base.Select_nested_collection_deep_distinct_no_identifiers(async);

    [ConditionalTheory(Skip = "Cross collection join Issue#17246")]
    public override Task Correlated_collection_after_groupby_with_complex_projection_not_containing_original_identifier(bool async)
        => base.Correlated_collection_after_groupby_with_complex_projection_not_containing_original_identifier(async);

    public override async Task Ternary_in_client_eval_assigns_correct_types(bool async)
    {
        await base.Ternary_in_client_eval_assigns_correct_types(async);

        AssertSql(
            @"SELECT VALUE {""CustomerID"" : c[""CustomerID""], ""OrderDate"" : c[""OrderDate""], ""c"" : (c[""OrderID""] - 10000)}
FROM root c
WHERE ((c[""Discriminator""] = ""Order"") AND (c[""OrderID""] < 10300))
ORDER BY c[""OrderID""]");
    }

    [ConditionalTheory(Skip = "Cross collection join Issue#17246")]
    public override Task Collection_include_over_result_of_single_non_scalar(bool async)
        => base.Collection_include_over_result_of_single_non_scalar(async);

    [ConditionalTheory(Skip = "Cross collection join Issue#17246")]
    public override Task Collection_projection_selecting_outer_element_followed_by_take(bool async)
        => base.Collection_projection_selecting_outer_element_followed_by_take(async);

    [ConditionalTheory(Skip = "Cross collection join Issue#17246")]
    public override Task Take_on_top_level_and_on_collection_projection_with_outer_apply(bool async)
        => base.Take_on_top_level_and_on_collection_projection_with_outer_apply(async);

    [ConditionalTheory(Skip = "Cross collection join Issue#17246")]
    public override Task Take_on_correlated_collection_in_first(bool async)
        => base.Take_on_correlated_collection_in_first(async);

    [ConditionalTheory(Skip = "Cross collection join Issue#17246")]
    public override Task Client_projection_via_ctor_arguments(bool async)
        => base.Client_projection_via_ctor_arguments(async);

    [ConditionalTheory(Skip = "Cross collection join Issue#17246")]
    public override Task Client_projection_with_string_initialization_with_scalar_subquery(bool async)
        => base.Client_projection_with_string_initialization_with_scalar_subquery(async);

    [ConditionalTheory(Skip = "Cross collection join Issue#17246")]
    public override Task Projecting_count_of_navigation_which_is_generic_collection_using_convert(bool async)
        => base.Projecting_count_of_navigation_which_is_generic_collection_using_convert(async);

    [ConditionalTheory(Skip = "Cross collection join Issue#17246")]
    public override Task MemberInit_in_projection_without_arguments(bool async)
        => base.MemberInit_in_projection_without_arguments(async);

<<<<<<< HEAD
    [ConditionalTheory(Skip = "Cross collection join Issue#17246")]
    public override Task Reverse_in_join_outer(bool async)
        => base.Reverse_in_join_outer(async);
=======
        [ConditionalTheory(Skip = "Cross collection join Issue#17246")]
        public override Task List_of_list_of_anonymous_type(bool async)
        {
            return base.List_of_list_of_anonymous_type(async);
        }

        private void AssertSql(params string[] expected)
            => Fixture.TestSqlLoggerFactory.AssertBaseline(expected);
>>>>>>> 22a1094f

    [ConditionalTheory(Skip = "Cross collection join Issue#17246")]
    public override Task Reverse_in_join_outer_with_take(bool async)
        => base.Reverse_in_join_outer_with_take(async);

    [ConditionalTheory(Skip = "Cross collection join Issue#17246")]
    public override Task Reverse_in_join_inner(bool async)
        => base.Reverse_in_join_inner(async);

    [ConditionalTheory(Skip = "Cross collection join Issue#17246")]
    public override Task Reverse_in_join_inner_with_skip(bool async)
        => base.Reverse_in_join_inner_with_skip(async);

    [ConditionalTheory(Skip = "Issue #17246")]
    public override Task Reverse_in_SelectMany(bool async)
        => base.Reverse_in_SelectMany(async);

    [ConditionalTheory(Skip = "Issue #17246")]
    public override Task Reverse_in_SelectMany_with_Take(bool async)
        => base.Reverse_in_SelectMany_with_Take(async);

    [ConditionalTheory(Skip = "Issue #17246")]
    public override Task Reverse_in_projection_subquery(bool async)
        => base.Reverse_in_projection_subquery(async);

    [ConditionalTheory(Skip = "Issue #17246")]
    public override Task Reverse_in_projection_subquery_single_result(bool async)
        => base.Reverse_in_projection_subquery_single_result(async);

    [ConditionalTheory(Skip = "Issue #17246")]
    public override Task Reverse_in_subquery_via_pushdown(bool async)
        => base.Reverse_in_subquery_via_pushdown(async);

    [ConditionalTheory(Skip = "Issue #17246")]
    public override Task Reverse_in_projection_scalar_subquery(bool async)
        => base.Reverse_in_projection_scalar_subquery(async);

    [ConditionalTheory(Skip = "Issue #17246")]
    public override Task Reverse_after_orderby_thenby(bool async)
        => base.Reverse_after_orderby_thenby(async);

    public override async Task Reverse_after_orderBy_and_take(bool async)
    {
        var message = (await Assert.ThrowsAsync<InvalidOperationException>(
            () => base.Reverse_after_orderBy_and_take(async))).Message;

        Assert.Equal(CosmosStrings.ReverseAfterSkipTakeNotSupported, message);
    }

    private void AssertSql(params string[] expected)
        => Fixture.TestSqlLoggerFactory.AssertBaseline(expected);

    protected override void ClearLog()
        => Fixture.TestSqlLoggerFactory.Clear();
}<|MERGE_RESOLUTION|>--- conflicted
+++ resolved
@@ -1216,20 +1216,9 @@
     public override Task MemberInit_in_projection_without_arguments(bool async)
         => base.MemberInit_in_projection_without_arguments(async);
 
-<<<<<<< HEAD
     [ConditionalTheory(Skip = "Cross collection join Issue#17246")]
     public override Task Reverse_in_join_outer(bool async)
         => base.Reverse_in_join_outer(async);
-=======
-        [ConditionalTheory(Skip = "Cross collection join Issue#17246")]
-        public override Task List_of_list_of_anonymous_type(bool async)
-        {
-            return base.List_of_list_of_anonymous_type(async);
-        }
-
-        private void AssertSql(params string[] expected)
-            => Fixture.TestSqlLoggerFactory.AssertBaseline(expected);
->>>>>>> 22a1094f
 
     [ConditionalTheory(Skip = "Cross collection join Issue#17246")]
     public override Task Reverse_in_join_outer_with_take(bool async)
@@ -1278,6 +1267,10 @@
 
         Assert.Equal(CosmosStrings.ReverseAfterSkipTakeNotSupported, message);
     }
+
+    [ConditionalTheory(Skip = "Cross collection join Issue#17246")]
+    public override Task List_of_list_of_anonymous_type(bool async)
+        => base.List_of_list_of_anonymous_type(async);
 
     private void AssertSql(params string[] expected)
         => Fixture.TestSqlLoggerFactory.AssertBaseline(expected);
