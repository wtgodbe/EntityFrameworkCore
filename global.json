{
  "tools": {
<<<<<<< HEAD
    "dotnet": "6.0.108",
    "runtimes": {
      "dotnet": [
        "3.1.28",
        "5.0.17"
      ],
      "aspnetcore": [
        "3.1.28",
        "5.0.17"
      ]
    }
  },
  "sdk": {
    "version": "6.0.108",
=======
    "dotnet": "7.0.100-preview.6.22352.1"
  },
  "sdk": {
    "version": "7.0.100-preview.6.22352.1",
>>>>>>> 630edd19
    "allowPrerelease": true,
    "rollForward": "latestMajor"
  },
  "msbuild-sdks": {
    "Microsoft.DotNet.Arcade.Sdk": "7.0.0-beta.22405.6",
    "Microsoft.DotNet.Helix.Sdk": "7.0.0-beta.22405.6"
  }
}<|MERGE_RESOLUTION|>--- conflicted
+++ resolved
@@ -1,26 +1,9 @@
 {
   "tools": {
-<<<<<<< HEAD
-    "dotnet": "6.0.108",
-    "runtimes": {
-      "dotnet": [
-        "3.1.28",
-        "5.0.17"
-      ],
-      "aspnetcore": [
-        "3.1.28",
-        "5.0.17"
-      ]
-    }
-  },
-  "sdk": {
-    "version": "6.0.108",
-=======
     "dotnet": "7.0.100-preview.6.22352.1"
   },
   "sdk": {
     "version": "7.0.100-preview.6.22352.1",
->>>>>>> 630edd19
     "allowPrerelease": true,
     "rollForward": "latestMajor"
   },
