{
  "tools": {
<<<<<<< HEAD
    "dotnet": "3.1.114",
    "runtimes": {
      "dotnet": [
        "2.1.27",
        "$(MicrosoftNETCoreAppInternalPackageVersion)"
=======
    "dotnet": "6.0.100-preview.2.21155.3",
    "runtimes": {
      "dotnet": [
        "3.1.13",
        "5.0.4"
      ],
      "aspnetcore": [
        "3.1.13",
        "5.0.4"
>>>>>>> d240c89f
      ]
    }
  },
  "sdk": {
<<<<<<< HEAD
    "version": "3.1.114"
  },
  "msbuild-sdks": {
    "Microsoft.DotNet.Arcade.Sdk": "1.0.0-beta.21161.1"
=======
    "version": "6.0.100-preview.2.21155.3",
    "allowPrerelease": true,
    "rollForward": "latestMajor"
  },
  "msbuild-sdks": {
    "Microsoft.DotNet.Arcade.Sdk": "6.0.0-beta.21203.1",
    "Microsoft.DotNet.Helix.Sdk": "6.0.0-beta.21203.1"
>>>>>>> d240c89f
  }
}<|MERGE_RESOLUTION|>--- conflicted
+++ resolved
@@ -1,12 +1,5 @@
 {
   "tools": {
-<<<<<<< HEAD
-    "dotnet": "3.1.114",
-    "runtimes": {
-      "dotnet": [
-        "2.1.27",
-        "$(MicrosoftNETCoreAppInternalPackageVersion)"
-=======
     "dotnet": "6.0.100-preview.2.21155.3",
     "runtimes": {
       "dotnet": [
@@ -16,17 +9,10 @@
       "aspnetcore": [
         "3.1.13",
         "5.0.4"
->>>>>>> d240c89f
       ]
     }
   },
   "sdk": {
-<<<<<<< HEAD
-    "version": "3.1.114"
-  },
-  "msbuild-sdks": {
-    "Microsoft.DotNet.Arcade.Sdk": "1.0.0-beta.21161.1"
-=======
     "version": "6.0.100-preview.2.21155.3",
     "allowPrerelease": true,
     "rollForward": "latestMajor"
@@ -34,6 +20,5 @@
   "msbuild-sdks": {
     "Microsoft.DotNet.Arcade.Sdk": "6.0.0-beta.21203.1",
     "Microsoft.DotNet.Helix.Sdk": "6.0.0-beta.21203.1"
->>>>>>> d240c89f
   }
 }